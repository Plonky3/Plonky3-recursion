use alloc::vec;
use alloc::vec::Vec;
use core::marker::PhantomData;
use core::ops::Range;

use itertools::izip;
use p3_air::{Air, AirBuilder, BaseAir};
use p3_circuit::MerkleTrace;
use p3_circuit::op::MerkleVerifyConfig;
use p3_field::{BasedVectorSpace, Field, PrimeCharacteristicRing, PrimeField};
use p3_matrix::Matrix;
use p3_matrix::dense::RowMajorMatrix;

/// Configuration for the merkle table AIR rows.
#[derive(Default, Debug, Clone, Copy, PartialEq, Eq)]
pub struct MerkleTableConfig {
<<<<<<< HEAD
    digest_elems: usize,
    max_tree_height: usize,
    digest_addresses: usize,
=======
    /// The number of base field elements in a digest.
    digest_elems: usize,
    /// The maximum height of the merkle tree.
    max_tree_height: usize,
    /// The number of base field elements used to represent the index of a digest.
    digest_addresses: usize,
    /// Whether digests are packed into extension field elements or not.
    packing: bool,
>>>>>>> 3a52319f
}

impl<T> From<MerkleVerifyConfig<T>> for MerkleTableConfig {
    fn from(value: MerkleVerifyConfig<T>) -> Self {
        Self {
            digest_elems: value.base_field_digest_elems,
            max_tree_height: value.max_tree_height,
            digest_addresses: value.ext_field_digest_elems,
<<<<<<< HEAD
=======
            packing: value.is_packing(),
>>>>>>> 3a52319f
        }
    }
}

impl MerkleTableConfig {
    pub fn width(&self) -> usize {
        self.max_tree_height // index_bits
        + 1 // length
        + self.max_tree_height // height_encoding
        + self.digest_elems // sibling
        + self.digest_elems  // state
        + self.digest_addresses // state_index
        + 1 // is_final
        + 1 // is_extra
<<<<<<< HEAD
        + 1 // extra_height}
    }
}
=======
        + 1 // extra_height
    }
}

/// AIR for the Merkle verification table. Each row corresponds to one hash operation in the Merkle path verification.
/// In each row we store:
/// - `index_bits`: The binary decomposition of the index of the leaf being verified, padded
///   to `max_tree_height` bits.
/// - `length`: The length of the Merkle path (i.e., the height of the tree).
/// - `height_encoding`: One-hot encoding of the current height in the Merkle path.
/// - `sibling`: The sibling node at the current height.    
/// - `state`: The current hash state (the result of hashing the leaf with siblings up to the current height).
/// - `state_index`: The index of the current in the witness table.
/// - `is_final`: Whether this is the final row for this Merkle path (i.e., the one that outputs the root).
/// - `is_extra`: Whether this row is hashing the row of a smaller matrix in the Mmcs.
>>>>>>> 3a52319f
pub struct MerkleVerifyAir<F>
where
    F: Field,
{
    config: MerkleTableConfig,
    _phantom: PhantomData<F>,
}

impl<F: Field> BaseAir<F> for MerkleVerifyAir<F>
where
    F: Field,
    F: Eq,
{
    fn width(&self) -> usize {
        self.config.width()
    }
}

impl<AB: AirBuilder> Air<AB> for MerkleVerifyAir<AB::F>
where
    AB::F: PrimeField,
    AB::F: Eq,
{
    #[inline]
    fn eval(&self, builder: &mut AB) {
        // TODO: Since the user is free to not add Merkle gates, it may happen that the Merkle table configuration
        // is the default (all values 0). Given that the Merkle AIR proof is always included, we need to handle the case where no
        // Merkle config was provided and skip evaluation.
        if self.config.max_tree_height == 0 {
            return;
        }
        let main = builder.main();
        let (local, next) = (
            main.row_slice(0).expect("The matrix is empty?"),
            main.row_slice(1).expect("The matrix only has 1 row?"),
        );

        let index_bits = &local[self.index_bits()];
<<<<<<< HEAD
        let length = &local[self.length()];
        let next_length = &next[self.length()];
        let sibling = &local[self.sibling()];
        let state = &local[self.sibling()];
=======
        let next_index_bits = &next[self.index_bits()];
        let length = &local[self.length()];
        let next_length = &next[self.length()];
        let sibling = &local[self.sibling()];
        let state = &local[self.state()];
>>>>>>> 3a52319f
        let height_encoding = &local[self.height_encoding()];
        let next_height_encoding = &next[self.height_encoding()];
        let is_final = &local[self.is_final()];
        let next_is_final = &next[self.is_final()];
        let is_extra = &local[self.is_extra()];

        // Assert that the height encoding is boolean.
        for height_encoding_bit in height_encoding {
            builder.assert_bool(height_encoding_bit.clone());
        }

        // Assert that there is at most one height encoding index that is equal to 1.
        let mut is_real = AB::Expr::ZERO;
        for height_encoding_bit in height_encoding {
            is_real += height_encoding_bit.clone();
        }
        builder.assert_bool(is_real.clone());

        // If the current row is a padding row, the next row must also be a padding row.
        let mut next_is_real = AB::Expr::ZERO;
        for next_height_encoding_bit in next_height_encoding {
            next_is_real += next_height_encoding_bit.clone();
        }
        builder
            .when_transition()
            .when(AB::Expr::ONE - is_real.clone())
            .assert_zero(next_is_real.clone());

        // Assert that the index bits are boolean.
        for index_bit in index_bits {
            builder.assert_bool(index_bit.clone());
        }

        // Within the same execution, index bits are unchanged.
<<<<<<< HEAD
        for index_bit in index_bits {
            builder
                .when_transition()
                .when(AB::Expr::ONE - is_final.clone())
                .assert_zero(index_bit.clone() - index_bit.clone());
=======
        for (index_bit, next_index_bit) in index_bits.iter().zip(next_index_bits.iter()) {
            builder
                .when_transition()
                .when(AB::Expr::ONE - is_final.clone())
                .assert_zero(index_bit.clone() - next_index_bit.clone());
>>>>>>> 3a52319f
        }

        // `is_extra` may only be set before a hash with a sibling at the current height.
        // So `local.is_extra`, `local.is_final` and `next.is_final` cannot be set at the same time.
        builder.assert_bool(is_extra.clone() + is_final.clone() + next_is_final.clone());

        // Assert that the height encoding is updated correctly.
        for i in 0..height_encoding.len() {
            // When we are processing an extra hash, the height encoding does not change.
            builder
                .when(is_extra.clone())
                .when_transition()
                .assert_zero(height_encoding[i].clone() - next_height_encoding[i].clone());
            // When the next row is a final row, the height encoding does not change:
            // the final row is an extra row used to store the output of the last hash.
            builder
                .when(next_is_final.clone())
                .when_transition()
                .assert_zero(height_encoding[i].clone() - next_height_encoding[i].clone());
            // During one merkle batch verification, and when the current row is not `is_extra` and neither the current nor the next row are final, the height encoding is shifted.
            builder
                .when_transition()
                .when(AB::Expr::ONE - (is_extra.clone() + next_is_final.clone() + is_final.clone()))
                .assert_zero(
                    height_encoding[i].clone()
                        - next_height_encoding[(i + 1) % self.config.max_tree_height].clone(),
                );
        }
        // At the start, the height encoding is 1.
        builder
            .when_first_row()
            .when(is_real)
            .assert_zero(AB::Expr::ONE - height_encoding[0].clone());
        // When the next row is real and the current row is final, then the next height encoding should be 1.
        builder
            .when_transition()
            .when(next_is_real.clone())
            .when(is_final.clone())
            .assert_zero(AB::Expr::ONE - next_height_encoding[0].clone());

        // Assert that we reach the maximal height.
        let mut sum = AB::Expr::ZERO;
        for (i, height_encoding_bit) in height_encoding.iter().enumerate() {
            sum += height_encoding_bit.clone() * AB::Expr::from_usize(i + 1);
        }
        builder
            .when(is_final.clone())
            .assert_zero(sum - length.clone());

        builder
            .when_transition()
            .when(AB::Expr::ONE - is_final.clone())
            .assert_zero(length.clone() - next_length.clone());

        // `cur_hash` corresponds to the columns that need to be sent to the hash table. It is one of:
        // - (state, sibling) when we are hashing the current state with the sibling (current index bit is 0)
        // - (sibling, state) when we are hashing the sibling with the current state; (current index bit is 1)
        // - (state, extra_sibling) when we are hashing the current state with an extra sibling (when `is_extra` is set)
        let mut cur_to_hash = vec![AB::Expr::ZERO; 2 * self.config.digest_elems];
        for i in 0..self.config.digest_elems {
            for j in 0..self.config.max_tree_height {
                cur_to_hash[i] += height_encoding[j].clone()
                    * (index_bits[j].clone() * sibling[i].clone()
                        + (AB::Expr::ONE - index_bits[j].clone()) * state[i].clone());
                cur_to_hash[self.config.digest_addresses + i] += index_bits[j].clone()
                    * (index_bits[j].clone() * sibling[i].clone()
                        + (AB::Expr::ONE - height_encoding[j].clone()) * state[i].clone());
            }
            let tmp = cur_to_hash[i].clone();
            cur_to_hash[i] +=
                (AB::Expr::ONE - is_extra.clone()) * tmp + AB::Expr::ONE * state[i].clone();
            let tmp = cur_to_hash[self.config.digest_elems + i].clone();
            cur_to_hash[self.config.digest_elems + i] +=
                (AB::Expr::ONE - is_extra.clone()) * tmp + AB::Expr::ONE * sibling[i].clone();
        }

        // Interactions:
        // Receive (index, initial_root).
        // We send `(cur_hash, next_state)` to the Hash table to check the output, with filter `is_final`.
        // We also need an interaction when `is_extra` is set, as it corresponds to the hash of opened values at another height.
        // When `is_final`, we send the root to FRI (which receives the actual root, so that we can check the equality).
    }
}

impl<F: Field> MerkleVerifyAir<F> {
    pub fn new(config: MerkleTableConfig) -> Self {
        MerkleVerifyAir {
            config,
            _phantom: PhantomData,
        }
    }

    pub fn index_bits(&self) -> Range<usize> {
        0..self.config.max_tree_height
    }
    pub fn length(&self) -> usize {
        self.index_bits().end
    }
    pub fn height_encoding(&self) -> Range<usize> {
        self.length() + 1..self.length() + 1 + self.config.max_tree_height
    }
    pub fn sibling(&self) -> Range<usize> {
        self.height_encoding().end..self.height_encoding().end + self.config.digest_elems
    }
    pub fn state(&self) -> Range<usize> {
        self.sibling().end..self.sibling().end + self.config.digest_elems
    }
    pub fn state_index(&self) -> Range<usize> {
        self.state().end..self.state().end + self.config.digest_addresses
    }
    pub fn is_final(&self) -> usize {
        self.state_index().end
    }
    pub fn is_extra(&self) -> usize {
        self.is_final() + 1
    }
    pub fn is_extra_height(&self) -> usize {
        self.is_extra() + 1
    }

    pub fn trace_to_matrix<ExtF: BasedVectorSpace<F>>(
        config: &MerkleTableConfig,
        trace: &MerkleTrace<ExtF>,
    ) -> RowMajorMatrix<F> {
        let &MerkleTableConfig {
            digest_elems,
            max_tree_height,
            digest_addresses,
<<<<<<< HEAD
=======
            packing,
>>>>>>> 3a52319f
        } = config;
        let width = config.width();
        // Compute the number of rows exactly: whenever the height changes, we need an extra row.
        let row_count = trace
            .merkle_paths
            .iter()
            .map(|path| path.left_values.len() + 1)
            .sum::<usize>();

        let mut values = Vec::with_capacity(width * row_count);

        // TODO: Since the user is free to not add Merkle gates, it may happen that the Merkle table configuration
        // is the default. Given that the Merkle AIR proof is always included, we need to handle the case where no
        // Merkle config was provided and skip trace generation.
        if config.max_tree_height != 0 {
            for path in trace.merkle_paths.iter() {
                let max_height = path.is_extra.iter().filter(|is_extra| !*is_extra).count();

                let index_bits = path
                    .path_directions
                    .iter()
                    .zip(path.is_extra.iter())
                    .filter(|(_, is_extra)| !*is_extra)
                    .map(|(dir, _)| F::from_bool(*dir))
                    // Pad with zeroes if necessary.
                    .chain(core::iter::repeat_n(F::ZERO, max_tree_height - max_height))
                    .collect::<Vec<_>>();

                let mut row_height = 0;
                for (left_value, left_index, right_value, is_extra) in izip!(
                    path.left_values.iter(),
                    path.left_index.iter(),
                    path.right_values.iter(),
                    path.is_extra.iter()
                ) {
                    // Start filling a new row with the index bits
                    debug_assert_eq!(index_bits.len(), max_tree_height);
                    values.extend_from_slice(&index_bits);

                    // Add the length of the path
                    values.push(F::from_usize(max_height));

                    // height encoding
                    if row_height > 0 {
                        values.extend_from_slice(&vec![F::ZERO; row_height]);
                    }
                    values.push(F::ONE);
                    if row_height < max_tree_height {
                        values.extend_from_slice(&vec![F::ZERO; max_tree_height - row_height - 1]);
                    }

                    // sibling and state
<<<<<<< HEAD
                    debug_assert_eq!(digest_elems, left_value.len() * ExtF::DIMENSION);
                    values.extend(
                        left_value
                            .iter()
                            .flat_map(|xs| xs.as_basis_coefficients_slice()),
                    );

                    debug_assert_eq!(digest_elems, right_value.len() * ExtF::DIMENSION);
                    values.extend(
                        right_value
                            .iter()
                            .flat_map(|xs| xs.as_basis_coefficients_slice()),
                    );
=======
                    debug_assert!(if packing {
                        digest_elems == left_value.len() * ExtF::DIMENSION
                    } else {
                        digest_elems == left_value.len()
                    });
                    values.extend(left_value.iter().flat_map(|xs| {
                        if config.packing {
                            xs.as_basis_coefficients_slice()
                        } else {
                            &xs.as_basis_coefficients_slice()[0..1]
                        }
                    }));

                    debug_assert!(if packing {
                        digest_elems == right_value.len() * ExtF::DIMENSION
                    } else {
                        digest_elems == right_value.len()
                    });
                    values.extend(right_value.iter().flat_map(|xs| {
                        if config.packing {
                            xs.as_basis_coefficients_slice()
                        } else {
                            &xs.as_basis_coefficients_slice()[0..1]
                        }
                    }));
>>>>>>> 3a52319f

                    // state index
                    values.extend(left_index.iter().map(|idx| F::from_u32(*idx)));

                    // is final
                    values.push(F::ZERO);

                    // is extra
                    values.push(F::from_bool(*is_extra));
                    // extra_height
                    if !*is_extra {
                        // Add extra height
                        values.push(F::ZERO);
                        row_height += 1;
                    } else {
                        values.push(F::from_usize(row_height));
                    }
<<<<<<< HEAD
=======

                    debug_assert_eq!(values.len() % width, 0);
>>>>>>> 3a52319f
                }

                // Final row. The one-hot-encoded height_encoding remains unchanged.

                // Start filling a new row with the index bits
                values.extend_from_slice(&index_bits);
                // Add the length of the path
                values.push(F::from_usize(max_height));
                // height encoding
                let row_height = if *path.is_extra.last().unwrap_or(&true) {
                    row_height
                } else {
                    row_height - 1
                };
                if row_height > 0 {
                    values.extend_from_slice(&vec![F::ZERO; row_height]);
<<<<<<< HEAD
                }
                values.push(F::ONE);
                if row_height < max_tree_height {
                    values.extend_from_slice(&vec![F::ZERO; max_tree_height - row_height - 1]);
                }
                // sibling and state
                let left_value = path.left_values.last().expect("Left values can't be empty");
                debug_assert_eq!(digest_elems, left_value.len() * ExtF::DIMENSION);
                values.extend(
                    left_value
                        .iter()
                        .flat_map(|xs| xs.as_basis_coefficients_slice()),
                );
=======
                }
                values.push(F::ONE);
                if row_height < max_tree_height {
                    values.extend_from_slice(&vec![F::ZERO; max_tree_height - row_height - 1]);
                }
                // sibling and state
                let left_value = path.left_values.last().expect("Left values can't be empty");
                debug_assert!(if packing {
                    digest_elems == left_value.len() * ExtF::DIMENSION
                } else {
                    digest_elems == left_value.len()
                });
                values.extend(left_value.iter().flat_map(|xs| {
                    if config.packing {
                        xs.as_basis_coefficients_slice()
                    } else {
                        &xs.as_basis_coefficients_slice()[0..1]
                    }
                }));
>>>>>>> 3a52319f
                values.extend(vec![F::ZERO; digest_elems]);

                // state index
                values.extend(vec![F::ZERO; digest_addresses]);

                // is final
                values.push(F::ONE);
                // is extra
                values.push(F::ZERO);
                // extra_height
                values.push(F::ZERO);
            }
        }

        pad_to_power_of_two(&mut values, width, row_count);

        RowMajorMatrix::new(values, width)
    }
}

/// Helper to pad trace values to power-of-two height with zeroes
pub fn pad_to_power_of_two<F: Field>(values: &mut Vec<F>, width: usize, original_height: usize) {
    if original_height == 0 {
        // Empty trace - just ensure we have at least one row of zeros
        values.resize(width, F::ZERO);
        return;
    }

    let target_height = original_height.next_power_of_two();
    if target_height == original_height {
        return; // Already power of two
    }

    // Repeat the last row to reach target height

    for _ in original_height..target_height {
        values.extend_from_slice(&vec![F::ZERO; width]);
    }
}<|MERGE_RESOLUTION|>--- conflicted
+++ resolved
@@ -14,11 +14,6 @@
 /// Configuration for the merkle table AIR rows.
 #[derive(Default, Debug, Clone, Copy, PartialEq, Eq)]
 pub struct MerkleTableConfig {
-<<<<<<< HEAD
-    digest_elems: usize,
-    max_tree_height: usize,
-    digest_addresses: usize,
-=======
     /// The number of base field elements in a digest.
     digest_elems: usize,
     /// The maximum height of the merkle tree.
@@ -27,7 +22,6 @@
     digest_addresses: usize,
     /// Whether digests are packed into extension field elements or not.
     packing: bool,
->>>>>>> 3a52319f
 }
 
 impl<T> From<MerkleVerifyConfig<T>> for MerkleTableConfig {
@@ -36,10 +30,7 @@
             digest_elems: value.base_field_digest_elems,
             max_tree_height: value.max_tree_height,
             digest_addresses: value.ext_field_digest_elems,
-<<<<<<< HEAD
-=======
             packing: value.is_packing(),
->>>>>>> 3a52319f
         }
     }
 }
@@ -54,11 +45,6 @@
         + self.digest_addresses // state_index
         + 1 // is_final
         + 1 // is_extra
-<<<<<<< HEAD
-        + 1 // extra_height}
-    }
-}
-=======
         + 1 // extra_height
     }
 }
@@ -74,7 +60,6 @@
 /// - `state_index`: The index of the current in the witness table.
 /// - `is_final`: Whether this is the final row for this Merkle path (i.e., the one that outputs the root).
 /// - `is_extra`: Whether this row is hashing the row of a smaller matrix in the Mmcs.
->>>>>>> 3a52319f
 pub struct MerkleVerifyAir<F>
 where
     F: Field,
@@ -113,18 +98,11 @@
         );
 
         let index_bits = &local[self.index_bits()];
-<<<<<<< HEAD
-        let length = &local[self.length()];
-        let next_length = &next[self.length()];
-        let sibling = &local[self.sibling()];
-        let state = &local[self.sibling()];
-=======
         let next_index_bits = &next[self.index_bits()];
         let length = &local[self.length()];
         let next_length = &next[self.length()];
         let sibling = &local[self.sibling()];
         let state = &local[self.state()];
->>>>>>> 3a52319f
         let height_encoding = &local[self.height_encoding()];
         let next_height_encoding = &next[self.height_encoding()];
         let is_final = &local[self.is_final()];
@@ -159,19 +137,11 @@
         }
 
         // Within the same execution, index bits are unchanged.
-<<<<<<< HEAD
-        for index_bit in index_bits {
-            builder
-                .when_transition()
-                .when(AB::Expr::ONE - is_final.clone())
-                .assert_zero(index_bit.clone() - index_bit.clone());
-=======
         for (index_bit, next_index_bit) in index_bits.iter().zip(next_index_bits.iter()) {
             builder
                 .when_transition()
                 .when(AB::Expr::ONE - is_final.clone())
                 .assert_zero(index_bit.clone() - next_index_bit.clone());
->>>>>>> 3a52319f
         }
 
         // `is_extra` may only be set before a hash with a sibling at the current height.
@@ -300,10 +270,7 @@
             digest_elems,
             max_tree_height,
             digest_addresses,
-<<<<<<< HEAD
-=======
             packing,
->>>>>>> 3a52319f
         } = config;
         let width = config.width();
         // Compute the number of rows exactly: whenever the height changes, we need an extra row.
@@ -356,21 +323,6 @@
                     }
 
                     // sibling and state
-<<<<<<< HEAD
-                    debug_assert_eq!(digest_elems, left_value.len() * ExtF::DIMENSION);
-                    values.extend(
-                        left_value
-                            .iter()
-                            .flat_map(|xs| xs.as_basis_coefficients_slice()),
-                    );
-
-                    debug_assert_eq!(digest_elems, right_value.len() * ExtF::DIMENSION);
-                    values.extend(
-                        right_value
-                            .iter()
-                            .flat_map(|xs| xs.as_basis_coefficients_slice()),
-                    );
-=======
                     debug_assert!(if packing {
                         digest_elems == left_value.len() * ExtF::DIMENSION
                     } else {
@@ -396,7 +348,6 @@
                             &xs.as_basis_coefficients_slice()[0..1]
                         }
                     }));
->>>>>>> 3a52319f
 
                     // state index
                     values.extend(left_index.iter().map(|idx| F::from_u32(*idx)));
@@ -414,11 +365,8 @@
                     } else {
                         values.push(F::from_usize(row_height));
                     }
-<<<<<<< HEAD
-=======
 
                     debug_assert_eq!(values.len() % width, 0);
->>>>>>> 3a52319f
                 }
 
                 // Final row. The one-hot-encoded height_encoding remains unchanged.
@@ -435,21 +383,6 @@
                 };
                 if row_height > 0 {
                     values.extend_from_slice(&vec![F::ZERO; row_height]);
-<<<<<<< HEAD
-                }
-                values.push(F::ONE);
-                if row_height < max_tree_height {
-                    values.extend_from_slice(&vec![F::ZERO; max_tree_height - row_height - 1]);
-                }
-                // sibling and state
-                let left_value = path.left_values.last().expect("Left values can't be empty");
-                debug_assert_eq!(digest_elems, left_value.len() * ExtF::DIMENSION);
-                values.extend(
-                    left_value
-                        .iter()
-                        .flat_map(|xs| xs.as_basis_coefficients_slice()),
-                );
-=======
                 }
                 values.push(F::ONE);
                 if row_height < max_tree_height {
@@ -469,7 +402,6 @@
                         &xs.as_basis_coefficients_slice()[0..1]
                     }
                 }));
->>>>>>> 3a52319f
                 values.extend(vec![F::ZERO; digest_elems]);
 
                 // state index
