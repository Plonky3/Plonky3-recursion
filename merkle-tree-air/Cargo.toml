--- conflicted
+++ resolved
@@ -18,18 +18,10 @@
 p3-field.workspace = true
 p3-fri.workspace = true
 p3-keccak.workspace = true
-<<<<<<< HEAD
-p3-baby-bear.workspace = true
-=======
 p3-koala-bear.workspace = true
->>>>>>> 616aeb26
 p3-matrix.workspace = true
 p3-merkle-tree.workspace = true
 p3-symmetric.workspace = true
 p3-uni-stark.workspace = true
 
-<<<<<<< HEAD
-
-=======
->>>>>>> 616aeb26
 rand.workspace = true