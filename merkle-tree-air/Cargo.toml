--- conflicted
+++ resolved
@@ -10,10 +10,6 @@
 categories.workspace = true
 
 [dependencies]
-<<<<<<< HEAD
-p3-field.workspace = true
-p3-symmetric.workspace = true
-=======
 itertools.workspace = true
 p3-air.workspace = true
 p3-challenger.workspace = true
@@ -22,11 +18,11 @@
 p3-field.workspace = true
 p3-fri.workspace = true
 p3-keccak.workspace = true
-p3-koala-bear.workspace = true
+p3-baby-bear.workspace = true
 p3-matrix.workspace = true
 p3-merkle-tree.workspace = true
 p3-symmetric.workspace = true
 p3-uni-stark.workspace = true
 
-rand.workspace = true
->>>>>>> 8289e045
+
+rand.workspace = true