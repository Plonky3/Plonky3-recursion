[package]
name = "p3-circuit"
description.workspace = true
version.workspace = true
edition.workspace = true
license.workspace = true
repository.workspace = true
homepage.workspace = true
keywords.workspace = true
categories.workspace = true

[dependencies]

# Plonky3 dependencies
p3-air.workspace = true
p3-baby-bear.workspace = true
p3-field.workspace = true
p3-goldilocks.workspace = true
p3-keccak.workspace = true
p3-koala-bear.workspace = true
p3-matrix.workspace = true
p3-symmetric.workspace = true
p3-uni-stark.workspace = true
<<<<<<< HEAD
p3-util.workspace = true
rand.workspace = true
=======
>>>>>>> 0b2606e3

# Other common dependencies
hashbrown = "0.16.0"
itertools.workspace = true
rand.workspace = true
serde.workspace = true
strum = { version = "0.27.2", default-features = false }
strum_macros = "0.27.2"
thiserror.workspace = true
tracing.workspace = true

[dev-dependencies]
p3-air.workspace = true
p3-baby-bear.workspace = true
p3-challenger.workspace = true
p3-commit.workspace = true
p3-dft.workspace = true
p3-fri.workspace = true
p3-matrix.workspace = true
p3-merkle-tree.workspace = true
p3-symmetric.workspace = true

proptest.workspace = true
rand.workspace = true
tracing-forest = { workspace = true, features = ["ansi", "smallvec"] }
tracing-subscriber = { workspace = true, features = ["std", "env-filter"] }<|MERGE_RESOLUTION|>--- conflicted
+++ resolved
@@ -21,11 +21,7 @@
 p3-matrix.workspace = true
 p3-symmetric.workspace = true
 p3-uni-stark.workspace = true
-<<<<<<< HEAD
 p3-util.workspace = true
-rand.workspace = true
-=======
->>>>>>> 0b2606e3
 
 # Other common dependencies
 hashbrown = "0.16.0"
