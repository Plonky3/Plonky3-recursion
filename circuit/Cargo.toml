[package]
name = "p3-circuit"
description.workspace = true
version.workspace = true
edition.workspace = true
license.workspace = true
repository.workspace = true
homepage.workspace = true
keywords.workspace = true
categories.workspace = true

[dependencies]

# Plonky3 dependencies
p3-air.workspace = true
p3-baby-bear.workspace = true
p3-field.workspace = true
p3-goldilocks.workspace = true
p3-keccak.workspace = true
p3-koala-bear.workspace = true
p3-matrix.workspace = true
p3-symmetric.workspace = true
p3-uni-stark.workspace = true
rand.workspace = true

# Other common dependencies
hashbrown = "0.16.0"
itertools.workspace = true
serde.workspace = true
thiserror.workspace = true
tracing.workspace = true

[dev-dependencies]
p3-air.workspace = true
p3-baby-bear.workspace = true
p3-challenger.workspace = true
p3-commit.workspace = true
p3-dft.workspace = true
p3-fri.workspace = true
p3-matrix.workspace = true
p3-merkle-tree.workspace = true
p3-symmetric.workspace = true

<<<<<<< HEAD
proptest.workspace = true
rand.workspace = true
=======
rand.workspace = true
tracing-forest = { workspace = true, features = ["ansi", "smallvec"] }
tracing-subscriber = { workspace = true, features = ["std", "env-filter"] }
>>>>>>> 5ab4ceb0
<|MERGE_RESOLUTION|>--- conflicted
+++ resolved
@@ -41,11 +41,7 @@
 p3-merkle-tree.workspace = true
 p3-symmetric.workspace = true
 
-<<<<<<< HEAD
 proptest.workspace = true
 rand.workspace = true
-=======
-rand.workspace = true
 tracing-forest = { workspace = true, features = ["ansi", "smallvec"] }
-tracing-subscriber = { workspace = true, features = ["std", "env-filter"] }
->>>>>>> 5ab4ceb0
+tracing-subscriber = { workspace = true, features = ["std", "env-filter"] }