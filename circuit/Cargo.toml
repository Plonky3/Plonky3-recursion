[package]
name = "p3-circuit"
description.workspace = true
version.workspace = true
edition.workspace = true
license.workspace = true
repository.workspace = true
homepage.workspace = true
keywords.workspace = true
categories.workspace = true

[dependencies]

# Plonky3 dependencies
p3-air.workspace = true
p3-baby-bear.workspace = true
p3-field.workspace = true
p3-goldilocks.workspace = true
p3-keccak.workspace = true
p3-koala-bear.workspace = true
p3-matrix.workspace = true
p3-symmetric.workspace = true
p3-uni-stark.workspace = true
rand.workspace = true

# Other common dependencies
hashbrown = "0.16.0"
<<<<<<< HEAD
rand.workspace = true
=======
itertools.workspace = true
>>>>>>> 011d3fc2
serde.workspace = true
thiserror.workspace = true
tracing.workspace = true

[dev-dependencies]
p3-air.workspace = true
p3-baby-bear.workspace = true
p3-challenger.workspace = true
p3-commit.workspace = true
p3-dft.workspace = true
p3-fri.workspace = true
p3-matrix.workspace = true
p3-merkle-tree.workspace = true
p3-symmetric.workspace = true

rand.workspace = true<|MERGE_RESOLUTION|>--- conflicted
+++ resolved
@@ -25,11 +25,8 @@
 
 # Other common dependencies
 hashbrown = "0.16.0"
-<<<<<<< HEAD
 rand.workspace = true
-=======
 itertools.workspace = true
->>>>>>> 011d3fc2
 serde.workspace = true
 thiserror.workspace = true
 tracing.workspace = true
