--- conflicted
+++ resolved
@@ -407,15 +407,7 @@
         let sub_result = builder.sub(mul_result, c111);
         builder.assert_zero(sub_result);
 
-<<<<<<< HEAD
-        let circuit = builder.build().unwrap();
-=======
         let (circuit, _) = builder.build().unwrap();
-        println!("=== CIRCUIT PRIMITIVE OPERATIONS ===");
-        for (i, prim) in circuit.primitive_ops.iter().enumerate() {
-            println!("{i}: {prim:?}");
-        }
->>>>>>> 0b2606e3
 
         let witness_count = circuit.witness_count;
         let runner = circuit.runner();
