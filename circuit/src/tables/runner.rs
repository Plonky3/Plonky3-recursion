--- conflicted
+++ resolved
@@ -142,11 +142,7 @@
             PublicTraceBuilder::new(&self.circuit.primitive_ops, &self.witness).build()?;
         let add_trace = AddTraceBuilder::new(&self.circuit.primitive_ops, &self.witness).build()?;
         let mul_trace = MulTraceBuilder::new(&self.circuit.primitive_ops, &self.witness).build()?;
-<<<<<<< HEAD
-        let mmcs_trace: crate::MmcsTrace<F> = MmcsTraceBuilder::new(
-=======
         let mmcs_trace = MmcsTraceBuilder::new(
->>>>>>> 9999dcf6
             &self.circuit,
             &self.witness,
             &self.non_primitive_op_private_data,
