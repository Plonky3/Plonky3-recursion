use alloc::boxed::Box;
use alloc::string::ToString;
use alloc::vec::Vec;
use alloc::{format, vec};

use hashbrown::HashMap;
use p3_util::zip_eq::zip_eq;
use tracing::instrument;

use super::add::AddTraceBuilder;
use super::constant::ConstTraceBuilder;
use super::mul::MulTraceBuilder;
use super::public::PublicTraceBuilder;
use super::witness::WitnessTraceBuilder;
use super::{NonPrimitiveTrace, Traces};
use crate::circuit::Circuit;
use crate::op::{ExecutionContext, NonPrimitiveOpPrivateData, Op};
use crate::types::{NonPrimitiveOpId, WitnessId};
use crate::{CircuitError, CircuitField};

/// Circuit execution engine.
pub struct CircuitRunner<F> {
    /// Circuit specification.
    circuit: Circuit<F>,
    /// Witness values (None = unset, Some = computed).
    witness: Vec<Option<F>>,
    /// Private data for non-primitive operations (not on witness bus)
    non_primitive_op_private_data: Vec<Option<NonPrimitiveOpPrivateData<F>>>,
}

impl<F: CircuitField> CircuitRunner<F> {
    /// Creates circuit runner with empty witness storage.
    pub fn new(circuit: Circuit<F>) -> Self {
        let witness = vec![None; circuit.witness_count as usize];
        let non_primitive_op_private_data = vec![None; circuit.non_primitive_ops.len()];
        Self {
            circuit,
            witness,
            non_primitive_op_private_data,
        }
    }

    /// Sets public input values into witness table.
    pub fn set_public_inputs(&mut self, public_values: &[F]) -> Result<(), CircuitError> {
        if public_values.len() != self.circuit.public_flat_len {
            return Err(CircuitError::PublicInputLengthMismatch {
                expected: self.circuit.public_flat_len,
                got: public_values.len(),
            });
        }
        if self.circuit.public_rows.len() != self.circuit.public_flat_len {
            return Err(CircuitError::MissingPublicRowsMapping);
        }

        for (i, value) in public_values.iter().enumerate() {
            let widx = self.circuit.public_rows[i];
            self.set_witness(widx, *value)?;
        }

        Ok(())
    }

    /// Sets private data for all non-primitive operations at once.
    /// The order in the iterator must match the order in which the
    /// non-primitive operations were added to the circuit.
    pub fn all_non_primitive_ops(&self) -> Vec<(NonPrimitiveOpId, Op<F>)> {
        self.circuit
            .non_primitive_ops
            .iter()
            .cloned()
            .enumerate()
            .map(|(i, op)| (NonPrimitiveOpId(i as u32), op))
            .collect()
    }

    /// Sets private data for a non-primitive operation.
    pub fn set_non_primitive_op_private_data(
        &mut self,
        op_id: NonPrimitiveOpId,
        private_data: NonPrimitiveOpPrivateData<F>,
    ) -> Result<(), CircuitError> {
        // Validate that the op_id exists in the circuit
        if op_id.0 as usize >= self.circuit.non_primitive_ops.len() {
            return Err(CircuitError::NonPrimitiveOpIdOutOfRange {
                op_id: op_id.0,
                max_ops: self.circuit.non_primitive_ops.len(),
            });
        }

        // Validate that the private data matches the operation type
        if let Op::NonPrimitiveOpWithExecutor { executor, .. } =
            &self.circuit.non_primitive_ops[op_id.0 as usize]
        {
            match (executor.op_type(), &private_data) {
                (
                    crate::op::NonPrimitiveOpType::MmcsVerify,
                    NonPrimitiveOpPrivateData::MmcsVerify(_),
                ) => {
                    // ok
                }
                (op_ty, _) => {
                    // Other ops currently don't expect private data
                    return Err(CircuitError::IncorrectNonPrimitiveOpPrivateData {
                        op: op_ty.clone(),
                        operation_index: op_id,
                        expected: "no private data".to_string(),
                        got: format!("{private_data:?}"),
                    });
                }
            }
        };

        // Disallow double-setting private data
        if self.non_primitive_op_private_data[op_id.0 as usize].is_some()
            && let Op::NonPrimitiveOpWithExecutor { executor, .. } =
                &self.circuit.non_primitive_ops[op_id.0 as usize]
        {
            return Err(CircuitError::IncorrectNonPrimitiveOpPrivateData {
                op: executor.op_type().clone(),
                operation_index: op_id,
                expected: "private data not previously set".to_string(),
                got: "already set".to_string(),
            });
        }

        // Store private data for this operation
        self.non_primitive_op_private_data[op_id.0 as usize] = Some(private_data);
        Ok(())
    }

    /// Run the circuit and generate traces
    #[instrument(skip_all)]
    pub fn run(mut self) -> Result<Traces<F>, CircuitError> {
        // Step 1: Execute primitives to fill witness vector
        self.execute_primitives()?;

        // Step 2: Execute non-primitives to fill remaining witness vector
        self.execute_non_primitives()?;

        // Step 3: Delegate to trace builders for each table
        let witness_trace = WitnessTraceBuilder::new(&self.witness).build()?;
        let const_trace = ConstTraceBuilder::new(&self.circuit.primitive_ops).build()?;
        let public_trace =
            PublicTraceBuilder::new(&self.circuit.primitive_ops, &self.witness).build()?;
        let add_trace = AddTraceBuilder::new(&self.circuit.primitive_ops, &self.witness).build()?;
        let mul_trace = MulTraceBuilder::new(&self.circuit.primitive_ops, &self.witness).build()?;
<<<<<<< HEAD
        let mmcs_trace: crate::MmcsTrace<F> = MmcsTraceBuilder::new(
            &self.circuit,
            &self.witness,
            &self.non_primitive_op_private_data,
        )
        .build()?;
=======

        let mut non_primitive_traces: HashMap<&'static str, Box<dyn NonPrimitiveTrace<F>>> =
            HashMap::new();
        for generator in self.circuit.non_primitive_trace_generators.values() {
            if let Some(trace) = generator(
                &self.circuit,
                &self.witness,
                &self.non_primitive_op_private_data,
            )? {
                let id = trace.id();
                non_primitive_traces.insert(id, trace);
            }
        }
>>>>>>> 79f2c0b2

        Ok(Traces {
            witness_trace,
            const_trace,
            public_trace,
            add_trace,
            mul_trace,
            non_primitive_traces,
        })
    }

    /// Executes primitive operations to populate witness table.
    ///
    /// Operations run forward or backward depending on known operands.
    fn execute_primitives(&mut self) -> Result<(), CircuitError> {
        // Clone primitive operations to avoid borrowing issues
        let primitive_ops = self.circuit.primitive_ops.clone();

        // State for hint fillers
        let filler_state = &mut HashMap::new();

        for prim in primitive_ops {
            match prim {
                Op::Const { out, val } => {
                    self.set_witness(out, val)?;
                }
                Op::Public { out, public_pos: _ } => {
                    // Public inputs should already be set
                    if self.witness[out.0 as usize].is_none() {
                        return Err(CircuitError::PublicInputNotSet { witness_id: out });
                    }
                }
                Op::Add { a, b, out } => {
                    let a_val = self.get_witness(a)?;
                    if let Ok(b_val) = self.get_witness(b) {
                        let result = a_val + b_val;
                        self.set_witness(out, result)?;
                    } else {
                        let out_val = self.get_witness(out)?;
                        let b_val = out_val - a_val;
                        self.set_witness(b, b_val)?;
                    }
                }
                Op::Mul { a, b, out } => {
                    // Mul is used to represent either `Mul` or `Div` operations.
                    // We determine which based on which inputs are set.
                    let a_val = self.get_witness(a)?;
                    if let Ok(b_val) = self.get_witness(b) {
                        let result = a_val * b_val;
                        self.set_witness(out, result)?;
                    } else {
                        let result_val = self.get_witness(out)?;
                        let a_inv = a_val.try_inverse().ok_or(CircuitError::DivisionByZero)?;
                        let b_val = result_val * a_inv;
                        self.set_witness(b, b_val)?;
                    }
                }
                Op::Unconstrained {
                    inputs,
                    outputs,
                    filler,
                } => {
                    let inputs_val = inputs
                        .iter()
                        .map(|&input| self.get_witness(input))
                        .collect::<Result<Vec<F>, _>>()?;

                    // Retrieve current state for the filler if applicable
                    let state = filler
                        .state_id()
                        .and_then(|state_id| filler_state.get(&state_id));

                    let (outputs_val, next_state) = filler.compute_outputs(inputs_val, state)?;

                    // Update the filler state if applicable
                    if let Some(state_id) = filler.state_id()
                        && let Some(state) = next_state
                    {
                        filler_state.insert(state_id, state);
                    }

                    for (&output, &output_val) in zip_eq(
                        outputs.iter(),
                        outputs_val.iter(),
                        CircuitError::UnconstrainedOpInputLengthMismatch {
                            op: "equal to".to_string(),
                            expected: outputs.len(),
                            got: outputs_val.len(),
                        },
                    )? {
                        self.set_witness(output, output_val)?;
                    }
                }
                Op::NonPrimitiveOpWithExecutor { .. } => {
                    // Handled separately in execute_non_primitives
                }
            }
        }
        Ok(())
    }

    /// Execute all non-primitive operations to fill remaining witness vector
    fn execute_non_primitives(&mut self) -> Result<(), CircuitError> {
        // Clone primitive operations to avoid borrowing issues
        let non_primitive_ops = self.circuit.non_primitive_ops.clone();

        for op in non_primitive_ops {
            let Op::NonPrimitiveOpWithExecutor {
                inputs,
                outputs,
                executor,
                op_id,
            } = op
            else {
                continue;
            };

            let mut ctx = ExecutionContext::new(
                &mut self.witness,
                &self.non_primitive_op_private_data,
                &self.circuit.enabled_ops,
                op_id,
            );

            executor.execute(&inputs, &outputs, &mut ctx)?;
        }

        Ok(())
    }

    /// Gets witness value by ID.
    pub fn get_witness(&self, widx: WitnessId) -> Result<F, CircuitError> {
        self.witness
            .get(widx.0 as usize)
            .and_then(|opt| opt.as_ref())
            .cloned()
            .ok_or(CircuitError::WitnessNotSet { witness_id: widx })
    }

    /// Sets witness value by ID.
    fn set_witness(&mut self, widx: WitnessId, value: F) -> Result<(), CircuitError> {
        if widx.0 as usize >= self.witness.len() {
            return Err(CircuitError::WitnessIdOutOfBounds { witness_id: widx });
        }

        // Check for conflicting reassignment
        if let Some(existing_value) = self.witness[widx.0 as usize] {
            if existing_value != value {
                let expr_ids = self
                    .circuit
                    .expr_to_widx
                    .iter()
                    .filter_map(|(expr_id, &witness_id)| {
                        if witness_id == widx {
                            Some(expr_id)
                        } else {
                            None
                        }
                    })
                    .cloned()
                    .collect::<Vec<_>>();
                return Err(CircuitError::WitnessConflict {
                    witness_id: widx,
                    existing: format!("{existing_value:?}"),
                    new: format!("{value:?}"),
                    expr_ids,
                });
            }
        } else {
            self.witness[widx.0 as usize] = Some(value);
        }

        Ok(())
    }
}

#[cfg(test)]
mod tests {
    use super::*;

    extern crate std;

    use p3_baby_bear::BabyBear;
    use p3_field::extension::BinomialExtensionField;
    use p3_field::{BasedVectorSpace, Field, PrimeCharacteristicRing};
    use tracing_forest::ForestLayer;
    use tracing_forest::util::LevelFilter;
    use tracing_subscriber::layer::SubscriberExt;
    use tracing_subscriber::util::SubscriberInitExt;
    use tracing_subscriber::{EnvFilter, Registry};

    use crate::ExprId;
    use crate::builder::CircuitBuilder;
    use crate::op::{HintsOutputAndNextState, WitnessHintsFiller};
    use crate::types::WitnessId;

    #[test]
    fn test_table_generation_basic() {
        let mut builder = CircuitBuilder::new();

        // Simple test: x + 5 = result
        let x = builder.add_public_input();
        let c5 = builder.add_const(BabyBear::from_u64(5));
        let _result = builder.add(x, c5);

        let (circuit, _) = builder.build().unwrap();
        let mut runner = circuit.runner();

        // Set public input: x = 3
        runner.set_public_inputs(&[BabyBear::from_u64(3)]).unwrap();

        let traces = runner.run().unwrap();

        // Check witness trace
        assert_eq!(
            traces.witness_trace.index.len(),
            traces.witness_trace.values.len()
        );

        // Check that we have const trace entries
        assert!(!traces.const_trace.values.is_empty());

        // Check that we have public trace entries
        assert!(!traces.public_trace.values.is_empty());

        // Check that we have add trace entries
        assert!(!traces.add_trace.lhs_values.is_empty());
    }

    fn init_logger() {
        let env_filter = EnvFilter::builder()
            .with_default_directive(LevelFilter::INFO.into())
            .from_env_lossy();

        Registry::default()
            .with(env_filter)
            .with(ForestLayer::default())
            .init();
    }

    #[derive(Debug, Clone)]
    /// The hint defined by x in an equation a*x - b = 0
    struct XHint {
        inputs: Vec<ExprId>,
    }

    impl XHint {
        pub fn new(a: ExprId, b: ExprId) -> Self {
            Self { inputs: vec![a, b] }
        }
    }

    impl<F: Field> WitnessHintsFiller<F> for XHint {
        fn inputs(&self) -> &[ExprId] {
            &self.inputs
        }

        fn n_outputs(&self) -> usize {
            1
        }

        fn compute_outputs(
            &self,
            inputs_val: Vec<F>,
            _state: Option<&Vec<F>>,
        ) -> Result<HintsOutputAndNextState<F>, crate::CircuitError> {
            if inputs_val.len() != self.inputs.len() {
                Err(crate::CircuitError::UnconstrainedOpInputLengthMismatch {
                    op: "equal to".to_string(),
                    expected: self.inputs.len(),
                    got: inputs_val.len(),
                })
            } else {
                let a = inputs_val[0];
                let b = inputs_val[1];
                let inv_a = a.try_inverse().ok_or(CircuitError::DivisionByZero)?;
                let x = b * inv_a;
                Ok((vec![x], None))
            }
        }
    }

    #[test]
    // Proves that we know x such that 37 * x - 111 = 0
    fn test_toy_example_37_times_x_minus_111() {
        init_logger();
        let mut builder = CircuitBuilder::new();

        let c37 = builder.add_const(BabyBear::from_u64(37));
        let c111 = builder.add_const(BabyBear::from_u64(111));
        let x_hint = XHint::new(c37, c111);
        let x = builder.alloc_witness_hints(x_hint, "x")[0];

        let mul_result = builder.mul(c37, x);
        let sub_result = builder.sub(mul_result, c111);
        builder.assert_zero(sub_result);

        let (circuit, _) = builder.build().unwrap();

        let witness_count = circuit.witness_count;
        let runner = circuit.runner();

        let traces = runner.run().unwrap();

        traces.dump_primitive_traces_log();

        // Verify trace structure
        assert_eq!(traces.witness_trace.index.len(), witness_count as usize);

        // Should have constants: 0, 37, 111
        assert_eq!(traces.const_trace.values.len(), 3);

        // Should have no public input
        assert!(traces.public_trace.values.is_empty());

        // Should store the value of the hint (3) at `WitnessId(3)``
        assert_eq!(traces.witness_trace.index[3], WitnessId(3));
        assert_eq!(traces.witness_trace.values[3], BabyBear::from_usize(3));

        // Should have one mul operation: 37 * x
        assert_eq!(traces.mul_trace.lhs_values.len(), 1);

        // Encoded subtraction lands in the add table (result + rhs = lhs).
        assert_eq!(traces.add_trace.lhs_values.len(), 1);
        assert_eq!(traces.add_trace.lhs_index, vec![WitnessId(2)]);
        assert_eq!(traces.add_trace.rhs_index, vec![WitnessId(0)]);
        assert_eq!(traces.add_trace.result_index, vec![WitnessId(4)]);
    }

    #[test]
    fn test_extension_field_support() {
        type ExtField = BinomialExtensionField<BabyBear, 4>;

        let mut builder = CircuitBuilder::new();

        // Test extension field operations: x + y * z
        let x = builder.add_public_input();
        let y = builder.add_public_input();
        let z = builder.add_public_input();

        let yz = builder.mul(y, z);
        let _result = builder.add(x, yz);

        let (circuit, _) = builder.build().unwrap();
        let mut runner = circuit.runner();

        // Set public inputs to genuine extension field values with ALL non-zero coefficients
        let x_val = ExtField::from_basis_coefficients_slice(&[
            BabyBear::from_u64(1), // a0
            BabyBear::from_u64(2), // a1
            BabyBear::from_u64(3), // a2
            BabyBear::from_u64(4), // a3
        ])
        .unwrap();
        let y_val = ExtField::from_basis_coefficients_slice(&[
            BabyBear::from_u64(5), // b0
            BabyBear::from_u64(6), // b1
            BabyBear::from_u64(7), // b2
            BabyBear::from_u64(8), // b3
        ])
        .unwrap();
        let z_val = ExtField::from_basis_coefficients_slice(&[
            BabyBear::from_u64(9),  // c0
            BabyBear::from_u64(10), // c1
            BabyBear::from_u64(11), // c2
            BabyBear::from_u64(12), // c3
        ])
        .unwrap();

        runner.set_public_inputs(&[x_val, y_val, z_val]).unwrap();
        let traces = runner.run().unwrap();

        // Verify extension field traces were generated correctly
        assert_eq!(traces.public_trace.values.len(), 3);
        assert_eq!(traces.public_trace.values[0], x_val);
        assert_eq!(traces.public_trace.values[1], y_val);
        assert_eq!(traces.public_trace.values[2], z_val);

        // Should have one mul and one add operation
        assert_eq!(traces.mul_trace.lhs_values.len(), 1);
        assert_eq!(traces.add_trace.lhs_values.len(), 1);

        // Verify mul operation: y * z with genuine extension field multiplication
        let expected_yz = y_val * z_val;
        assert_eq!(traces.mul_trace.lhs_values[0], y_val);
        assert_eq!(traces.mul_trace.rhs_values[0], z_val);
        assert_eq!(traces.mul_trace.result_values[0], expected_yz);

        // Verify add operation: x + yz with genuine extension field addition
        let expected_result = x_val + expected_yz;
        assert_eq!(traces.add_trace.lhs_values[0], x_val);
        assert_eq!(traces.add_trace.rhs_values[0], expected_yz);
        assert_eq!(traces.add_trace.result_values[0], expected_result);
    }
}<|MERGE_RESOLUTION|>--- conflicted
+++ resolved
@@ -144,14 +144,6 @@
             PublicTraceBuilder::new(&self.circuit.primitive_ops, &self.witness).build()?;
         let add_trace = AddTraceBuilder::new(&self.circuit.primitive_ops, &self.witness).build()?;
         let mul_trace = MulTraceBuilder::new(&self.circuit.primitive_ops, &self.witness).build()?;
-<<<<<<< HEAD
-        let mmcs_trace: crate::MmcsTrace<F> = MmcsTraceBuilder::new(
-            &self.circuit,
-            &self.witness,
-            &self.non_primitive_op_private_data,
-        )
-        .build()?;
-=======
 
         let mut non_primitive_traces: HashMap<&'static str, Box<dyn NonPrimitiveTrace<F>>> =
             HashMap::new();
@@ -165,7 +157,6 @@
                 non_primitive_traces.insert(id, trace);
             }
         }
->>>>>>> 79f2c0b2
 
         Ok(Traces {
             witness_trace,
