--- conflicted
+++ resolved
@@ -234,33 +234,6 @@
                     executor,
                     op_id,
                 } => {
-<<<<<<< HEAD
-=======
-                    let inputs_val = inputs
-                        .iter()
-                        .map(|&input| self.get_witness(input))
-                        .collect::<Result<Vec<F>, _>>()?;
-                    let outputs_val = filler.compute_outputs(inputs_val)?;
-
-                    for (&output, &output_val) in zip_eq(
-                        outputs.iter(),
-                        outputs_val.iter(),
-                        CircuitError::UnconstrainedOpInputLengthMismatch {
-                            op: "equal to".to_string(),
-                            expected: outputs.len(),
-                            got: outputs_val.len(),
-                        },
-                    )? {
-                        self.set_witness(output, output_val)?;
-                    }
-                }
-                Op::NonPrimitiveOpWithExecutor {
-                    inputs,
-                    outputs,
-                    executor,
-                    op_id,
-                } => {
->>>>>>> d1ede11a
                     let mut ctx = ExecutionContext::new(
                         &mut self.witness,
                         &self.non_primitive_op_private_data,
@@ -323,7 +296,7 @@
     use tracing_subscriber::{EnvFilter, Registry};
 
     use crate::NonPrimitiveOpType;
-    use crate::builder::{CircuitBuilder, NonPrimitiveOpParams};
+    use crate::builder::CircuitBuilder;
     use crate::op::NonPrimitiveExecutor;
     use crate::types::WitnessId;
 
@@ -422,15 +395,7 @@
         let c111 = builder.add_const(BabyBear::from_u64(111));
         let x_hint = XHint::new();
         let x = builder
-            .push_non_primitive_op_with_outputs(
-                NonPrimitiveOpType::Unconstrained,
-                vec![vec![c37, c111]],
-                Some(NonPrimitiveOpParams::Unconstrained {
-                    executor: Box::new(x_hint),
-                }),
-                1,
-                "x",
-            )
+            .push_unconstrained_op(vec![vec![c37, c111]], 1, x_hint, "x")
             .1[0];
 
         let mul_result = builder.mul(c37, x);
