--- conflicted
+++ resolved
@@ -8,8 +8,7 @@
 use super::NonPrimitiveTrace;
 use crate::CircuitError;
 use crate::circuit::{Circuit, CircuitField};
-use crate::op::{NonPrimitiveOpConfig, NonPrimitiveOpPrivateData, NonPrimitiveOpType, Op};
-use crate::ops::hash::HashConfig;
+use crate::op::{NonPrimitiveOpPrivateData, NonPrimitiveOpType, Op};
 use crate::types::WitnessId;
 
 /// Trait to provide Poseidon2 configuration parameters for a field type.
@@ -156,35 +155,17 @@
     /// TODO: Replace sponge ops with perm ops - remove HashAbsorb/HashSqueeze operations
     /// and replace them with permutation operations in trace generation and table.
     pub fn build(self) -> Result<Poseidon2Trace<F>, CircuitError> {
-<<<<<<< HEAD
-        let mut rows = Vec::new();
-
-        let rate = if let NonPrimitiveOpConfig::HashConfig(HashConfig { rate, .. }) = self
-            .circuit
-            .enabled_ops
-            .get(&NonPrimitiveOpType::HashSqueeze { reset: true })
-            .ok_or(CircuitError::InvalidNonPrimitiveOpConfiguration {
-                op: NonPrimitiveOpType::HashSqueeze { reset: true },
-            })? {
-            rate
-        } else {
-            return Err(CircuitError::InvalidNonPrimitiveOpConfiguration {
-                op: NonPrimitiveOpType::HashSqueeze { reset: true },
-            });
-        };
-=======
         let mut operations = Vec::new();
 
         let width = Config::WIDTH;
         let d = Config::D;
->>>>>>> b0d4590f
 
         for op in &self.circuit.non_primitive_ops {
             let Op::NonPrimitiveOpWithExecutor {
-                inputs,
                 outputs,
                 executor,
                 op_id: _op_id,
+                ..
             } = op
             else {
                 continue;
@@ -192,100 +173,12 @@
 
             match executor.op_type() {
                 NonPrimitiveOpType::HashSqueeze { reset } => {
-                    if inputs.len() != 1 {
-                        return Err(CircuitError::IncorrectNonPrimitiveOpPrivateDataSize {
-                            op: executor.op_type().clone(),
-                            expected: "Op inputs must have one element".to_string(),
-                            got: inputs.len(),
-<<<<<<< HEAD
-                        });
-                    }
-
-                    if outputs.len() != 1 {
-                        return Err(CircuitError::IncorrectNonPrimitiveOpPrivateDataSize {
-=======
-                        }
-                    })?;
-
-                    let input_values: Vec<F> = input_wids
-                        .iter()
-                        .map(|wid| self.get_witness(wid))
-                        .collect::<Result<Vec<F>, _>>()?;
-
-                    let mut padded_inputs = input_values.clone();
-                    padded_inputs.resize(width, F::ZERO);
-
-                    let mut in_ctl = [false; 4];
-                    let mut in_idx = [0u32; 4];
-                    for (limb, chunk) in input_wids.chunks(d).take(4).enumerate() {
-                        if let Some(first) = chunk.first() {
-                            in_ctl[limb] = true;
-                            in_idx[limb] = first.0;
-                        }
-                    }
-
-                    operations.push(Poseidon2CircuitRow {
-                        new_start: *reset,
-                        merkle_path: false,
-                        mmcs_bit: false,
-                        mmcs_index_sum: F::ZERO,
-                        input_values: padded_inputs,
-                        in_ctl,
-                        input_indices: in_idx,
-                        out_ctl: [false; 2],
-                        output_indices: [0; 2],
-                        mmcs_index_sum_idx: 0,
-                    });
-                }
-                NonPrimitiveOpType::HashSqueeze => {
                     // For HashSqueeze, outputs[0] contains squeezed values + new state capacity
                     let output_wids = outputs.first().ok_or_else(|| {
                         CircuitError::IncorrectNonPrimitiveOpPrivateDataSize {
->>>>>>> b0d4590f
                             op: executor.op_type().clone(),
-                            expected: "Op outputs must have one element".to_string(),
+                            expected: "at least 1 output vector".to_string(),
                             got: outputs.len(),
-<<<<<<< HEAD
-                        });
-                    }
-
-                    let input_chunks = inputs[0].chunks(*rate).collect::<Vec<&[WitnessId]>>();
-                    let n_chunks = input_chunks.len();
-
-                    for (i, row_input_wids) in input_chunks.iter().enumerate() {
-                        // For each chunk, create a Poseidon2CircuitRow
-                        let nb_row_inputs = row_input_wids.len();
-                        let row_input_values = row_input_wids
-                            .iter()
-                            .map(|widx| self.get_witness(widx))
-                            .collect::<Result<Vec<F>, CircuitError>>()?;
-                        let row_input_indices = row_input_wids
-                            .iter()
-                            .map(|widx| widx.0)
-                            .collect::<Vec<u32>>();
-
-                        let row_output_indices = if i == n_chunks - 1 {
-                            outputs[0].iter().map(|widx| widx.0).collect::<Vec<u32>>()
-                        } else {
-                            // For intermediate rows, we can use dummy output indices
-                            vec![]
-                        };
-
-                        let mut absorb_flags = vec![false; *rate];
-                        if nb_row_inputs > 0 {
-                            absorb_flags[nb_row_inputs - 1] = true;
-                        }
-
-                        rows.push(Poseidon2CircuitRow {
-                            is_sponge: true,
-                            reset: *reset,
-                            absorb_flags,
-                            input_values: row_input_values,
-                            input_indices: row_input_indices,
-                            output_indices: row_output_indices,
-                        });
-                    }
-=======
                         }
                     })?;
 
@@ -305,7 +198,7 @@
                     }
 
                     operations.push(Poseidon2CircuitRow {
-                        new_start: false,
+                        new_start: *reset,
                         merkle_path: false,
                         mmcs_bit: false,
                         mmcs_index_sum: F::ZERO,
@@ -316,7 +209,6 @@
                         output_indices: out_idx,
                         mmcs_index_sum_idx: 0,
                     });
->>>>>>> b0d4590f
                 }
                 _ => {
                     // Skip other operation types
@@ -325,7 +217,7 @@
             }
         }
 
-        Ok(Poseidon2Trace { operations: rows })
+        Ok(Poseidon2Trace { operations })
     }
 }
 
