--- conflicted
+++ resolved
@@ -173,13 +173,9 @@
 
             match executor.op_type() {
                 NonPrimitiveOpType::HashAbsorb { reset } => {
-<<<<<<< HEAD
-                    let input_wids = inputs.first().ok_or(
-=======
                     // For HashAbsorb, inputs[0] contains the input values
                     // inputs[1] may contain previous state capacity (if reset=false)
                     let input_wids = inputs.first().ok_or_else(|| {
->>>>>>> f64f1c1f
                         CircuitError::IncorrectNonPrimitiveOpPrivateDataSize {
                             op: executor.op_type().clone(),
                             expected: "at least 1 input vector".to_string(),
