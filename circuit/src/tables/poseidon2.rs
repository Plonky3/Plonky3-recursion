--- conflicted
+++ resolved
@@ -105,18 +105,10 @@
 
 /// Poseidon2 trace for all hash operations in the circuit.
 #[derive(Debug, Clone)]
-<<<<<<< HEAD
 pub struct Poseidon2Trace<F, const WIDTH_EXT: usize, const RATE_EXT: usize, const DIGEST_EXT: usize>
 {
     /// All Poseidon2 operations (sponge and compress) in this trace.
-    /// TODO: Replace sponge ops with perm ops - remove HashAbsorb/HashSqueeze operations
-    /// and replace them with permutation operations in trace generation and table.
     pub operations: Poseidon2CircuitTrace<F, WIDTH_EXT, RATE_EXT, DIGEST_EXT>,
-=======
-pub struct Poseidon2Trace<F> {
-    /// All Poseidon2 operations (permutation rows) in this trace.
-    pub operations: Poseidon2CircuitTrace<F>,
->>>>>>> 65a3583d
 }
 
 // Needed for NonPrimitiveTrace<F>
@@ -137,7 +129,6 @@
     }
 }
 
-<<<<<<< HEAD
 impl<
     F: Clone + Send + Sync + 'static,
     const WIDTH_EXT: usize,
@@ -145,9 +136,6 @@
     const DIGEST_EXT: usize,
 > NonPrimitiveTrace<F> for Poseidon2Trace<F, WIDTH_EXT, RATE_EXT, DIGEST_EXT>
 {
-=======
-impl<TraceF: Clone + Send + Sync + 'static, CF> NonPrimitiveTrace<CF> for Poseidon2Trace<TraceF> {
->>>>>>> 65a3583d
     fn id(&self) -> &'static str {
         "poseidon2"
     }
@@ -160,14 +148,9 @@
         self
     }
 
-<<<<<<< HEAD
     fn boxed_clone(&self) -> Box<dyn NonPrimitiveTrace<F>> {
         let cloned = self.clone();
         Box::new(cloned) as Box<dyn NonPrimitiveTrace<F>>
-=======
-    fn boxed_clone(&self) -> Box<dyn NonPrimitiveTrace<CF>> {
-        Box::new(self.clone())
->>>>>>> 65a3583d
     }
 }
 
@@ -211,16 +194,12 @@
             .ok_or(CircuitError::WitnessNotSet { witness_id: *index })
     }
 
-<<<<<<< HEAD
     /// Builds operations
     // This is done without const generics, because it's easier to match on the op type.
     // It will be converted back to a const-generic version in batch_stark_prover.
-    fn build_operations(self) -> Result<Vec<Poseidon2CircuitRowDyn<F>>, CircuitError> {
-=======
-    /// Builds the Poseidon2 trace by scanning non-primitive ops with hash executors.
-    /// Also maintains state and fills state hints for stateful operations.
-    pub fn build(self) -> Result<Poseidon2Trace<Config::BaseField>, CircuitError> {
->>>>>>> 65a3583d
+    fn build_operations(
+        self,
+    ) -> Result<Vec<Poseidon2CircuitRowDyn<Config::BaseField>>, CircuitError> {
         let mut operations = Vec::new();
 
         let width = Config::WIDTH;
@@ -279,21 +258,12 @@
                         vec![Config::BaseField::ZERO; width]
                     };
 
-<<<<<<< HEAD
-                    let mut in_ctl = vec![false; width_ext];
-                    let mut in_idx = vec![0u32; width_ext];
-                    for (limb, chunk) in input_wids.chunks(d).take(width_ext).enumerate() {
-                        if let Some(first) = chunk.first() {
-=======
-                let mut in_ctl = [false; 4];
-                let mut in_idx = [0u32; 4];
-                for limb in 0..4 {
+                let mut in_ctl = vec![false; width_ext];
+                let mut in_idx = vec![0u32; width_ext];
+                for limb in 0..width_ext {
                     let chunk = &inputs[limb];
                     match chunk.len() {
-                        // Case 1: No input provided for this limb. It remains zero-padded.
                         0 => {}
-                        // Case 2: Input provided as a single WitnessId, representing an extension field element.
-                        // We convert this extension element to its `d` base field coefficients.
                         1 => {
                             let val = self.get_witness(&chunk[0])?;
                             let coeffs = val.as_basis_coefficients_slice();
@@ -308,10 +278,7 @@
                             in_idx[limb] = chunk[0].0;
                             padded_inputs[limb * d..(limb + 1) * d].copy_from_slice(coeffs);
                         }
-                        // Case 3: Input provided as `d` WitnessIds, representing base field elements.
-                        // The extension element is already "flattened" into its base field components.
                         len if len == d => {
->>>>>>> 65a3583d
                             in_ctl[limb] = true;
                             in_idx[limb] = chunk[0].0;
                             for (dst, &wid) in padded_inputs[limb * d..(limb + 1) * d]
@@ -330,7 +297,6 @@
                                 *dst = base;
                             }
                         }
-                        // Case 4: Invalid input length.
                         other => {
                             return Err(CircuitError::IncorrectNonPrimitiveOpPrivateDataSize {
                                 op: executor.op_type().clone(),
@@ -341,23 +307,9 @@
                     }
                 }
 
-<<<<<<< HEAD
-                    operations.push(Poseidon2CircuitRowDyn {
-                        new_start: *reset,
-                        merkle_path: false,
-                        mmcs_bit: false,
-                        mmcs_index_sum: F::ZERO,
-                        input_values: padded_inputs,
-                        in_ctl,
-                        input_indices: in_idx,
-                        out_ctl: vec![false; digest_ext],
-                        output_indices: vec![0; digest_ext],
-                        mmcs_index_sum_idx: 0,
-                    });
-=======
-                let mut out_ctl = [false; 2];
-                let mut out_idx = [0u32; 2];
-                for (offset, limb) in (4..6).enumerate() {
+                let mut out_ctl = vec![false; digest_ext];
+                let mut out_idx = vec![0u32; digest_ext];
+                for (offset, limb) in (width_ext..width_ext + digest_ext).enumerate() {
                     let chunk = &inputs[limb];
                     if chunk.len() == d || chunk.len() == 1 {
                         out_ctl[offset] = true;
@@ -369,40 +321,27 @@
                             got: chunk.len(),
                         });
                     }
->>>>>>> 65a3583d
                 }
 
-                let (mmcs_index_sum, mmcs_index_sum_idx) = if inputs[6].len() == 1 {
-                    let val = self.get_witness(&inputs[6][0])?;
-                    let base = val.as_base().ok_or_else(|| {
-                        CircuitError::IncorrectNonPrimitiveOpPrivateData {
-                            op: executor.op_type().clone(),
-                            operation_index: *op_id,
-                            expected: "base field mmcs_index_sum".to_string(),
-                            got: "extension value".to_string(),
-                        }
-                    })?;
-<<<<<<< HEAD
-
-                    // Validate outputs are set (values will be verified by AIR constraints)
-                    let _output_values: Vec<F> = output_wids
-                        .iter()
-                        .map(|wid| self.get_witness(wid))
-                        .collect::<Result<Vec<F>, _>>()?;
-
-                    let mut out_ctl = vec![false; digest_ext];
-                    let mut out_idx = vec![0u32; digest_ext];
-                    for (limb, chunk) in output_wids.chunks(d).take(digest_ext).enumerate() {
-                        if let Some(first) = chunk.first() {
-                            out_ctl[limb] = true;
-                            out_idx[limb] = first.0;
-=======
-                    (base, inputs[6][0].0)
-                } else {
-                    (Config::BaseField::ZERO, 0)
-                };
-                let mmcs_bit = if inputs[7].len() == 1 {
-                    let val = self.get_witness(&inputs[7][0])?;
+                let (mmcs_index_sum, mmcs_index_sum_idx) =
+                    if inputs[width_ext + digest_ext].len() == 1 {
+                        let val = self.get_witness(&inputs[width_ext + digest_ext][0])?;
+                        let base = val.as_base().ok_or_else(|| {
+                            CircuitError::IncorrectNonPrimitiveOpPrivateData {
+                                op: executor.op_type().clone(),
+                                operation_index: *op_id,
+                                expected: "base field mmcs_index_sum".to_string(),
+                                got: "extension value".to_string(),
+                            }
+                        })?;
+                        (base, inputs[width_ext + digest_ext][0].0)
+                    } else {
+                        (Config::BaseField::ZERO, 0)
+                    };
+                let mmcs_bit = if inputs.len() > width_ext + digest_ext + 1
+                    && inputs[width_ext + digest_ext + 1].len() == 1
+                {
+                    let val = self.get_witness(&inputs[width_ext + digest_ext + 1][0])?;
                     let base = val.as_base().ok_or_else(|| {
                         CircuitError::IncorrectNonPrimitiveOpPrivateData {
                             op: executor.op_type().clone(),
@@ -421,33 +360,13 @@
                                 expected: "boolean mmcs_bit (0 or 1)".to_string(),
                                 got: format!("{other:?}"),
                             });
->>>>>>> 65a3583d
                         }
                     }
                 } else {
                     false
                 };
 
-<<<<<<< HEAD
-                    operations.push(Poseidon2CircuitRowDyn {
-                        new_start: false,
-                        merkle_path: false,
-                        mmcs_bit: false,
-                        mmcs_index_sum: F::ZERO,
-                        input_values: vec![F::ZERO; width],
-                        in_ctl: vec![false; width_ext],
-                        input_indices: vec![0; width_ext],
-                        out_ctl,
-                        output_indices: out_idx,
-                        mmcs_index_sum_idx: 0,
-                    });
-                }
-                _ => {
-                    // Skip other operation types
-                    continue;
-                }
-=======
-                operations.push(Poseidon2CircuitRow {
+                operations.push(Poseidon2CircuitRowDyn {
                     new_start,
                     merkle_path,
                     mmcs_bit,
@@ -460,7 +379,6 @@
                     mmcs_index_sum_idx,
                 });
                 continue;
->>>>>>> 65a3583d
             }
         }
 
@@ -495,7 +413,45 @@
     if operations.is_empty() {
         Ok(None)
     } else {
-        Ok(Some(Box::new(Poseidon2TraceDyn::new(operations))))
+        // Convert base field operations to circuit field operations
+        // Since F: ExtensionField<Config::BaseField>, we can embed base field values
+        let operations_cf: Vec<Poseidon2CircuitRowDyn<F>> = operations
+            .into_iter()
+            .map(|row| {
+                // Convert base field values to circuit field values by embedding
+                // Base field values are embedded as extension field elements
+                // Since F: ExtensionField<Config::BaseField>, we can embed base field values
+                let input_values: Vec<F> = row
+                    .input_values
+                    .into_iter()
+                    .map(|v| {
+                        // For extension fields, base field values are embedded as (v, 0, 0, ...)
+                        let mut coeffs = vec![Config::BaseField::ZERO; Config::D];
+                        coeffs[0] = v;
+                        F::from_basis_coefficients_slice(&coeffs)
+                            .expect("Failed to embed base field value")
+                    })
+                    .collect();
+                Poseidon2CircuitRowDyn {
+                    new_start: row.new_start,
+                    merkle_path: row.merkle_path,
+                    mmcs_bit: row.mmcs_bit,
+                    mmcs_index_sum: {
+                        let mut coeffs = vec![Config::BaseField::ZERO; Config::D];
+                        coeffs[0] = row.mmcs_index_sum;
+                        F::from_basis_coefficients_slice(&coeffs)
+                            .expect("Failed to embed base field value")
+                    },
+                    input_values,
+                    in_ctl: row.in_ctl,
+                    input_indices: row.input_indices,
+                    out_ctl: row.out_ctl,
+                    output_indices: row.output_indices,
+                    mmcs_index_sum_idx: row.mmcs_index_sum_idx,
+                }
+            })
+            .collect();
+        Ok(Some(Box::new(Poseidon2TraceDyn::new(operations_cf))))
     }
 }
 
@@ -504,16 +460,16 @@
 // is used in the AIR and by the batch_stark_prover.
 #[derive(Clone)]
 pub struct Poseidon2CircuitRowDyn<F> {
-    new_start: bool,
-    merkle_path: bool,
-    mmcs_bit: bool,
-    mmcs_index_sum: F,
-    input_values: Vec<F>,
-    in_ctl: Vec<bool>,
-    input_indices: Vec<u32>,
-    out_ctl: Vec<bool>,
-    output_indices: Vec<u32>,
-    mmcs_index_sum_idx: u32,
+    pub new_start: bool,
+    pub merkle_path: bool,
+    pub mmcs_bit: bool,
+    pub mmcs_index_sum: F,
+    pub input_values: Vec<F>,
+    pub in_ctl: Vec<bool>,
+    pub input_indices: Vec<u32>,
+    pub out_ctl: Vec<bool>,
+    pub output_indices: Vec<u32>,
+    pub mmcs_index_sum_idx: u32,
 }
 
 /// Non-generic version of Poseidon2Trace (for trait objects).
