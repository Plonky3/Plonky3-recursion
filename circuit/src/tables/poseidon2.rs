use alloc::boxed::Box;
use alloc::string::ToString;
use alloc::vec::Vec;
use alloc::{format, vec};
use core::any::Any;
use core::fmt::Debug;

use p3_field::{ExtensionField, PrimeCharacteristicRing, PrimeField};

use super::NonPrimitiveTrace;
use crate::CircuitError;
use crate::circuit::{Circuit, CircuitField};
use crate::op::{NonPrimitiveOpPrivateData, NonPrimitiveOpType, Op};
use crate::ops::poseidon_perm::PoseidonPermExecutor;
use crate::types::WitnessId;

/// Private data for Poseidon permutation (e.g. pre-image).
#[derive(Debug, Clone, PartialEq, Eq)]
pub struct PoseidonPermPrivateData<F> {
    pub input_values: Vec<F>,
}

/// Trait to provide Poseidon2 configuration parameters for a field type.
///
/// This allows the trace generator and AIR to work with different Poseidon2 configurations
/// without hardcoding parameters. Implementations should provide the standard
/// parameters for their field type.
pub trait Poseidon2Params {
    type BaseField: PrimeField + PrimeCharacteristicRing;
    /// Extension degree D
    const D: usize;
    /// Total width in base field elements
    const WIDTH: usize;

    /// Rate in extension elements
    const RATE_EXT: usize;
    /// Capacity in extension elements
    const CAPACITY_EXT: usize;
    /// Capacity size in base field elements = CAPACITY_EXT * D
    const CAPACITY_SIZE: usize = Self::CAPACITY_EXT * Self::D;

    /// S-box degree (polynomial degree for the S-box)
    const SBOX_DEGREE: u64;
    /// Number of S-box registers
    const SBOX_REGISTERS: usize;

    /// Number of half full rounds
    const HALF_FULL_ROUNDS: usize;
    /// Number of partial rounds
    const PARTIAL_ROUNDS: usize;

    /// Width in extension elements = RATE_EXT + CAPACITY_EXT
    const WIDTH_EXT: usize = Self::RATE_EXT + Self::CAPACITY_EXT;
}

/// Poseidon2 operation table row.
///
/// This implements the Poseidon Permutation Table specification.
/// See: https://github.com/Plonky3/Plonky3-recursion/discussions/186
///
/// The table has one row per Poseidon call, implementing:
/// - Standard chaining (Challenger-style sponge use)
/// - Merkle-path chaining (MMCS directional hashing)
/// - Selective limb exposure to the witness via CTL
/// - Optional MMCS index accumulator
#[derive(Debug, Clone)]
pub struct Poseidon2CircuitRow<F> {
    /// Control: If 1, row begins a new independent Poseidon chain.
    pub new_start: bool,
    /// Control: 0 → normal sponge/Challenger mode, 1 → Merkle-path mode.
    pub merkle_path: bool,
    /// Control: Direction bit for Merkle left/right hashing (only meaningful when merkle_path = 1).
    pub mmcs_bit: bool,
    /// Value: Optional MMCS accumulator (base field, encodes a u32-like integer).
    pub mmcs_index_sum: F,
    /// Inputs to the Poseidon2 permutation (flattened state, length = WIDTH).
    /// Represents in[0..3] - 4 extension limbs (input digest).
    pub input_values: Vec<F>,
    /// Input exposure flags: for each limb i, if 1, in[i] must match witness lookup at input_indices[i].
    pub in_ctl: [bool; 4],
    /// Input exposure indices: index into the witness table for each limb.
    pub input_indices: [u32; 4],
    /// Output exposure flags: for limbs 0-1 only, if 1, out[i] must match witness lookup at output_indices[i].
    /// Note: limbs 2-3 are never publicly exposed (always private).
    pub out_ctl: [bool; 2],
    /// Output exposure indices: index into the witness table for limbs 0-1.
    pub output_indices: [u32; 2],
    /// MMCS index exposure: index for CTL exposure of mmcs_index_sum.
    pub mmcs_index_sum_idx: u32,
}
pub type Poseidon2CircuitTrace<F> = Vec<Poseidon2CircuitRow<F>>;

/// Poseidon2 trace for all hash operations in the circuit.
#[derive(Debug, Clone)]
pub struct Poseidon2Trace<F> {
    /// All Poseidon2 operations (permutation rows) in this trace.
    pub operations: Poseidon2CircuitTrace<F>,
}

// Needed for NonPrimitiveTrace<F>
unsafe impl<F: Send + Sync> Send for Poseidon2Trace<F> {}
unsafe impl<F: Send + Sync> Sync for Poseidon2Trace<F> {}

impl<F> Poseidon2Trace<F> {
    pub const fn total_rows(&self) -> usize {
        self.operations.len()
    }
}

impl<TraceF: Clone + Send + Sync + 'static, CF> NonPrimitiveTrace<CF> for Poseidon2Trace<TraceF> {
    fn id(&self) -> &'static str {
        "poseidon2"
    }

    fn rows(&self) -> usize {
        self.total_rows()
    }

    fn as_any(&self) -> &dyn Any {
        self
    }

    fn boxed_clone(&self) -> Box<dyn NonPrimitiveTrace<CF>> {
        Box::new(self.clone())
    }
}

/// Builder for generating Poseidon2 traces.
<<<<<<< HEAD
=======
///
/// The builder handles the conversion from the circuit's extension field (`CF`) to the
/// base field (`Config::BaseField`) required by the Poseidon permutation.
>>>>>>> cd1f5586
pub struct Poseidon2TraceBuilder<'a, CF, Config: Poseidon2Params> {
    circuit: &'a Circuit<CF>,
    witness: &'a [Option<CF>],
    #[allow(dead_code)] // TODO: Will be used when filling the state with hints
    non_primitive_op_private_data: &'a [Option<NonPrimitiveOpPrivateData<CF>>],

    phantom: core::marker::PhantomData<Config>,
}

impl<'a, CF, Config> Poseidon2TraceBuilder<'a, CF, Config>
where
    CF: CircuitField + ExtensionField<Config::BaseField>,
    Config: Poseidon2Params,
{
    /// Creates a new Poseidon2 trace builder.
    pub const fn new(
        circuit: &'a Circuit<CF>,
        witness: &'a [Option<CF>],
        non_primitive_op_private_data: &'a [Option<NonPrimitiveOpPrivateData<CF>>],
    ) -> Self {
        Self {
            circuit,
            witness,
            non_primitive_op_private_data,
            phantom: core::marker::PhantomData,
        }
    }

    fn get_witness(&self, index: &WitnessId) -> Result<CF, CircuitError> {
        self.witness
            .get(index.0 as usize)
            .and_then(|opt| opt.as_ref())
            .cloned()
            .ok_or(CircuitError::WitnessNotSet { witness_id: *index })
    }

    /// Builds the Poseidon2 trace by scanning non-primitive ops with hash executors.
    /// Also maintains state and fills state hints for stateful operations.
    pub fn build(self) -> Result<Poseidon2Trace<Config::BaseField>, CircuitError> {
        let mut operations = Vec::new();

        let width = Config::WIDTH;
        let d = Config::D;

        for op in &self.circuit.non_primitive_ops {
            let Op::NonPrimitiveOpWithExecutor {
                inputs,
                outputs: _,
                executor,
                op_id,
            } = op
            else {
                continue;
            };

            if executor.op_type() == &NonPrimitiveOpType::PoseidonPerm {
                let Some(exec) = executor.as_any().downcast_ref::<PoseidonPermExecutor>() else {
                    return Err(CircuitError::InvalidNonPrimitiveOpConfiguration {
                        op: executor.op_type().clone(),
                    });
                };
                let (new_start, merkle_path) = (exec.new_start, exec.merkle_path);
                // Expected layout: [in0, in1, in2, in3, out0, out1, mmcs_index_sum, mmcs_bit]
                if inputs.len() != 8 {
                    return Err(CircuitError::IncorrectNonPrimitiveOpPrivateDataSize {
                        op: executor.op_type().clone(),
                        expected: "8 input vectors".to_string(),
                        got: inputs.len(),
                    });
                }
<<<<<<< HEAD

                let mut padded_inputs = vec![Config::BaseField::ZERO; width];
=======

                // Initialize padded_inputs.
                // If private data is available, use it as the default.
                // Otherwise start with zero.
                let mut padded_inputs =
                    if let Some(Some(NonPrimitiveOpPrivateData::PoseidonPerm(private_data))) =
                        self.non_primitive_op_private_data.get(op_id.0 as usize)
                    {
                        let num_limbs = width / d;
                        if private_data.input_values.len() != num_limbs {
                            return Err(CircuitError::IncorrectNonPrimitiveOpPrivateDataSize {
                                op: executor.op_type().clone(),
                                expected: num_limbs.to_string(),
                                got: private_data.input_values.len(),
                            });
                        }
                        let mut flattened = Vec::with_capacity(width);
                        for limb in &private_data.input_values {
                            flattened.extend_from_slice(limb.as_basis_coefficients_slice());
                        }
                        flattened
                    } else {
                        vec![Config::BaseField::ZERO; width]
                    };

>>>>>>> cd1f5586
                let mut in_ctl = [false; 4];
                let mut in_idx = [0u32; 4];
                for limb in 0..4 {
                    let chunk = &inputs[limb];
                    match chunk.len() {
<<<<<<< HEAD
                        0 => {}
=======
                        // Case 1: No input provided for this limb. It remains zero-padded.
                        0 => {}
                        // Case 2: Input provided as a single WitnessId, representing an extension field element.
                        // We convert this extension element to its `d` base field coefficients.
>>>>>>> cd1f5586
                        1 => {
                            let val = self.get_witness(&chunk[0])?;
                            let coeffs = val.as_basis_coefficients_slice();
                            if coeffs.len() != d {
                                return Err(CircuitError::IncorrectNonPrimitiveOpPrivateDataSize {
                                    op: executor.op_type().clone(),
                                    expected: d.to_string(),
                                    got: coeffs.len(),
                                });
                            }
                            in_ctl[limb] = true;
                            in_idx[limb] = chunk[0].0;
                            padded_inputs[limb * d..(limb + 1) * d].copy_from_slice(coeffs);
                        }
<<<<<<< HEAD
=======
                        // Case 3: Input provided as `d` WitnessIds, representing base field elements.
                        // The extension element is already "flattened" into its base field components.
>>>>>>> cd1f5586
                        len if len == d => {
                            in_ctl[limb] = true;
                            in_idx[limb] = chunk[0].0;
                            for (dst, &wid) in padded_inputs[limb * d..(limb + 1) * d]
                                .iter_mut()
                                .zip(chunk.iter())
                            {
                                let val = self.get_witness(&wid)?;
                                let base = val.as_base().ok_or_else(|| {
                                    CircuitError::IncorrectNonPrimitiveOpPrivateData {
                                        op: executor.op_type().clone(),
                                        operation_index: *op_id,
                                        expected: "base field limb component".to_string(),
                                        got: "extension value".to_string(),
                                    }
                                })?;
                                *dst = base;
                            }
                        }
<<<<<<< HEAD
=======
                        // Case 4: Invalid input length.
>>>>>>> cd1f5586
                        other => {
                            return Err(CircuitError::IncorrectNonPrimitiveOpPrivateDataSize {
                                op: executor.op_type().clone(),
                                expected: format!("0, 1, or {d} elements per limb"),
                                got: other,
                            });
                        }
                    }
                }

                let mut out_ctl = [false; 2];
                let mut out_idx = [0u32; 2];
                for (offset, limb) in (4..6).enumerate() {
                    let chunk = &inputs[limb];
                    if chunk.len() == d || chunk.len() == 1 {
                        out_ctl[offset] = true;
                        out_idx[offset] = chunk[0].0;
                    } else if !chunk.is_empty() {
                        return Err(CircuitError::IncorrectNonPrimitiveOpPrivateDataSize {
                            op: executor.op_type().clone(),
                            expected: format!("0, 1, or {d} elements per output limb"),
                            got: chunk.len(),
                        });
                    }
                }

                let (mmcs_index_sum, mmcs_index_sum_idx) = if inputs[6].len() == 1 {
                    let val = self.get_witness(&inputs[6][0])?;
                    let base = val.as_base().ok_or_else(|| {
                        CircuitError::IncorrectNonPrimitiveOpPrivateData {
                            op: executor.op_type().clone(),
                            operation_index: *op_id,
                            expected: "base field mmcs_index_sum".to_string(),
                            got: "extension value".to_string(),
                        }
                    })?;
                    (base, inputs[6][0].0)
                } else {
                    (Config::BaseField::ZERO, 0)
                };
                let mmcs_bit = if inputs[7].len() == 1 {
                    let val = self.get_witness(&inputs[7][0])?;
                    let base = val.as_base().ok_or_else(|| {
                        CircuitError::IncorrectNonPrimitiveOpPrivateData {
                            op: executor.op_type().clone(),
                            operation_index: *op_id,
                            expected: "base field mmcs_bit".to_string(),
                            got: "extension value".to_string(),
                        }
                    })?;
                    match base {
                        x if x == Config::BaseField::ZERO => false,
                        x if x == Config::BaseField::ONE => true,
                        other => {
                            return Err(CircuitError::IncorrectNonPrimitiveOpPrivateData {
                                op: executor.op_type().clone(),
                                operation_index: *op_id,
                                expected: "boolean mmcs_bit (0 or 1)".to_string(),
                                got: format!("{other:?}"),
                            });
                        }
                    }
                } else {
                    false
                };

                operations.push(Poseidon2CircuitRow {
                    new_start,
                    merkle_path,
                    mmcs_bit,
                    mmcs_index_sum,
                    input_values: padded_inputs,
                    in_ctl,
                    input_indices: in_idx,
                    out_ctl,
                    output_indices: out_idx,
                    mmcs_index_sum_idx,
                });
                continue;
            }
        }

        Ok(Poseidon2Trace { operations })
    }
}

/// Generate the Poseidon2 trace with a specific configuration.
///
/// # Type Parameters
/// - `F`: The field type (e.g., `BabyBear`, `KoalaBear`)
/// - `Config`: A type implementing `Poseidon2Params` that specifies the Poseidon2 configuration
///   (e.g., `BabyBearD4Width16`, `BabyBearD4Width24` from [`p3-poseidon2-circuit-air::public_types`])
///
/// # Example
///
/// ```ignore
/// use p3_poseidon2_circuit_air::BabyBearD4Width16;
/// builder.enable_hash(true, generate_poseidon2_trace::<BabyBear, BabyBearD4Width16>);
/// ```
pub fn generate_poseidon2_trace<
    F: CircuitField + ExtensionField<Config::BaseField>,
    Config: Poseidon2Params,
>(
    circuit: &Circuit<F>,
    witness: &[Option<F>],
    non_primitive_data: &[Option<NonPrimitiveOpPrivateData<F>>],
) -> Result<Option<Box<dyn NonPrimitiveTrace<F>>>, CircuitError> {
    let trace =
        Poseidon2TraceBuilder::<F, Config>::new(circuit, witness, non_primitive_data).build()?;
    if trace.total_rows() == 0 {
        Ok(None)
    } else {
        Ok(Some(Box::new(trace)))
    }
}<|MERGE_RESOLUTION|>--- conflicted
+++ resolved
@@ -126,12 +126,9 @@
 }
 
 /// Builder for generating Poseidon2 traces.
-<<<<<<< HEAD
-=======
 ///
 /// The builder handles the conversion from the circuit's extension field (`CF`) to the
 /// base field (`Config::BaseField`) required by the Poseidon permutation.
->>>>>>> cd1f5586
 pub struct Poseidon2TraceBuilder<'a, CF, Config: Poseidon2Params> {
     circuit: &'a Circuit<CF>,
     witness: &'a [Option<CF>],
@@ -202,10 +199,6 @@
                         got: inputs.len(),
                     });
                 }
-<<<<<<< HEAD
-
-                let mut padded_inputs = vec![Config::BaseField::ZERO; width];
-=======
 
                 // Initialize padded_inputs.
                 // If private data is available, use it as the default.
@@ -231,20 +224,15 @@
                         vec![Config::BaseField::ZERO; width]
                     };
 
->>>>>>> cd1f5586
                 let mut in_ctl = [false; 4];
                 let mut in_idx = [0u32; 4];
                 for limb in 0..4 {
                     let chunk = &inputs[limb];
                     match chunk.len() {
-<<<<<<< HEAD
-                        0 => {}
-=======
                         // Case 1: No input provided for this limb. It remains zero-padded.
                         0 => {}
                         // Case 2: Input provided as a single WitnessId, representing an extension field element.
                         // We convert this extension element to its `d` base field coefficients.
->>>>>>> cd1f5586
                         1 => {
                             let val = self.get_witness(&chunk[0])?;
                             let coeffs = val.as_basis_coefficients_slice();
@@ -259,11 +247,8 @@
                             in_idx[limb] = chunk[0].0;
                             padded_inputs[limb * d..(limb + 1) * d].copy_from_slice(coeffs);
                         }
-<<<<<<< HEAD
-=======
                         // Case 3: Input provided as `d` WitnessIds, representing base field elements.
                         // The extension element is already "flattened" into its base field components.
->>>>>>> cd1f5586
                         len if len == d => {
                             in_ctl[limb] = true;
                             in_idx[limb] = chunk[0].0;
@@ -283,10 +268,7 @@
                                 *dst = base;
                             }
                         }
-<<<<<<< HEAD
-=======
                         // Case 4: Invalid input length.
->>>>>>> cd1f5586
                         other => {
                             return Err(CircuitError::IncorrectNonPrimitiveOpPrivateDataSize {
                                 op: executor.op_type().clone(),
