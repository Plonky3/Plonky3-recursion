use alloc::boxed::Box;
use alloc::string::ToString;
use alloc::vec::Vec;
use alloc::{format, vec};
use core::any::Any;
use core::fmt::Debug;

use p3_field::{ExtensionField, PrimeCharacteristicRing, PrimeField};

use super::NonPrimitiveTrace;
use crate::CircuitError;
use crate::circuit::{Circuit, CircuitField};
use crate::op::{NonPrimitiveOpPrivateData, NonPrimitiveOpType, Op};
use crate::ops::poseidon_perm::PoseidonPermExecutor;
use crate::types::WitnessId;

/// Private data for Poseidon permutation.
/// Only used for Merkle mode operations, contains exactly 2 extension field limbs (the sibling).
#[derive(Debug, Clone, PartialEq, Eq)]
pub struct PoseidonPermPrivateData<F> {
    pub sibling: [F; 2],
}

/// Trait to provide Poseidon2 configuration parameters for a field type.
///
/// This allows the trace generator and AIR to work with different Poseidon2 configurations
/// without hardcoding parameters. Implementations should provide the standard
/// parameters for their field type.
pub trait Poseidon2Params {
    type BaseField: PrimeField + PrimeCharacteristicRing;
    /// Extension degree D
    const D: usize;
    /// Total width in base field elements
    const WIDTH: usize;

    /// Rate in extension elements
    const RATE_EXT: usize;
    /// Capacity in extension elements
    const CAPACITY_EXT: usize;
    /// Digest size in extension elements (number of extension elements output by squeeze)
    const DIGEST_EXT: usize;
    /// Capacity size in base field elements = CAPACITY_EXT * D
    const CAPACITY_SIZE: usize = Self::CAPACITY_EXT * Self::D;

    /// S-box degree (polynomial degree for the S-box)
    const SBOX_DEGREE: u64;
    /// Number of S-box registers
    const SBOX_REGISTERS: usize;

    /// Number of half full rounds
    const HALF_FULL_ROUNDS: usize;
    /// Number of partial rounds
    const PARTIAL_ROUNDS: usize;

    /// Width in extension elements = RATE_EXT + CAPACITY_EXT
    const WIDTH_EXT: usize = Self::RATE_EXT + Self::CAPACITY_EXT;
}

/// Poseidon2 operation table row.
///
/// This implements the Poseidon Permutation Table specification.
/// See: https://github.com/Plonky3/Plonky3-recursion/discussions/186
///
/// The table has one row per Poseidon call, implementing:
/// - Standard chaining (Challenger-style sponge use)
/// - Merkle-path chaining (MMCS directional hashing)
/// - Selective limb exposure to the witness via CTL
/// - Optional MMCS index accumulator
#[derive(Debug, Clone)]
pub struct Poseidon2CircuitRow<
    F,
    const WIDTH_EXT: usize,
    const RATE_EXT: usize,
    const DIGEST_EXT: usize,
> {
    /// Control: If 1, row begins a new independent Poseidon chain.
    pub new_start: bool,
    /// Control: 0 → normal sponge/Challenger mode, 1 → Merkle-path mode.
    pub merkle_path: bool,
    /// Control: Direction bit for Merkle left/right hashing (only meaningful when merkle_path = 1).
    pub mmcs_bit: bool,
    /// Value: Optional MMCS accumulator (base field, encodes a u32-like integer).
    pub mmcs_index_sum: F,
    /// Inputs to the Poseidon2 permutation (flattened state, length = WIDTH).
    /// Represents in[0..WIDTH_EXT-1] - WIDTH_EXT extension limbs (input digest).
    pub input_values: Vec<F>,
    /// Input exposure flags: for each limb i, if 1, in[i] must match witness lookup at input_indices[i].
    pub in_ctl: [bool; WIDTH_EXT],
    /// Input exposure indices: index into the witness table for each limb.
    pub input_indices: [u32; WIDTH_EXT],
    /// Output exposure flags: for digest limbs only, if 1, out[i] must match witness lookup at output_indices[i].
    /// Note: capacity limbs are never publicly exposed (always private).
    pub out_ctl: [bool; DIGEST_EXT],
    /// Output exposure indices: index into the witness table for digest limbs.
    pub output_indices: [u32; DIGEST_EXT],
    /// MMCS index exposure: index for CTL exposure of mmcs_index_sum.
    pub mmcs_index_sum_idx: u32,
}

pub type Poseidon2CircuitTrace<
    F,
    const WIDTH_EXT: usize,
    const RATE_EXT: usize,
    const DIGEST_EXT: usize,
> = Vec<Poseidon2CircuitRow<F, WIDTH_EXT, RATE_EXT, DIGEST_EXT>>;

/// Poseidon2 trace for all hash operations in the circuit.
#[derive(Debug, Clone)]
pub struct Poseidon2Trace<F, const WIDTH_EXT: usize, const RATE_EXT: usize, const DIGEST_EXT: usize>
{
    /// All Poseidon2 operations (sponge and compress) in this trace.
    pub operations: Poseidon2CircuitTrace<F, WIDTH_EXT, RATE_EXT, DIGEST_EXT>,
}

// Needed for NonPrimitiveTrace<F>
unsafe impl<F: Send + Sync, const WIDTH_EXT: usize, const RATE_EXT: usize, const DIGEST_EXT: usize>
    Send for Poseidon2Trace<F, WIDTH_EXT, RATE_EXT, DIGEST_EXT>
{
}
unsafe impl<F: Send + Sync, const WIDTH_EXT: usize, const RATE_EXT: usize, const DIGEST_EXT: usize>
    Sync for Poseidon2Trace<F, WIDTH_EXT, RATE_EXT, DIGEST_EXT>
{
}

impl<F, const WIDTH_EXT: usize, const RATE_EXT: usize, const DIGEST_EXT: usize>
    Poseidon2Trace<F, WIDTH_EXT, RATE_EXT, DIGEST_EXT>
{
    pub const fn total_rows(&self) -> usize {
        self.operations.len()
    }
}

impl<
    F: Clone + Send + Sync + 'static,
    const WIDTH_EXT: usize,
    const RATE_EXT: usize,
    const DIGEST_EXT: usize,
> NonPrimitiveTrace<F> for Poseidon2Trace<F, WIDTH_EXT, RATE_EXT, DIGEST_EXT>
{
    fn id(&self) -> &'static str {
        "poseidon2"
    }

    fn rows(&self) -> usize {
        self.total_rows()
    }

    fn as_any(&self) -> &dyn Any {
        self
    }

    fn boxed_clone(&self) -> Box<dyn NonPrimitiveTrace<F>> {
        let cloned = self.clone();
        Box::new(cloned) as Box<dyn NonPrimitiveTrace<F>>
    }
}

/// Builder for generating Poseidon2 traces.
///
/// The builder handles the conversion from the circuit's extension field (`CF`) to the
/// base field (`Config::BaseField`) required by the Poseidon permutation.
pub struct Poseidon2TraceBuilder<'a, CF, Config: Poseidon2Params> {
    circuit: &'a Circuit<CF>,
    witness: &'a [Option<CF>],
    non_primitive_op_private_data: &'a [Option<NonPrimitiveOpPrivateData<CF>>],

    phantom: core::marker::PhantomData<Config>,
}

impl<'a, CF, Config> Poseidon2TraceBuilder<'a, CF, Config>
where
    CF: CircuitField + ExtensionField<Config::BaseField>,
    Config: Poseidon2Params,
{
    /// Creates a new Poseidon2 trace builder.
    pub const fn new(
        circuit: &'a Circuit<CF>,
        witness: &'a [Option<CF>],
        non_primitive_op_private_data: &'a [Option<NonPrimitiveOpPrivateData<CF>>],
    ) -> Self {
        Self {
            circuit,
            witness,
            non_primitive_op_private_data,
            phantom: core::marker::PhantomData,
        }
    }

    fn get_witness(&self, index: &WitnessId) -> Result<CF, CircuitError> {
        self.witness
            .get(index.0 as usize)
            .and_then(|opt| opt.as_ref())
            .cloned()
            .ok_or(CircuitError::WitnessNotSet { witness_id: *index })
    }

    /// Builds operations
    // This is done without const generics, because it's easier to match on the op type.
    // It will be converted back to a const-generic version in batch_stark_prover.
    fn build_operations(
        self,
    ) -> Result<Vec<Poseidon2CircuitRowDyn<Config::BaseField>>, CircuitError> {
        let mut operations = Vec::new();

        let width = Config::WIDTH;
        let d = Config::D;
        let width_ext = Config::WIDTH_EXT;
        let digest_ext = Config::DIGEST_EXT;

        for op in &self.circuit.ops {
            let Op::NonPrimitiveOpWithExecutor {
                inputs,
                outputs,
                executor,
                op_id,
            } = op
            else {
                continue;
            };

            if executor.op_type() == &NonPrimitiveOpType::PoseidonPerm {
                let Some(exec) = executor.as_any().downcast_ref::<PoseidonPermExecutor>() else {
                    return Err(CircuitError::InvalidNonPrimitiveOpConfiguration {
                        op: executor.op_type().clone(),
                    });
                };
                let (new_start, merkle_path) = (exec.new_start, exec.merkle_path);
                // Expected input layout: [in0, in1, in2, in3, mmcs_index_sum, mmcs_bit]
                if inputs.len() != 6 {
                    return Err(CircuitError::NonPrimitiveOpLayoutMismatch {
                        op: executor.op_type().clone(),
                        expected: "6 input vectors".to_string(),
                        got: inputs.len(),
                    });
                }
                // Expected output layout: [out0, out1]
                if outputs.len() != 2 {
                    return Err(CircuitError::NonPrimitiveOpLayoutMismatch {
                        op: executor.op_type().clone(),
                        expected: "2 output vectors".to_string(),
                        got: outputs.len(),
                    });
                }

                // mmcs_bit is at inputs[5]
                if inputs[5].len() > 1 {
                    return Err(CircuitError::IncorrectNonPrimitiveOpPrivateDataSize {
                        op: executor.op_type().clone(),
                        expected: "0 or 1 element for mmcs_bit".to_string(),
                        got: inputs[5].len(),
                    });
                }
                if merkle_path && inputs[5].is_empty() {
                    return Err(CircuitError::IncorrectNonPrimitiveOpPrivateData {
                        op: executor.op_type().clone(),
                        operation_index: *op_id,
                        expected: "mmcs_bit must be provided when merkle_path=true".to_string(),
                        got: "missing mmcs_bit".to_string(),
                    });
                }

                let mmcs_bit = if inputs[5].len() == 1 {
                    let val = self.get_witness(&inputs[5][0])?;
                    let base = val.as_base().ok_or_else(|| {
                        CircuitError::IncorrectNonPrimitiveOpPrivateData {
                            op: executor.op_type().clone(),
                            operation_index: *op_id,
                            expected: "base field mmcs_bit".to_string(),
                            got: "extension value".to_string(),
                        }
                    })?;
                    match base {
                        x if x == Config::BaseField::ZERO => false,
                        x if x == Config::BaseField::ONE => true,
                        other => {
                            return Err(CircuitError::IncorrectNonPrimitiveOpPrivateData {
                                op: executor.op_type().clone(),
                                operation_index: *op_id,
                                expected: "boolean mmcs_bit (0 or 1)".to_string(),
                                got: format!("{other:?}"),
                            });
                        }
                    }
                } else {
                    false
                };

                // Initialize padded_inputs.
                // If private data is available, use it as the default.
                // Otherwise start with zero.
                let mut padded_inputs = vec![Config::BaseField::ZERO; width];

                if let Some(Some(NonPrimitiveOpPrivateData::PoseidonPerm(private_data))) =
                    self.non_primitive_op_private_data.get(op_id.0 as usize)
                {
                    // Private inputs are only valid for Merkle mode (merkle_path && !new_start).
                    // The type [F; 2] guarantees exactly 2 limbs (the sibling).
                    if !merkle_path || new_start {
                        return Err(CircuitError::IncorrectNonPrimitiveOpPrivateData {
                            op: executor.op_type().clone(),
                            operation_index: *op_id,
                            expected: "no private data (only Merkle mode accepts private data)"
                                .to_string(),
                            got: "private data provided for non-Merkle operation".to_string(),
                        });
                    }

                    // Place sibling in the correct limbs based on mmcs_bit.
                    // mmcs_bit=0: sibling in 2-3
                    // mmcs_bit=1: sibling in 0-1
                    let start_limb = if mmcs_bit { 0 } else { 2 };
                    for (i, limb) in private_data.sibling.iter().enumerate() {
                        let target_limb = start_limb + i;
                        let coeffs = limb.as_basis_coefficients_slice();
                        padded_inputs[target_limb * d..(target_limb + 1) * d]
                            .copy_from_slice(coeffs);
                    }
                }

                let mut in_ctl = vec![false; width_ext];
                let mut in_idx = vec![0u32; width_ext];
                for limb in 0..width_ext {
                    let chunk = &inputs[limb];
                    match chunk.len() {
                        0 => {}
                        1 => {
                            let val = self.get_witness(&chunk[0])?;
                            let coeffs = val.as_basis_coefficients_slice();
                            if coeffs.len() != d {
                                return Err(CircuitError::IncorrectNonPrimitiveOpPrivateDataSize {
                                    op: executor.op_type().clone(),
                                    expected: d.to_string(),
                                    got: coeffs.len(),
                                });
                            }
                            in_ctl[limb] = true;
                            in_idx[limb] = chunk[0].0;
                            padded_inputs[limb * d..(limb + 1) * d].copy_from_slice(coeffs);
                        }
                        len if len == d => {
                            in_ctl[limb] = true;
                            in_idx[limb] = chunk[0].0;
                            for (dst, &wid) in padded_inputs[limb * d..(limb + 1) * d]
                                .iter_mut()
                                .zip(chunk.iter())
                            {
                                let val = self.get_witness(&wid)?;
                                let base = val.as_base().ok_or_else(|| {
                                    CircuitError::IncorrectNonPrimitiveOpPrivateData {
                                        op: executor.op_type().clone(),
                                        operation_index: *op_id,
                                        expected: "base field limb component".to_string(),
                                        got: "extension value".to_string(),
                                    }
                                })?;
                                *dst = base;
                            }
                        }
                        other => {
                            return Err(CircuitError::IncorrectNonPrimitiveOpPrivateDataSize {
                                op: executor.op_type().clone(),
                                expected: format!("0, 1, or {d} elements per limb"),
                                got: other,
                            });
                        }
                    }
                }

<<<<<<< HEAD
                let mut out_ctl = vec![false; digest_ext];
                let mut out_idx = vec![0u32; digest_ext];
                for (offset, limb) in (width_ext..width_ext + digest_ext).enumerate() {
                    let chunk = &inputs[limb];
=======
                let mut out_ctl = [false; 2];
                let mut out_idx = [0u32; 2];
                for (offset, chunk) in outputs.iter().enumerate() {
>>>>>>> 28a2b4e2
                    if chunk.len() == d || chunk.len() == 1 {
                        out_ctl[offset] = true;
                        out_idx[offset] = chunk[0].0;
                    } else if !chunk.is_empty() {
                        return Err(CircuitError::IncorrectNonPrimitiveOpPrivateDataSize {
                            op: executor.op_type().clone(),
                            expected: format!("0, 1, or {d} elements per output limb"),
                            got: chunk.len(),
                        });
                    }
                }

<<<<<<< HEAD
                let (mmcs_index_sum, mmcs_index_sum_idx) =
                    if inputs[width_ext + digest_ext].len() == 1 {
                        let val = self.get_witness(&inputs[width_ext + digest_ext][0])?;
                        let base = val.as_base().ok_or_else(|| {
                            CircuitError::IncorrectNonPrimitiveOpPrivateData {
                                op: executor.op_type().clone(),
                                operation_index: *op_id,
                                expected: "base field mmcs_index_sum".to_string(),
                                got: "extension value".to_string(),
                            }
                        })?;
                        (base, inputs[width_ext + digest_ext][0].0)
                    } else {
                        (Config::BaseField::ZERO, 0)
                    };
                let mmcs_bit = if inputs.len() > width_ext + digest_ext + 1
                    && inputs[width_ext + digest_ext + 1].len() == 1
                {
                    let val = self.get_witness(&inputs[width_ext + digest_ext + 1][0])?;
=======
                // mmcs_index_sum is at inputs[4]
                let (mmcs_index_sum, mmcs_index_sum_idx) = if inputs[4].len() == 1 {
                    let val = self.get_witness(&inputs[4][0])?;
>>>>>>> 28a2b4e2
                    let base = val.as_base().ok_or_else(|| {
                        CircuitError::IncorrectNonPrimitiveOpPrivateData {
                            op: executor.op_type().clone(),
                            operation_index: *op_id,
<<<<<<< HEAD
                            expected: "base field mmcs_bit".to_string(),
                            got: "extension value".to_string(),
                        }
                    })?;
                    match base {
                        x if x == Config::BaseField::ZERO => false,
                        x if x == Config::BaseField::ONE => true,
                        other => {
                            return Err(CircuitError::IncorrectNonPrimitiveOpPrivateData {
                                op: executor.op_type().clone(),
                                operation_index: *op_id,
                                expected: "boolean mmcs_bit (0 or 1)".to_string(),
                                got: format!("{other:?}"),
                            });
                        }
                    }
                } else {
                    false
=======
                            expected: "base field mmcs_index_sum".to_string(),
                            got: "extension value".to_string(),
                        }
                    })?;
                    (base, inputs[4][0].0)
                } else {
                    (Config::BaseField::ZERO, 0)
>>>>>>> 28a2b4e2
                };

                operations.push(Poseidon2CircuitRowDyn {
                    new_start,
                    merkle_path,
                    mmcs_bit,
                    mmcs_index_sum,
                    input_values: padded_inputs,
                    in_ctl,
                    input_indices: in_idx,
                    out_ctl,
                    output_indices: out_idx,
                    mmcs_index_sum_idx,
                });
                continue;
            }
        }

        Ok(operations)
    }
}

/// Generate the Poseidon2 trace with a specific configuration.
///
/// # Type Parameters
/// - `F`: The field type (e.g., `BabyBear`, `KoalaBear`)
/// - `Config`: A type implementing `Poseidon2Params` that specifies the Poseidon2 configuration
///   (e.g., `BabyBearD4Width16`, `BabyBearD4Width24` from [`p3-poseidon2-circuit-air::public_types`])
///
/// # Example
///
/// ```ignore
/// use p3_poseidon2_circuit_air::BabyBearD4Width16;
/// builder.enable_hash(true, generate_poseidon2_trace::<BabyBear, BabyBearD4Width16>);
/// ```
pub fn generate_poseidon2_trace<
    F: CircuitField + ExtensionField<Config::BaseField>,
    Config: Poseidon2Params,
>(
    circuit: &Circuit<F>,
    witness: &[Option<F>],
    non_primitive_data: &[Option<NonPrimitiveOpPrivateData<F>>],
) -> Result<Option<Box<dyn NonPrimitiveTrace<F>>>, CircuitError> {
    let builder = Poseidon2TraceBuilder::<F, Config>::new(circuit, witness, non_primitive_data);

    let operations = builder.build_operations()?;
    if operations.is_empty() {
        Ok(None)
    } else {
        // Convert base field operations to circuit field operations
        // Since F: ExtensionField<Config::BaseField>, we can embed base field values
        let operations_cf: Vec<Poseidon2CircuitRowDyn<F>> = operations
            .into_iter()
            .map(|row| {
                // Convert base field values to circuit field values by embedding
                // Base field values are embedded as extension field elements
                // Since F: ExtensionField<Config::BaseField>, we can embed base field values
                let input_values: Vec<F> = row
                    .input_values
                    .into_iter()
                    .map(|v| {
                        // For extension fields, base field values are embedded as (v, 0, 0, ...)
                        let mut coeffs = vec![Config::BaseField::ZERO; Config::D];
                        coeffs[0] = v;
                        F::from_basis_coefficients_slice(&coeffs)
                            .expect("Failed to embed base field value")
                    })
                    .collect();
                Poseidon2CircuitRowDyn {
                    new_start: row.new_start,
                    merkle_path: row.merkle_path,
                    mmcs_bit: row.mmcs_bit,
                    mmcs_index_sum: {
                        let mut coeffs = vec![Config::BaseField::ZERO; Config::D];
                        coeffs[0] = row.mmcs_index_sum;
                        F::from_basis_coefficients_slice(&coeffs)
                            .expect("Failed to embed base field value")
                    },
                    input_values,
                    in_ctl: row.in_ctl,
                    input_indices: row.input_indices,
                    out_ctl: row.out_ctl,
                    output_indices: row.output_indices,
                    mmcs_index_sum_idx: row.mmcs_index_sum_idx,
                }
            })
            .collect();
        Ok(Some(Box::new(Poseidon2TraceDyn::new(operations_cf))))
    }
}

/// Non-generic version of [`Poseidon2CircuitRow`], to be used for trait objects.
//This is used as an intermediate step, but the const-generic version
// is used in the AIR and by the batch_stark_prover.
#[derive(Clone)]
pub struct Poseidon2CircuitRowDyn<F> {
    pub new_start: bool,
    pub merkle_path: bool,
    pub mmcs_bit: bool,
    pub mmcs_index_sum: F,
    pub input_values: Vec<F>,
    pub in_ctl: Vec<bool>,
    pub input_indices: Vec<u32>,
    pub out_ctl: Vec<bool>,
    pub output_indices: Vec<u32>,
    pub mmcs_index_sum_idx: u32,
}

/// Non-generic version of Poseidon2Trace (for trait objects).
pub struct Poseidon2TraceDyn<F> {
    pub operations: Vec<Poseidon2CircuitRowDyn<F>>,
}

impl<F> Poseidon2TraceDyn<F> {
    pub const fn new(operations: Vec<Poseidon2CircuitRowDyn<F>>) -> Self {
        Self { operations }
    }

    pub const fn total_rows(&self) -> usize {
        self.operations.len()
    }

    pub fn to_const_generic<
        const WIDTH_EXT: usize,
        const RATE_EXT: usize,
        const DIGEST_EXT: usize,
    >(
        &self,
    ) -> Result<Poseidon2Trace<F, WIDTH_EXT, RATE_EXT, DIGEST_EXT>, CircuitError>
    where
        F: Clone,
    {
        let operations: Result<Vec<_>, CircuitError> = self
            .operations
            .iter()
            .map(|row| -> Result<_, CircuitError> {
                Ok(Poseidon2CircuitRow {
                    new_start: row.new_start,
                    merkle_path: row.merkle_path,
                    mmcs_bit: row.mmcs_bit,
                    mmcs_index_sum: row.mmcs_index_sum.clone(),
                    input_values: row.input_values.clone(),
                    in_ctl: row
                        .in_ctl
                        .clone()
                        .try_into()
                        .map_err(|_| CircuitError::InvalidTraceData)?,
                    input_indices: row
                        .input_indices
                        .clone()
                        .try_into()
                        .map_err(|_| CircuitError::InvalidTraceData)?,
                    out_ctl: row
                        .out_ctl
                        .clone()
                        .try_into()
                        .map_err(|_| CircuitError::InvalidTraceData)?,
                    output_indices: row
                        .output_indices
                        .clone()
                        .try_into()
                        .map_err(|_| CircuitError::InvalidTraceData)?,
                    mmcs_index_sum_idx: row.mmcs_index_sum_idx,
                })
            })
            .collect();

        Ok(Poseidon2Trace::<F, WIDTH_EXT, RATE_EXT, DIGEST_EXT> {
            operations: operations?,
        })
    }
}

impl<F: Clone + Send + Sync + 'static> NonPrimitiveTrace<F> for Poseidon2TraceDyn<F> {
    fn id(&self) -> &'static str {
        "poseidon2"
    }

    fn rows(&self) -> usize {
        self.operations.len()
    }

    fn as_any(&self) -> &dyn Any {
        self
    }

    fn boxed_clone(&self) -> Box<dyn NonPrimitiveTrace<F>> {
        Box::new(Self {
            operations: self.operations.clone(),
        })
    }
}<|MERGE_RESOLUTION|>--- conflicted
+++ resolved
@@ -366,16 +366,9 @@
                     }
                 }
 
-<<<<<<< HEAD
                 let mut out_ctl = vec![false; digest_ext];
                 let mut out_idx = vec![0u32; digest_ext];
-                for (offset, limb) in (width_ext..width_ext + digest_ext).enumerate() {
-                    let chunk = &inputs[limb];
-=======
-                let mut out_ctl = [false; 2];
-                let mut out_idx = [0u32; 2];
                 for (offset, chunk) in outputs.iter().enumerate() {
->>>>>>> 28a2b4e2
                     if chunk.len() == d || chunk.len() == 1 {
                         out_ctl[offset] = true;
                         out_idx[offset] = chunk[0].0;
@@ -388,55 +381,13 @@
                     }
                 }
 
-<<<<<<< HEAD
-                let (mmcs_index_sum, mmcs_index_sum_idx) =
-                    if inputs[width_ext + digest_ext].len() == 1 {
-                        let val = self.get_witness(&inputs[width_ext + digest_ext][0])?;
-                        let base = val.as_base().ok_or_else(|| {
-                            CircuitError::IncorrectNonPrimitiveOpPrivateData {
-                                op: executor.op_type().clone(),
-                                operation_index: *op_id,
-                                expected: "base field mmcs_index_sum".to_string(),
-                                got: "extension value".to_string(),
-                            }
-                        })?;
-                        (base, inputs[width_ext + digest_ext][0].0)
-                    } else {
-                        (Config::BaseField::ZERO, 0)
-                    };
-                let mmcs_bit = if inputs.len() > width_ext + digest_ext + 1
-                    && inputs[width_ext + digest_ext + 1].len() == 1
-                {
-                    let val = self.get_witness(&inputs[width_ext + digest_ext + 1][0])?;
-=======
                 // mmcs_index_sum is at inputs[4]
                 let (mmcs_index_sum, mmcs_index_sum_idx) = if inputs[4].len() == 1 {
                     let val = self.get_witness(&inputs[4][0])?;
->>>>>>> 28a2b4e2
                     let base = val.as_base().ok_or_else(|| {
                         CircuitError::IncorrectNonPrimitiveOpPrivateData {
                             op: executor.op_type().clone(),
                             operation_index: *op_id,
-<<<<<<< HEAD
-                            expected: "base field mmcs_bit".to_string(),
-                            got: "extension value".to_string(),
-                        }
-                    })?;
-                    match base {
-                        x if x == Config::BaseField::ZERO => false,
-                        x if x == Config::BaseField::ONE => true,
-                        other => {
-                            return Err(CircuitError::IncorrectNonPrimitiveOpPrivateData {
-                                op: executor.op_type().clone(),
-                                operation_index: *op_id,
-                                expected: "boolean mmcs_bit (0 or 1)".to_string(),
-                                got: format!("{other:?}"),
-                            });
-                        }
-                    }
-                } else {
-                    false
-=======
                             expected: "base field mmcs_index_sum".to_string(),
                             got: "extension value".to_string(),
                         }
@@ -444,7 +395,6 @@
                     (base, inputs[4][0].0)
                 } else {
                     (Config::BaseField::ZERO, 0)
->>>>>>> 28a2b4e2
                 };
 
                 operations.push(Poseidon2CircuitRowDyn {
