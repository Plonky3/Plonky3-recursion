use alloc::string::ToString;
use alloc::vec::Vec;
use alloc::{format, vec};
use core::fmt::Debug;
use core::iter;

use itertools::izip;
use p3_field::{ExtensionField, Field};
use p3_symmetric::PseudoCompressionFunction;

use crate::CircuitError;
use crate::circuit::{Circuit, CircuitField};
use crate::op::{NonPrimitiveOpConfig, NonPrimitiveOpPrivateData, NonPrimitiveOpType, Op};
use crate::ops::MmcsVerifyConfig;
<<<<<<< HEAD
use crate::tables::{AnyTrace, CircuitRunner, TableTraceGenerator};
use crate::types::WitnessId;
=======
use crate::types::{NonPrimitiveOpId, WitnessId};
>>>>>>> e94479de

/// MMCS Merkle path verification table.
///
/// Stores all Merkle path verification operations in the circuit.
/// Each operation proves a leaf is included in a Merkle tree.
#[derive(Debug, Clone)]
pub struct MmcsTrace<F> {
    /// All Merkle path verifications in this trace.
    ///
    /// Each entry is one complete leaf-to-root verification.
    pub mmcs_paths: Vec<MmcsPathTrace<F>>,
}

/// Single Merkle path verification trace.
///
/// Represents one complete leaf-to-root path verification.
/// Each row corresponds to one tree layer.
/// Some layers have extra rows for variable-sized matrices.
#[derive(Debug, Clone, Default)]
pub struct MmcsPathTrace<F> {
    /// Current hash state at each layer.
    ///
    /// Left operand in the hash compression function.
    /// State evolves as we climb the tree.
    pub left_values: Vec<Vec<F>>,

    /// Witness IDs for the leaf digest.
    ///
    /// Points to leaf values in the witness table.
    /// Intermediate states are private (not on witness bus).
    pub left_index: Vec<Vec<u32>>,

    /// Sibling hash values at each layer.
    ///
    /// Right operand in the hash compression function.
    /// Private data provided by the prover.
    pub right_values: Vec<Vec<F>>,

    /// Witness IDs for siblings (private, set to 0).
    pub right_index: Vec<u32>,

    /// Path direction bits.
    ///
    /// - false = hash(sibling, state),
    /// - true = hash(state, sibling).
    pub path_directions: Vec<bool>,

    /// Flags for extra hashing steps in variable-sized trees.
    pub is_extra: Vec<bool>,

    /// Final root digest value.
    ///
    /// Expected root after traversing the path.
    pub final_value: Vec<F>,

    /// Witness IDs for the root digest.
    pub final_index: Vec<u32>,
}

/// Private Merkle path witness data.
///
/// Prover's private information demonstrating a valid leaf-to-root path.
/// - It includes all intermediate hash states and sibling hashes.
/// - Some layers have extra siblings for variable-sized trees.
#[derive(Debug, Clone, PartialEq)]
pub struct MmcsPrivateData<F> {
    /// Hash states along the path: [leaf, state1, state2, ..., root].
    ///
    /// The sequence of states along the path, with an optional
    /// state when there was an extra leaf at that level of the path.
    pub path_states: Vec<(Vec<F>, Option<Vec<F>>)>,
    /// Sibling hashes at each layer.
    pub path_siblings: Vec<Vec<F>>,
    /// Direction bits encoding the leaf's position.
    ///
    /// - false = sibling on left,
    /// - true = sibling on right.
    pub directions: Vec<bool>,
}

impl<F: Field + Clone + Default> MmcsPrivateData<F> {
    /// Computes the private data required for MMCS path verification.
    ///
    /// This function takes public inputs and calculates all intermediate hash states
    /// along the MMCS path.
    ///
    /// At each level:
    /// - The next state is computed using the compression function `compress.compress()`.
    /// - The order of inputs depends on the `direction`:
    ///   - If `direction` is `false`, compute the next state as `compress.compress(sibling, state)`.
    ///   - If `direction` is `true`, compute the next state as `compress.compress(state, sibling)`.
    ///
    /// If a leaf exists at the current level:
    /// - On the first level, the leaf is directly assigned as the current state.
    /// - On subsequent levels, the next state is obtained by additionally compressing the next state with the leaf.
    ///
    /// **Parameters**
    /// - `compress`: Compression function mapping `[[BF, DIGEST_ELEMS]; 2]` → `[BF, DIGEST_ELEMS]`.
    /// - `config`: MMCS configuration parameters.
    /// - `leaves`: A slice of vectors. Each entry is either empty or of size `DIGEST_ELEMS`,
    ///   indicating whether a leaf is present at that level.
    /// - `siblings`: A slice containing the sibling node for each level.
    /// - `directions`: A list of booleans determining the order of inputs to `compress()`
    ///   at each level.
    pub fn new<BF, C, const DIGEST_ELEMS: usize>(
        compress: &C,
        config: &MmcsVerifyConfig,
        leaves: &[Vec<F>],
        siblings: &[Vec<F>],
        directions: &[bool],
    ) -> Result<Self, CircuitError>
    where
        BF: Field,
        F: ExtensionField<BF> + Clone,
        C: PseudoCompressionFunction<[BF; DIGEST_ELEMS], 2>,
    {
        // Ensure we have one direction bit per sibling step.
        if siblings.len() != directions.len() {
            return Err(CircuitError::IncorrectNonPrimitiveOpPrivateDataSize {
                op: NonPrimitiveOpType::MmcsVerify,
                expected: siblings.len().to_string(),
                got: directions.len(),
            });
        }
        // Enforce configured maximum height to avoid creating unreachable path rows.
        if siblings.len() > config.max_tree_height {
            return Err(CircuitError::IncorrectNonPrimitiveOpPrivateData {
                op: NonPrimitiveOpType::MmcsVerify,
                operation_index: NonPrimitiveOpId(0),
                expected: alloc::format!(
                    "path length <= max_tree_height ({})",
                    config.max_tree_height
                ),
                got: alloc::format!("{}", siblings.len()),
            });
        }
        let mut private_data = Self {
            path_states: Vec::with_capacity(siblings.len() + 1),
            path_siblings: siblings.to_vec(),
            directions: directions.to_vec(),
        };
        let path_states = &mut private_data.path_states;

        let mut state = leaves
            .first()
            .expect("There must be at leas to one leaf")
            .clone();

        // Ensure there's no leaf in the last level
        if let Some(last) = leaves.last()
            && !last.is_empty()
        {
            return Err(CircuitError::IncorrectNonPrimitiveOpPrivateData {
                op: NonPrimitiveOpType::MmcsVerify,
                expected: "[]".to_string(),
                got: format!("{last:?}"),
                operation_index: NonPrimitiveOpId(0), //TODO: What's the index of this op?
            });
        }

        // The first element is just the leaf.

        let empty_leaf = vec![];
        for (&dir, sibling, leaf) in izip!(
            directions.iter(),
            siblings.iter(),
            iter::once(&empty_leaf).chain(leaves.iter().skip(1))
        ) {
            let state_as_slice = config.ext_to_base(&state)?;
            let sibling_as_slice = config.ext_to_base(sibling)?;

            let input = if dir {
                [state_as_slice, sibling_as_slice]
            } else {
                [sibling_as_slice, state_as_slice]
            };
            let new_state = config.base_to_ext(&compress.compress(input))?;
            path_states.push((
                state.clone(),
                // If there's a leaf at this depth we need to compute an extra state
                if leaf.is_empty() {
                    state = new_state;
                    None
                } else {
                    let state_as_slice = config.ext_to_base(&new_state)?;
                    let leaf_as_slice = config.ext_to_base(leaf)?;
                    state =
                        config.base_to_ext(&compress.compress([state_as_slice, leaf_as_slice]))?;
                    Some(new_state)
                },
            ));
        }
        // Finally, push the root
        path_states.push((state.clone(), None));

        Ok(private_data)
    }

    /// Converts private data to trace format for AIR verification.
    ///
    /// References the witness table for leaf and root digests.
    /// Includes all intermediate states and direction bits.
    pub fn to_trace(
        &self,
        mmcs_config: &MmcsVerifyConfig,
        leaves: &[Vec<F>],
        leaves_wids: &[Vec<WitnessId>],
        root_wids: &[WitnessId],
    ) -> Result<MmcsPathTrace<F>, CircuitError> {
        let mut trace = MmcsPathTrace::default();

        // Get the witness indices for the leaf and root digests
        let leaf_indices: Vec<u32> = leaves_wids
            .first()
            .expect("There must be at least one leaf")
            .iter()
            .map(|wid| wid.0)
            .collect();
        let root_indices: Vec<u32> = root_wids.iter().map(|wid| wid.0).collect();

        debug_assert!(self.path_siblings.len() <= mmcs_config.max_tree_height);
        debug_assert!(if let Ok(leaf) =
            leaves
                .last()
                .ok_or(CircuitError::IncorrectNonPrimitiveOpPrivateDataSize {
                    op: NonPrimitiveOpType::MmcsVerify,
                    expected: "Non empty".to_string(),
                    got: leaves.len()
                }) {
            leaf.is_empty()
        } else {
            false
        });

        // Pad directions in case they start with 0s.
        let path_directions =
            (0..mmcs_config.max_tree_height).map(|i| *self.directions.get(i).unwrap_or(&false));

        // For each step in the Mmcs path (excluding the final state which is the root)
        debug_assert_eq!(self.path_states.len(), self.path_siblings.len() + 1);
        let empty_leaf = vec![];
        for ((state, extra_state), sibling, direction, leaf_indices, leaf) in izip!(
            self.path_states.iter().take(self.path_siblings.len()),
            self.path_siblings.iter(),
            path_directions,
            // TODO: For now we repeat the leaf indices here, but will need to add the right ones when we
            // ass CTLs to connect the Mmcs verify table.
            iter::repeat(leaf_indices),
            // Skip the first leaf, as it was already assigned to the first state
            iter::once(&empty_leaf).chain(leaves.iter().skip(1)),
        ) {
            // Add a row to the trace.
            let mut add_trace_row = |left_v: &Vec<F>, right_v: &Vec<F>, is_extra_flag: bool| {
                // Current hash becomes left operand
                trace.left_values.push(left_v.clone());
                // Points to witness bus
                trace.left_index.push(leaf_indices.clone());
                // Sibling becomes right operand (private data - not on witness bus)
                trace.right_values.push(right_v.clone());
                // Not on witness bus - private data
                trace.right_index.push(0);
                trace.path_directions.push(direction);
                trace.is_extra.push(is_extra_flag);
            };

            // Add the primary trace row for the current Merkle path step.
            add_trace_row(state, sibling, false);

            // If there's an extra sibling (due to tree structure), add another trace row.
            if let Some(extra_state) = extra_state {
                if leaf.len() != mmcs_config.ext_field_digest_elems {
                    return Err(CircuitError::IncorrectNonPrimitiveOpPrivateDataSize {
                        op: NonPrimitiveOpType::MmcsVerify,
                        expected: mmcs_config.ext_field_digest_elems.to_string(),
                        got: leaf.len(),
                    });
                }
                add_trace_row(extra_state, leaf, true);
            } else if !leaf.is_empty() {
                return Err(CircuitError::IncorrectNonPrimitiveOpPrivateDataSize {
                    op: NonPrimitiveOpType::MmcsVerify,
                    expected: 0.to_string(),
                    got: leaf.len(),
                });
            }
        }
        trace.final_value = self.path_states.last().cloned().unwrap_or_default().0;
        trace.final_index = root_indices;
        Ok(trace)
    }
}

/// Builder for generating MMCS traces.
pub struct MmcsTraceBuilder<'a, F> {
    circuit: &'a Circuit<F>,
    witness: &'a [Option<F>],
    non_primitive_op_private_data: &'a [Option<NonPrimitiveOpPrivateData<F>>],
}

impl<'a, F: CircuitField> MmcsTraceBuilder<'a, F> {
    /// Creates a new MMCS trace builder.
    pub fn new(
        circuit: &'a Circuit<F>,
        witness: &'a [Option<F>],
        non_primitive_op_private_data: &'a [Option<NonPrimitiveOpPrivateData<F>>],
    ) -> Self {
        Self {
            circuit,
            witness,
            non_primitive_op_private_data,
        }
    }

    fn get_witness(&self, index: &WitnessId) -> Result<F, CircuitError> {
        self.witness
            .get(index.0 as usize)
            .and_then(|opt| opt.as_ref())
            .cloned()
            .ok_or(CircuitError::WitnessNotSet { witness_id: *index })
    }

    /// Builds the MMCS trace by scanning non-primitive ops with MMCS executors.
    pub fn build(self) -> Result<MmcsTrace<F>, CircuitError> {
        let mut mmcs_paths = Vec::new();

        let config = match self
            .circuit
            .enabled_ops
            .get(&NonPrimitiveOpType::MmcsVerify)
        {
            Some(NonPrimitiveOpConfig::MmcsVerifyConfig(config)) => config,
            _ => return Ok(MmcsTrace { mmcs_paths }),
        };

        for op in &self.circuit.non_primitive_ops {
            let Op::NonPrimitiveOpWithExecutor {
                inputs,
                outputs: _outputs,
                executor,
                op_id,
            } = op
            else {
                // Skip non-MMCS operations (e.g., HashAbsorb, HashSqueeze)
                continue;
            };
            if executor.op_type() != &NonPrimitiveOpType::MmcsVerify {
                continue;
            }

            let private_data = self
                .non_primitive_op_private_data
                .get(op_id.0 as usize)
                .and_then(|opt| opt.as_ref())
                .ok_or(CircuitError::NonPrimitiveOpMissingPrivateData {
                    operation_index: *op_id,
                })?;
            let NonPrimitiveOpPrivateData::MmcsVerify(priv_data) = private_data;

            let root = &inputs[inputs.len() - 1];
            let directions = &inputs[inputs.len() - 2];
            let leaves = &inputs[0..directions.len()];

            // Validate that the witness data is consistent with public inputs
            // Check leaf values
            let witness_leaves: Vec<Vec<F>> = leaves
                .iter()
                .map(|leaf| {
                    leaf.iter()
                        .map(|wid| self.get_witness(wid))
                        .collect::<Result<Vec<F>, _>>()
                })
                .collect::<Result<_, _>>()?;

            let witness_directions = directions
                .iter()
                .map(|wid| self.get_witness(wid))
                .collect::<Result<Vec<F>, _>>()?;
            // Check that the number of leaves is the same as the number of directions
            if witness_directions.len() != witness_leaves.len() {
                return Err(CircuitError::IncorrectNonPrimitiveOpPrivateData {
                    op: NonPrimitiveOpType::MmcsVerify,
                    operation_index: *op_id,
                    expected: alloc::format!("{:?}", witness_directions.len()),
                    got: alloc::format!("{:?}", witness_leaves.len()),
                });
            }

            // Check root values
            let witness_root: Vec<F> = root
                .iter()
                .map(|wid| self.get_witness(wid))
                .collect::<Result<_, _>>()?;
            let computed_root = &priv_data
                .path_states
                .last()
                .ok_or(CircuitError::NonPrimitiveOpMissingPrivateData {
                    operation_index: *op_id,
                })?
                .0;
            if witness_root != *computed_root {
                return Err(CircuitError::IncorrectNonPrimitiveOpPrivateData {
                    op: NonPrimitiveOpType::MmcsVerify,
                    operation_index: *op_id,
                    expected: alloc::format!("root: {witness_root:?}"),
                    got: alloc::format!("root: {computed_root:?}"),
                });
            }

            let trace = priv_data.to_trace(config, &witness_leaves, leaves, root)?;
            mmcs_paths.push(trace);
        }

        Ok(MmcsTrace { mmcs_paths })
    }
}

impl<F: CircuitField> AnyTrace<F> for MmcsTrace<F> {
    fn rows(&self) -> usize {
        self.mmcs_paths
            .iter()
            .map(|p| p.left_values.len() + 1)
            .sum()
    }

    fn as_any(&self) -> &dyn core::any::Any {
        self
    }
}

/// Generator for MMCS verification table.
#[derive(Debug)]
pub struct MmcsTraceGenerator;

impl<F: CircuitField> TableTraceGenerator<F> for MmcsTraceGenerator {
    fn id(&self) -> &'static str {
        "mmcs_verify"
    }

    fn is_present(&self, circuit: &Circuit<F>) -> bool {
        circuit
            .non_primitive_ops
            .iter()
            .any(|op| matches!(op, NonPrimitiveOp::MmcsVerify { .. }))
    }

    fn generate(
        &self,
        runner: &mut CircuitRunner<F>,
    ) -> Result<Option<alloc::boxed::Box<dyn AnyTrace<F>>>, crate::CircuitError> {
        let trace = super::mmcs::generate_mmcs_trace(
            runner.circuit_ref(),
            runner.non_primitive_data_ref(),
            |w| runner.get_witness_value(w),
        )?;
        if trace.mmcs_paths.is_empty() {
            return Ok(None);
        }
        Ok(Some(alloc::boxed::Box::new(trace)))
    }
}

#[cfg(test)]
mod tests {
    use alloc::vec;

    use p3_baby_bear::{BabyBear, Poseidon2BabyBear, default_babybear_poseidon2_16};
    use p3_field::PrimeCharacteristicRing;
    use p3_field::extension::BinomialExtensionField;
    use p3_symmetric::{PseudoCompressionFunction, TruncatedPermutation};

    use super::*;
    use crate::NonPrimitiveOpPrivateData;
    use crate::builder::CircuitBuilder;
    use crate::errors::CircuitError;
    use crate::ops::MmcsOps;

    type F = BinomialExtensionField<BabyBear, 4>;

    #[test]
    fn test_mmcs_private_data() {
        let leaves = vec![
            vec![BabyBear::from_u64(1)],
            vec![BabyBear::from_u64(4)],
            vec![],
        ];
        let siblings = [
            vec![BabyBear::from_u64(2)],
            vec![BabyBear::from_u64(3)],
            vec![BabyBear::from_u64(5)],
        ];
        let directions = [false, true, true];

        let perm = default_babybear_poseidon2_16();
        let compress: TruncatedPermutation<Poseidon2BabyBear<16>, 2, 1, 16> =
            TruncatedPermutation::new(perm);

        // At level 1 dir = false and state0 = leaf, the first input is [2, 1] and thus compress.compress(input) = state1.
        let state1 = compress.compress([[BabyBear::from_u64(2)], [BabyBear::from_u64(1)]]);
        // At level 2 there is an extra leaf, so we do two compressions.
        // In the first one direction = true then input is [state1, 3] and compress.compress(input) = state2
        let state2 = compress.compress([state1, [BabyBear::from_u64(3)]]);
        // In the second compression of level 2 input is [state2, 4] and compress.compress(input) = state3
        let state3 = compress.compress([state2, [BabyBear::from_u64(4)]]);
        // direction = true and then input is [state3, 5] compress.compress(input) = state4
        let state4 = compress.compress([state3, [BabyBear::from_u64(5)]]);

        let expected_private_data = MmcsPrivateData {
            path_states: vec![
                // The first state is the leaf.
                (vec![BabyBear::from_u64(1)], None),
                // Here there's an extra leaf
                (state1.to_vec(), Some(state2.to_vec())),
                (state3.to_vec(), None),
                // final root state after the full path
                (state4.to_vec(), None),
            ],
            path_siblings: siblings.to_vec(),
            directions: directions.to_vec(),
        };

        // Use a config that supports the path length used in this test.
        let config = MmcsVerifyConfig {
            base_field_digest_elems: 1,
            ext_field_digest_elems: 1,
            max_tree_height: 3,
        };

        let private_data = MmcsPrivateData::new::<BabyBear, _, 1>(
            &compress,
            &config,
            &leaves,
            &siblings,
            &directions,
        )
        .unwrap();

        assert_eq!(private_data, expected_private_data);
    }

    #[test]
    fn test_mmcs_path_too_tall_rejected() {
        // Path length (3) exceeds configured max_tree_height (2)
        let perm = default_babybear_poseidon2_16();
        let compress: TruncatedPermutation<Poseidon2BabyBear<16>, 2, 1, 16> =
            TruncatedPermutation::new(perm);
        let config = MmcsVerifyConfig {
            base_field_digest_elems: 8,
            ext_field_digest_elems: 8,
            max_tree_height: 2,
        };

        let leaf = [vec![F::from_u64(1)], vec![], vec![]];
        let siblings = [
            vec![F::from_u64(2)],
            vec![F::from_u64(3)],
            vec![F::from_u64(4)],
        ];
        let directions = [false, true, false];

        let res = MmcsPrivateData::new::<BabyBear, _, 1>(
            &compress,
            &config,
            &leaf,
            &siblings,
            &directions,
        );
        assert!(
            res.is_err(),
            "Expected path taller than max_tree_height to be rejected"
        );
    }

    #[test]
    fn test_mmcs_witness_validation() {
        let perm = default_babybear_poseidon2_16();
        let compress: TruncatedPermutation<Poseidon2BabyBear<16>, 2, 1, 16> =
            TruncatedPermutation::new(perm);
        // Use config with max_tree_height=4 to support 3 layers + 1 extra sibling
        let config = MmcsVerifyConfig {
            base_field_digest_elems: 1,
            ext_field_digest_elems: 1,
            max_tree_height: 4,
        };

        // Build circuit once
        let mut builder = CircuitBuilder::new();
        builder.enable_mmcs(&config);
<<<<<<< HEAD
        let leaf = (0..config.ext_field_digest_elems)
            .map(|_| builder.add_public_input())
            .collect::<Vec<_>>();
        let index = builder.add_public_input();
        let root = (0..config.ext_field_digest_elems)
            .map(|_| builder.add_public_input())
            .collect::<Vec<_>>();
        let mmcs_op_id = builder.add_mmcs_verify(&leaf, &index, &root).unwrap();
=======
        let leaves = vec![
            vec![builder.add_public_input()],
            vec![builder.add_public_input()],
            vec![],
        ];
        let directions = vec![
            builder.add_public_input(),
            builder.add_public_input(),
            builder.add_public_input(),
        ];
        let root = (0..config.ext_field_digest_elems)
            .map(|_| builder.add_public_input())
            .collect::<alloc::vec::Vec<_>>();
        let mmcs_op_id = builder
            .add_mmcs_verify(&leaves, &directions, &root)
            .unwrap();
>>>>>>> e94479de
        let circuit = builder.build().unwrap();

        // Create test data with 3 layers, varying directions, and one extra sibling
        let leaves_value = [vec![F::from_u64(42)], vec![F::from_u64(25)], vec![]];
        let siblings = [
            vec![F::from_u64(10)],
            vec![F::from_u64(20)],
            vec![F::from_u64(30)],
        ];
        // Directions [false, true, false] corresponds to index 0b010 = 2
        let directions = [true, true, false];

        // Compute what the CORRECT root should be
        let correct_private_data = MmcsPrivateData::new::<BabyBear, _, 1>(
            &compress,
            &config,
            &leaves_value,
            &siblings,
            &directions,
        )
        .unwrap();
        let correct_root = &correct_private_data.path_states.last().unwrap().0;

        // Helper to run test with given inputs and private data
        let run_test = |leaves: &[Vec<F>], root: &[F], private_data: &MmcsPrivateData<F>| {
            let mut public_inputs = vec![];
            public_inputs.extend(leaves.iter().flatten());
            public_inputs.extend(directions.map(F::from_bool));
            public_inputs.extend(root);

            let mut runner = circuit.clone().runner();
            runner.set_public_inputs(&public_inputs).unwrap();
            runner
                .set_non_primitive_op_private_data(
                    mmcs_op_id,
                    NonPrimitiveOpPrivateData::MmcsVerify(private_data.clone()),
                )
                .unwrap();
            runner.run()
        };

        // Test 1: Valid witness should be accepted
        let result = run_test(&leaves_value, correct_root, &correct_private_data);
        assert!(
            result.is_ok(),
            "Valid witness should be accepted but got {result:?}"
        );

        // Test 2: Invalid witness (wrong root) should be rejected
        let wrong_root = [F::from_u64(999)];
        match run_test(&leaves_value, &wrong_root, &correct_private_data) {
            Err(CircuitError::IncorrectNonPrimitiveOpPrivateData { .. }) => {
                // Expected! The witness validation caught the mismatch
            }
            Ok(_) => panic!("Expected witness validation to fail, but it succeeded!"),
            Err(e) => panic!(
                "Expected IncorrectNonPrimitiveOpPrivateData error, got: {:?}",
                e
            ),
        }

        // Test 3: Invalid witness (wrong leaf) should be rejected
        let wrong_leaves_value = [vec![F::from_u64(998)], vec![F::from_u64(999)], vec![]];
        let wrong_private_data = MmcsPrivateData::new::<BabyBear, _, 1>(
            &compress,
            &config,
            &wrong_leaves_value,
            &siblings,
            &directions,
        )
        .unwrap();

        match run_test(&leaves_value, correct_root, &wrong_private_data) {
            Err(CircuitError::IncorrectNonPrimitiveOpPrivateData { .. }) => {
                // Expected! The witness validation caught the mismatch
            }
            Ok(_) => {
                panic!("Expected witness validation to fail for wrong leaf, but it succeeded!")
            }
            Err(e) => panic!(
                "Expected IncorrectNonPrimitiveOpPrivateData error, got: {:?}",
                e
            ),
        }
    }

    #[test]
    fn test_mmcs_traces_fields() {
        let perm = default_babybear_poseidon2_16();
        let compress: TruncatedPermutation<Poseidon2BabyBear<16>, 2, 1, 16> =
            TruncatedPermutation::new(perm);
        let config = MmcsVerifyConfig {
            base_field_digest_elems: 1,
            ext_field_digest_elems: 1,
            max_tree_height: 4,
        };

        // Build circuit
        let mut builder = CircuitBuilder::new();
        builder.enable_mmcs(&config);
<<<<<<< HEAD
        let leaf_exprs = (0..config.ext_field_digest_elems)
            .map(|_| builder.add_public_input())
            .collect::<Vec<_>>();
        let index_expr = builder.add_public_input();
=======
        let leaves_expr = [
            vec![builder.add_public_input()],
            vec![],
            vec![builder.add_public_input()],
            vec![],
        ];
        let directions_expr = [
            builder.add_public_input(),
            builder.add_public_input(),
            builder.add_public_input(),
            builder.add_public_input(),
        ];
>>>>>>> e94479de
        let root_exprs = (0..config.ext_field_digest_elems)
            .map(|_| builder.add_public_input())
            .collect::<Vec<_>>();
        let mmcs_op_id = builder
            .add_mmcs_verify(&leaves_expr, &directions_expr, &root_exprs)
            .unwrap();
        let circuit = builder
            .build()
            .map_err(|e| CircuitError::InvalidCircuit { error: e })
            .unwrap();

        // 4 layers; one extra sibling at layer 1; directions 0b1010
        let leaves_value = [vec![F::from_u64(7)], vec![], vec![F::from_u64(25)], vec![]];
        let siblings = [
            vec![F::from_u64(10)],
            vec![F::from_u64(20)],
            vec![F::from_u64(30)],
            vec![F::from_u64(40)],
        ];
        let directions = [false, true, false, true];

        // Compute private data and expected values
        let private_data = MmcsPrivateData::new::<BabyBear, _, 1>(
            &compress,
            &config,
            &leaves_value,
            &siblings,
            &directions,
        )
        .unwrap();
        let correct_root = &private_data.path_states.last().unwrap().0;

        // Run circuit
        let mut public_inputs = vec![];
        public_inputs.extend(leaves_value.iter().flatten());
        public_inputs.extend(directions.map(F::from_bool));
        public_inputs.extend(correct_root.iter().copied());
        let mut runner = circuit.runner();
        runner.set_public_inputs(&public_inputs).unwrap();
        runner
            .set_non_primitive_op_private_data(
                mmcs_op_id,
                NonPrimitiveOpPrivateData::MmcsVerify(private_data.clone()),
            )
            .unwrap();
        let traces = runner.run().unwrap();

        // Validate trace fields
        let mmcs_trace = traces.get_trace::<MmcsTrace<F>>("mmcs_verify").unwrap();
        assert_eq!(mmcs_trace.mmcs_paths.len(), 1);
        let path = &mmcs_trace.mmcs_paths[0];

        // Expected expansions for directions, is_extra, and right_values
<<<<<<< HEAD
        let mut expected_dirs = Vec::new();
        let mut expected_is_extra = Vec::new();
        let mut expected_right_values = Vec::new();
        for (i, (sib, extra)) in siblings.iter().enumerate() {
            expected_dirs.push(directions[i]);
=======
        let mut expected_dirs = alloc::vec::Vec::new();
        let mut expected_is_extra = alloc::vec::Vec::new();
        let mut expected_right_values = alloc::vec::Vec::new();
        // We skip the first leaf replacing it by an empty vec.
        let empty_leaf = vec![];
        for (dir, sibling, leaf) in izip!(
            directions.iter(),
            siblings.iter(),
            iter::once(&empty_leaf).chain(leaves_value.iter().skip(1))
        ) {
            expected_dirs.push(*dir);
>>>>>>> e94479de
            expected_is_extra.push(false);
            expected_right_values.push(sibling.clone());
            if !leaf.is_empty() {
                expected_dirs.push(*dir);
                expected_is_extra.push(true);
                expected_right_values.push(leaf.clone());
            }
        }

        assert_eq!(path.path_directions, expected_dirs);
        assert_eq!(path.is_extra, expected_is_extra);
        assert_eq!(path.right_values, expected_right_values);
        assert!(path.right_index.iter().all(|&x| x == 0));

        // Left values follow private_data path states (with intermediate state on extra row)
<<<<<<< HEAD
        let mut expected_left_values = Vec::new();
        for (i, (_sib, extra)) in siblings.iter().enumerate() {
            expected_left_values.push(private_data.path_states[i].clone());
            if let Some((extra_state, _)) = &private_data.path_siblings[i].1 {
                assert!(extra.is_some());
=======
        let mut expected_left_values = alloc::vec::Vec::new();
        for ((state, extra_state), leaf) in private_data
            .path_states
            .iter()
            .zip(iter::once(&empty_leaf).chain(leaves_value.iter().skip(1)))
        {
            expected_left_values.push(state.clone());
            if let Some(extra_state) = extra_state {
                assert!(!leaf.is_empty()); // Ensure that there was a leaf for producing the extra state
>>>>>>> e94479de
                expected_left_values.push(extra_state.clone());
            } else {
                assert!(leaf.is_empty()); // No extra state means there was no leaf at this level. 
            }
        }
        assert_eq!(path.left_values, expected_left_values);

        // Final value and final indices width
        assert_eq!(path.final_value, *correct_root);
        assert_eq!(path.final_index.len(), config.ext_field_digest_elems);
    }
}<|MERGE_RESOLUTION|>--- conflicted
+++ resolved
@@ -12,12 +12,7 @@
 use crate::circuit::{Circuit, CircuitField};
 use crate::op::{NonPrimitiveOpConfig, NonPrimitiveOpPrivateData, NonPrimitiveOpType, Op};
 use crate::ops::MmcsVerifyConfig;
-<<<<<<< HEAD
-use crate::tables::{AnyTrace, CircuitRunner, TableTraceGenerator};
-use crate::types::WitnessId;
-=======
 use crate::types::{NonPrimitiveOpId, WitnessId};
->>>>>>> e94479de
 
 /// MMCS Merkle path verification table.
 ///
@@ -434,50 +429,7 @@
     }
 }
 
-impl<F: CircuitField> AnyTrace<F> for MmcsTrace<F> {
-    fn rows(&self) -> usize {
-        self.mmcs_paths
-            .iter()
-            .map(|p| p.left_values.len() + 1)
-            .sum()
-    }
-
-    fn as_any(&self) -> &dyn core::any::Any {
-        self
-    }
-}
-
-/// Generator for MMCS verification table.
-#[derive(Debug)]
-pub struct MmcsTraceGenerator;
-
-impl<F: CircuitField> TableTraceGenerator<F> for MmcsTraceGenerator {
-    fn id(&self) -> &'static str {
-        "mmcs_verify"
-    }
-
-    fn is_present(&self, circuit: &Circuit<F>) -> bool {
-        circuit
-            .non_primitive_ops
-            .iter()
-            .any(|op| matches!(op, NonPrimitiveOp::MmcsVerify { .. }))
-    }
-
-    fn generate(
-        &self,
-        runner: &mut CircuitRunner<F>,
-    ) -> Result<Option<alloc::boxed::Box<dyn AnyTrace<F>>>, crate::CircuitError> {
-        let trace = super::mmcs::generate_mmcs_trace(
-            runner.circuit_ref(),
-            runner.non_primitive_data_ref(),
-            |w| runner.get_witness_value(w),
-        )?;
-        if trace.mmcs_paths.is_empty() {
-            return Ok(None);
-        }
-        Ok(Some(alloc::boxed::Box::new(trace)))
-    }
-}
+// Dynamic plugin traits removed on main branch. Runtime proving plugins live in circuit-prover.
 
 #[cfg(test)]
 mod tests {
@@ -605,16 +557,6 @@
         // Build circuit once
         let mut builder = CircuitBuilder::new();
         builder.enable_mmcs(&config);
-<<<<<<< HEAD
-        let leaf = (0..config.ext_field_digest_elems)
-            .map(|_| builder.add_public_input())
-            .collect::<Vec<_>>();
-        let index = builder.add_public_input();
-        let root = (0..config.ext_field_digest_elems)
-            .map(|_| builder.add_public_input())
-            .collect::<Vec<_>>();
-        let mmcs_op_id = builder.add_mmcs_verify(&leaf, &index, &root).unwrap();
-=======
         let leaves = vec![
             vec![builder.add_public_input()],
             vec![builder.add_public_input()],
@@ -631,7 +573,6 @@
         let mmcs_op_id = builder
             .add_mmcs_verify(&leaves, &directions, &root)
             .unwrap();
->>>>>>> e94479de
         let circuit = builder.build().unwrap();
 
         // Create test data with 3 layers, varying directions, and one extra sibling
@@ -732,12 +673,6 @@
         // Build circuit
         let mut builder = CircuitBuilder::new();
         builder.enable_mmcs(&config);
-<<<<<<< HEAD
-        let leaf_exprs = (0..config.ext_field_digest_elems)
-            .map(|_| builder.add_public_input())
-            .collect::<Vec<_>>();
-        let index_expr = builder.add_public_input();
-=======
         let leaves_expr = [
             vec![builder.add_public_input()],
             vec![],
@@ -750,7 +685,6 @@
             builder.add_public_input(),
             builder.add_public_input(),
         ];
->>>>>>> e94479de
         let root_exprs = (0..config.ext_field_digest_elems)
             .map(|_| builder.add_public_input())
             .collect::<Vec<_>>();
@@ -799,18 +733,11 @@
         let traces = runner.run().unwrap();
 
         // Validate trace fields
-        let mmcs_trace = traces.get_trace::<MmcsTrace<F>>("mmcs_verify").unwrap();
+        let mmcs_trace = &traces.mmcs_trace;
         assert_eq!(mmcs_trace.mmcs_paths.len(), 1);
         let path = &mmcs_trace.mmcs_paths[0];
 
         // Expected expansions for directions, is_extra, and right_values
-<<<<<<< HEAD
-        let mut expected_dirs = Vec::new();
-        let mut expected_is_extra = Vec::new();
-        let mut expected_right_values = Vec::new();
-        for (i, (sib, extra)) in siblings.iter().enumerate() {
-            expected_dirs.push(directions[i]);
-=======
         let mut expected_dirs = alloc::vec::Vec::new();
         let mut expected_is_extra = alloc::vec::Vec::new();
         let mut expected_right_values = alloc::vec::Vec::new();
@@ -822,7 +749,6 @@
             iter::once(&empty_leaf).chain(leaves_value.iter().skip(1))
         ) {
             expected_dirs.push(*dir);
->>>>>>> e94479de
             expected_is_extra.push(false);
             expected_right_values.push(sibling.clone());
             if !leaf.is_empty() {
@@ -838,13 +764,6 @@
         assert!(path.right_index.iter().all(|&x| x == 0));
 
         // Left values follow private_data path states (with intermediate state on extra row)
-<<<<<<< HEAD
-        let mut expected_left_values = Vec::new();
-        for (i, (_sib, extra)) in siblings.iter().enumerate() {
-            expected_left_values.push(private_data.path_states[i].clone());
-            if let Some((extra_state, _)) = &private_data.path_siblings[i].1 {
-                assert!(extra.is_some());
-=======
         let mut expected_left_values = alloc::vec::Vec::new();
         for ((state, extra_state), leaf) in private_data
             .path_states
@@ -854,7 +773,6 @@
             expected_left_values.push(state.clone());
             if let Some(extra_state) = extra_state {
                 assert!(!leaf.is_empty()); // Ensure that there was a leaf for producing the extra state
->>>>>>> e94479de
                 expected_left_values.push(extra_state.clone());
             } else {
                 assert!(leaf.is_empty()); // No extra state means there was no leaf at this level. 
