--- conflicted
+++ resolved
@@ -149,22 +149,6 @@
                 got: alloc::format!("{}", siblings.len()),
             });
         }
-<<<<<<< HEAD
-
-=======
-        // The last sibling can't contain an extra sibling
-        if let Some((_, extra_sibling)) = siblings.last()
-            && extra_sibling.is_some()
-        {
-            return Err(CircuitError::IncorrectNonPrimitiveOpPrivateData {
-                op: NonPrimitiveOpType::MmcsVerify,
-                operation_index: NonPrimitiveOpId(0), // Unknown at construction time
-                expected: "last sibling should not have extra sibling (None)".to_string(),
-                got: format!("last sibling has extra sibling: {extra_sibling:?}"),
-            });
-        }
-        // Worst case we push two states per step (if `other_sibling` is Some).
->>>>>>> eea4d24a
         let mut private_data = Self {
             path_states: Vec::with_capacity(siblings.len() + 1),
             path_siblings: siblings.to_vec(),
@@ -185,7 +169,7 @@
                 op: NonPrimitiveOpType::MmcsVerify,
                 expected: "[]".to_string(),
                 got: format!("{:?}", last),
-                operation_index: 0,
+                operation_index: NonPrimitiveOpId(0), //TODO: What's the index of this op?
             });
         }
 
@@ -324,6 +308,7 @@
 /// Builder for generating MMCS traces.
 pub struct MmcsTraceBuilder<'a, F> {
     circuit: &'a Circuit<F>,
+    witness: &'a [Option<F>],
     non_primitive_op_private_data: &'a [Option<NonPrimitiveOpPrivateData<F>>],
 }
 
@@ -331,15 +316,16 @@
     /// Creates a new MMCS trace builder.
     pub fn new(
         circuit: &'a Circuit<F>,
+        witness: &'a [Option<F>],
         non_primitive_op_private_data: &'a [Option<NonPrimitiveOpPrivateData<F>>],
     ) -> Self {
         Self {
             circuit,
+            witness,
             non_primitive_op_private_data,
         }
     }
 
-<<<<<<< HEAD
     fn get_witness(&self, index: &WitnessId) -> Result<F, CircuitError> {
         self.witness
             .get(index.0 as usize)
@@ -348,21 +334,6 @@
             .ok_or(CircuitError::WitnessNotSet { witness_id: *index })
     }
 
-    /// Builds the MMCS trace from non-primitive operations.
-    ///
-    /// Validates that private data matches public witness values
-    /// for leaf, root, and index. Converts private data to trace format.
-    pub fn build(self) -> Result<MmcsTrace<F>, CircuitError> {
-        let mut mmcs_paths = Vec::new();
-
-        for op_idx in 0..self.circuit.non_primitive_ops.len() {
-            // Copy out leaf/root to end immutable borrow immediately
-            let NonPrimitiveOp::MmcsVerify {
-                leaves,
-                directions,
-                root,
-            } = &self.circuit.non_primitive_ops[op_idx]
-=======
     /// Builds the MMCS trace by scanning non-primitive ops with MMCS executors.
     pub fn build(self) -> Result<MmcsTrace<F>, CircuitError> {
         let mut mmcs_paths = Vec::new();
@@ -383,88 +354,13 @@
                 executor,
                 op_id,
             } = op
->>>>>>> eea4d24a
             else {
                 // Skip non-MMCS operations (e.g., HashAbsorb, HashSqueeze)
                 continue;
             };
-<<<<<<< HEAD
-
-            if let Some(Some(NonPrimitiveOpPrivateData::MmcsVerify(private_data))) =
-                self.non_primitive_op_private_data.get(op_idx).cloned()
-            {
-                let config = match self
-                    .circuit
-                    .enabled_ops
-                    .get(&NonPrimitiveOpType::MmcsVerify)
-                {
-                    Some(NonPrimitiveOpConfig::MmcsVerifyConfig(config)) => Ok(config),
-                    _ => Err(CircuitError::InvalidNonPrimitiveOpConfiguration {
-                        op: NonPrimitiveOpType::MmcsVerify,
-                    }),
-                }?;
-
-                // Validate that the witness data is consistent with public inputs
-                // Check leaf values
-                let witness_leaves: Vec<Vec<F>> = leaves
-                    .iter()
-                    .map(|leaf| {
-                        leaf.iter()
-                            .map(|wid| self.get_witness(wid))
-                            .collect::<Result<Vec<F>, _>>()
-                    })
-                    .collect::<Result<_, _>>()?;
-
-                let witness_directions = directions
-                    .iter()
-                    .map(|wid| self.get_witness(wid))
-                    .collect::<Result<Vec<F>, _>>()?;
-                // Check that the number of leaves is the same as the number of directions
-                if witness_directions.len() != witness_leaves.len() {
-                    return Err(CircuitError::IncorrectNonPrimitiveOpPrivateData {
-                        op: NonPrimitiveOpType::MmcsVerify,
-                        operation_index: op_idx,
-                        expected: alloc::format!("{:?}", witness_directions.len()),
-                        got: alloc::format!("{:?}", witness_leaves.len()),
-                    });
-                }
-
-                // Check root values
-                let witness_root: Vec<F> = root
-                    .iter()
-                    .map(|wid| self.get_witness(wid))
-                    .collect::<Result<_, _>>()?;
-                let computed_root = &private_data
-                    .path_states
-                    .last()
-                    .ok_or(CircuitError::NonPrimitiveOpMissingPrivateData {
-                        operation_index: op_idx,
-                    })?
-                    .0;
-                if witness_root != *computed_root {
-                    return Err(CircuitError::IncorrectNonPrimitiveOpPrivateData {
-                        op: NonPrimitiveOpType::MmcsVerify,
-                        operation_index: op_idx,
-                        expected: alloc::format!("root: {witness_root:?}"),
-                        got: alloc::format!("root: {computed_root:?}"),
-                    });
-                }
-
-                let trace = private_data.to_trace(config, &witness_leaves, leaves, root)?;
-                mmcs_paths.push(trace);
-            } else {
-                return Err(CircuitError::NonPrimitiveOpMissingPrivateData {
-                    operation_index: op_idx,
-                });
-=======
             if executor.op_type() != &NonPrimitiveOpType::MmcsVerify {
                 continue;
->>>>>>> eea4d24a
-            }
-
-            let ext = config.ext_field_digest_elems;
-            let leaf = &inputs[..ext];
-            let root = &inputs[ext + 1..ext + 1 + ext];
+            }
 
             let private_data = self
                 .non_primitive_op_private_data
@@ -475,7 +371,57 @@
                 })?;
             let NonPrimitiveOpPrivateData::MmcsVerify(priv_data) = private_data;
 
-            let trace = priv_data.to_trace(config, leaf, root)?;
+            let root = &inputs[inputs.len() - 1];
+            let directions = &inputs[inputs.len() - 2];
+            let leaves = &inputs[0..directions.len()];
+
+            // Validate that the witness data is consistent with public inputs
+            // Check leaf values
+            let witness_leaves: Vec<Vec<F>> = leaves
+                .iter()
+                .map(|leaf| {
+                    leaf.iter()
+                        .map(|wid| self.get_witness(wid))
+                        .collect::<Result<Vec<F>, _>>()
+                })
+                .collect::<Result<_, _>>()?;
+
+            let witness_directions = directions
+                .iter()
+                .map(|wid| self.get_witness(wid))
+                .collect::<Result<Vec<F>, _>>()?;
+            // Check that the number of leaves is the same as the number of directions
+            if witness_directions.len() != witness_leaves.len() {
+                return Err(CircuitError::IncorrectNonPrimitiveOpPrivateData {
+                    op: NonPrimitiveOpType::MmcsVerify,
+                    operation_index: *op_id,
+                    expected: alloc::format!("{:?}", witness_directions.len()),
+                    got: alloc::format!("{:?}", witness_leaves.len()),
+                });
+            }
+
+            // Check root values
+            let witness_root: Vec<F> = root
+                .iter()
+                .map(|wid| self.get_witness(wid))
+                .collect::<Result<_, _>>()?;
+            let computed_root = &priv_data
+                .path_states
+                .last()
+                .ok_or(CircuitError::NonPrimitiveOpMissingPrivateData {
+                    operation_index: *op_id,
+                })?
+                .0;
+            if witness_root != *computed_root {
+                return Err(CircuitError::IncorrectNonPrimitiveOpPrivateData {
+                    op: NonPrimitiveOpType::MmcsVerify,
+                    operation_index: *op_id,
+                    expected: alloc::format!("root: {witness_root:?}"),
+                    got: alloc::format!("root: {computed_root:?}"),
+                });
+            }
+
+            let trace = priv_data.to_trace(config, &witness_leaves, leaves, root)?;
             mmcs_paths.push(trace);
         }
 
@@ -713,15 +659,10 @@
     }
 
     #[test]
-<<<<<<< HEAD
     fn test_mmcs_traces_fields() {
         let perm = default_babybear_poseidon2_16();
         let compress: TruncatedPermutation<Poseidon2BabyBear<16>, 2, 1, 16> =
             TruncatedPermutation::new(perm);
-=======
-    fn test_mmcs_traces_fields() -> Result<(), CircuitError> {
-        let compress = MockCompression {};
->>>>>>> eea4d24a
         let config = MmcsVerifyConfig {
             base_field_digest_elems: 1,
             ext_field_digest_elems: 1,
@@ -751,7 +692,8 @@
             .unwrap();
         let circuit = builder
             .build()
-            .map_err(|e| CircuitError::InvalidCircuit { error: e })?;
+            .map_err(|e| CircuitError::InvalidCircuit { error: e })
+            .unwrap();
 
         // 4 layers; one extra sibling at layer 1; directions 0b1010
         let leaves_value = [vec![F::from_u64(7)], vec![], vec![F::from_u64(25)], vec![]];
@@ -787,7 +729,7 @@
                 NonPrimitiveOpPrivateData::MmcsVerify(private_data.clone()),
             )
             .unwrap();
-        let traces = runner.run()?;
+        let traces = runner.run().unwrap();
 
         // Validate trace fields
         assert_eq!(traces.mmcs_trace.mmcs_paths.len(), 1);
@@ -839,7 +781,5 @@
         // Final value and final indices width
         assert_eq!(path.final_value, *correct_root);
         assert_eq!(path.final_index.len(), config.ext_field_digest_elems);
-
-        Ok(())
     }
 }