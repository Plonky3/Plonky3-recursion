use alloc::format;
use alloc::string::ToString;
use alloc::vec::Vec;

use hashbrown::HashMap;
use itertools::izip;
use p3_field::{ExtensionField, Field};
use p3_symmetric::PseudoCompressionFunction;

<<<<<<< HEAD
use crate::circuit::{Circuit, CircuitField};
use crate::op::{NonPrimitiveOpConfig, NonPrimitiveOpPrivateData, NonPrimitiveOpType};
use crate::ops::MmcsVerifyConfig;
use crate::types::{NonPrimitiveOpId, WitnessId};
use crate::{CircuitError, Op};
=======
use crate::circuit::Circuit;
use crate::op::{
    NonPrimitiveOp, NonPrimitiveOpConfig, NonPrimitiveOpPrivateData, NonPrimitiveOpType,
};
use crate::ops::MmcsVerifyConfig;
use crate::types::WitnessId;
use crate::{CircuitError, CircuitField};
>>>>>>> 14fbd85f

/// MMCS Merkle path verification table.
///
/// Stores all Merkle path verification operations in the circuit.
/// Each operation proves a leaf is included in a Merkle tree.
#[derive(Debug, Clone)]
pub struct MmcsTrace<F> {
    /// All Merkle path verifications in this trace.
    ///
    /// Each entry is one complete leaf-to-root verification.
    pub mmcs_paths: Vec<MmcsPathTrace<F>>,
}

/// Single Merkle path verification trace.
///
/// Represents one complete leaf-to-root path verification.
/// Each row corresponds to one tree layer.
/// Some layers have extra rows for variable-sized matrices.
#[derive(Debug, Clone, Default)]
pub struct MmcsPathTrace<F> {
    /// Current hash state at each layer.
    ///
    /// Left operand in the hash compression function.
    /// State evolves as we climb the tree.
    pub left_values: Vec<Vec<F>>,

    /// Witness IDs for the leaf digest.
    ///
    /// Points to leaf values in the witness table.
    /// Intermediate states are private (not on witness bus).
    pub left_index: Vec<Vec<u32>>,

    /// Sibling hash values at each layer.
    ///
    /// Right operand in the hash compression function.
    /// Private data provided by the prover.
    pub right_values: Vec<Vec<F>>,

    /// Witness IDs for siblings (private, set to 0).
    pub right_index: Vec<u32>,

    /// Path direction bits.
    ///
    /// - false = hash(sibling, state),
    /// - true = hash(state, sibling).
    pub path_directions: Vec<bool>,

    /// Flags for extra hashing steps in variable-sized trees.
    pub is_extra: Vec<bool>,

    /// Final root digest value.
    ///
    /// Expected root after traversing the path.
    pub final_value: Vec<F>,

    /// Witness IDs for the root digest.
    pub final_index: Vec<u32>,
}

/// Private Merkle path witness data.
///
/// Prover's private information demonstrating a valid leaf-to-root path.
/// - It includes all intermediate hash states and sibling hashes.
/// - Some layers have extra siblings for variable-sized trees.
#[derive(Debug, Clone, PartialEq)]
pub struct MmcsPrivateData<F> {
    /// Hash states along the path: [leaf, state1, state2, ..., root].
    ///
    /// Each state results from hashing the previous state with a sibling.
    pub path_states: Vec<Vec<F>>,

    /// Sibling hashes at each layer.
    ///
    /// Optional extra (state, sibling) pair for variable-sized MMCS layers.
    pub path_siblings: Vec<SiblingWithExtra<F>>,

    /// Direction bits encoding the leaf's position.
    ///
    /// - false = sibling on left,
    /// - true = sibling on right.
    pub directions: Vec<bool>,
}

type SiblingWithExtra<F> = (Vec<F>, Option<(Vec<F>, Vec<F>)>);

impl<F: Field + Clone + Default> MmcsPrivateData<F> {
    /// Computes private data for a Merkle path verification.
    ///
    /// Takes public inputs and computes all intermediate hash states.
    /// Uses the compression function to hash at each layer.
    pub fn new<BF, C, const DIGEST_ELEMS: usize>(
        compress: &C,
        config: &MmcsVerifyConfig,
        leaf: &[F],
        siblings: &[(Vec<F>, Option<Vec<F>>)],
        directions: &[bool],
    ) -> Result<Self, CircuitError>
    where
        BF: Field,
        F: ExtensionField<BF> + Clone,
        C: PseudoCompressionFunction<[BF; DIGEST_ELEMS], 2>,
    {
        // Ensure we have one direction bit per sibling step.
        if siblings.len() != directions.len() {
            return Err(CircuitError::IncorrectNonPrimitiveOpPrivateDataSize {
                op: NonPrimitiveOpType::MmcsVerify,
                expected: siblings.len(),
                got: directions.len(),
            });
        }
        // Enforce configured maximum height to avoid creating unreachable path rows.
        if siblings.len() > config.max_tree_height {
            return Err(CircuitError::IncorrectNonPrimitiveOpPrivateData {
                op: NonPrimitiveOpType::MmcsVerify,
                operation_index: NonPrimitiveOpId(0),
                expected: alloc::format!(
                    "path length <= max_tree_height ({})",
                    config.max_tree_height
                ),
                got: alloc::format!("{}", siblings.len()),
            });
        }
        // The last sibling can't contain an extra sibling
        if let Some((_, extra_sibling)) = siblings.last()
            && extra_sibling.is_some()
        {
            return Err(CircuitError::IncorrectNonPrimitiveOpPrivateData {
                op: NonPrimitiveOpType::MmcsVerify,
                operation_index: NonPrimitiveOpId(0), // Unknown at construction time
                expected: "last sibling should not have extra sibling (None)".to_string(),
                got: format!("last sibling has extra sibling: {extra_sibling:?}"),
            });
        }
        // Worst case we push two states per step (if `other_sibling` is Some).
        let mut private_data = Self {
            path_states: Vec::with_capacity(siblings.len() + 1),
            path_siblings: Vec::with_capacity(siblings.len()),
            directions: directions.to_vec(),
        };
        let path_states = &mut private_data.path_states;
        let path_siblings = &mut private_data.path_siblings;

        let mut state = leaf.to_vec();
        for (&dir, (sibling, other)) in directions.iter().zip(siblings.iter()) {
            path_states.push(state.to_vec());

            let state_as_slice = config.ext_to_base(&state)?;
            let sibling_as_slice = config.ext_to_base(sibling)?;

            let input = if dir {
                [state_as_slice, sibling_as_slice]
            } else {
                [sibling_as_slice, state_as_slice]
            };
            state = config.base_to_ext(&compress.compress(input))?;

            // Optional second hash when the step has an extra sibling.
            if let Some(other) = other {
                let intermediate = state.to_vec();
                path_siblings.push((
                    sibling.to_vec(),
                    Some((intermediate.clone(), other.clone())),
                ));
                let state_as_slice = config.ext_to_base(&intermediate)?;
                let other = config.ext_to_base(other)?;
                state = config.base_to_ext(&compress.compress([state_as_slice, other]))?;
            } else {
                path_siblings.push((sibling.to_vec(), None));
            }
        }
        // Append the final state (root).
        path_states.push(state.to_vec());
        Ok(private_data)
    }

    /// Converts private data to trace format for AIR verification.
    ///
    /// References the witness table for leaf and root digests.
    /// Includes all intermediate states and direction bits.
    pub fn to_trace(
        &self,
        mmcs_config: &MmcsVerifyConfig,
        leaf_wids: &[WitnessId],
        root_wids: &[WitnessId],
    ) -> Result<MmcsPathTrace<F>, CircuitError> {
        let mut trace = MmcsPathTrace::default();

        // Get the witness indices for the leaf and root digests
        let leaf_indices: Vec<u32> = leaf_wids.iter().map(|wid| wid.0).collect();
        let root_indices: Vec<u32> = root_wids.iter().map(|wid| wid.0).collect();

        debug_assert!(self.path_siblings.len() <= mmcs_config.max_tree_height);
        let path_directions =
            (0..mmcs_config.max_tree_height).map(|i| *self.directions.get(i).unwrap_or(&false));

        // For each step in the Mmcs path (excluding the final state which is the root)
        debug_assert_eq!(self.path_states.len(), self.path_siblings.len() + 1);
        for (state, (sibling, extra), direction) in izip!(
            self.path_states.iter().take(self.path_siblings.len()),
            self.path_siblings.iter(),
            path_directions
        ) {
            // Add a row to the trace.
            let mut add_trace_row = |left_v: &Vec<F>, right_v: &Vec<F>, is_extra_flag: bool| {
                // Current hash becomes left operand
                trace.left_values.push(left_v.clone());
                // Points to witness bus
                trace.left_index.push(leaf_indices.clone());
                // Sibling becomes right operand (private data - not on witness bus)
                trace.right_values.push(right_v.clone());
                // Not on witness bus - private data
                trace.right_index.push(0);
                trace.path_directions.push(direction);
                trace.is_extra.push(is_extra_flag);
            };

            // Add the primary trace row for the current Merkle path step.
            add_trace_row(state, sibling, false);

            // If there's an extra sibling (due to tree structure), add another trace row.
            if let Some((extra_state, extra_sibling)) = extra {
                add_trace_row(extra_state, extra_sibling, true);
            }
        }
        trace.final_value = self.path_states.last().cloned().unwrap_or_default();
        trace.final_index = root_indices;
        Ok(trace)
    }
}

<<<<<<< HEAD
/// Generate MMCS trace from circuit runner state
pub fn generate_mmcs_trace<F: CircuitField>(
    circuit: &Circuit<F>,
    non_primitive_op_private_data: &HashMap<NonPrimitiveOpId, Option<NonPrimitiveOpPrivateData<F>>>,
) -> Result<MmcsTrace<F>, CircuitError> {
    let mut mmcs_paths = Vec::new();

    // Get the MMCS config first
    let config = match circuit.enabled_ops.get(&NonPrimitiveOpType::MmcsVerify) {
        Some(NonPrimitiveOpConfig::MmcsVerifyConfig(config)) => config,
        _ => return Ok(MmcsTrace { mmcs_paths }), // No MMCS operations configured
    };

    // Process each non-primitive operation
    for op in &circuit.non_primitive_ops {
        let Op::NonPrimitiveOpWithExecutor {
            inputs,
            outputs,
            executor,
            op_id,
            ..
        } = op
        else {
            continue;
        };

        if executor.op_type() != &NonPrimitiveOpType::MmcsVerify {
            continue;
        }

        // Extract leaf and root from inputs based on config
        let ext_digest_elems = config.ext_field_digest_elems;
        let leaf = &inputs[..ext_digest_elems];
        let root = &outputs[..ext_digest_elems];

        // Get private data for this operation
        // Note: Validation already happened in MmcsVerifyExecutor::execute()
        // We just need the private data to build the trace
        let private_data = match non_primitive_op_private_data.get(op_id) {
            Some(Some(NonPrimitiveOpPrivateData::MmcsVerify(data))) => data,
            _ => {
                return Err(CircuitError::NonPrimitiveOpMissingPrivateData {
                    operation_index: *op_id,
                });
            }
        };

        // Generate trace for this MMCS path
        // The executor already validated everything during execution
        let trace = private_data.to_trace(config, leaf, root)?;

        mmcs_paths.push(trace);
    }
=======
/// Builder for generating MMCS traces.
pub struct MmcsTraceBuilder<'a, F> {
    circuit: &'a Circuit<F>,
    witness: &'a [Option<F>],
    non_primitive_op_private_data: &'a [Option<NonPrimitiveOpPrivateData<F>>],
}

impl<'a, F: CircuitField> MmcsTraceBuilder<'a, F> {
    /// Creates a new MMCS trace builder.
    pub fn new(
        circuit: &'a Circuit<F>,
        witness: &'a [Option<F>],
        non_primitive_op_private_data: &'a [Option<NonPrimitiveOpPrivateData<F>>],
    ) -> Self {
        Self {
            circuit,
            witness,
            non_primitive_op_private_data,
        }
    }

    /// Builds the MMCS trace from non-primitive operations.
    ///
    /// Validates that private data matches public witness values
    /// for leaf, root, and index. Converts private data to trace format.
    pub fn build(self) -> Result<MmcsTrace<F>, CircuitError> {
        let mut mmcs_paths = Vec::new();

        for op_idx in 0..self.circuit.non_primitive_ops.len() {
            let NonPrimitiveOp::MmcsVerify { leaf, index, root } =
                &self.circuit.non_primitive_ops[op_idx]
            else {
                continue;
            };

            if let Some(Some(NonPrimitiveOpPrivateData::MmcsVerify(private_data))) =
                self.non_primitive_op_private_data.get(op_idx).cloned()
            {
                let config = match self
                    .circuit
                    .enabled_ops
                    .get(&NonPrimitiveOpType::MmcsVerify)
                {
                    Some(NonPrimitiveOpConfig::MmcsVerifyConfig(config)) => Ok(config),
                    _ => Err(CircuitError::InvalidNonPrimitiveOpConfiguration {
                        op: NonPrimitiveOpType::MmcsVerify,
                    }),
                }?;

                // Validate leaf values
                let witness_leaf: Vec<F> = leaf
                    .iter()
                    .map(|&wid| {
                        self.witness
                            .get(wid.0 as usize)
                            .and_then(|opt| opt.as_ref())
                            .cloned()
                            .ok_or(CircuitError::WitnessNotSet { witness_id: wid })
                    })
                    .collect::<Result<_, _>>()?;

                let private_data_leaf = private_data.path_states.first().ok_or(
                    CircuitError::NonPrimitiveOpMissingPrivateData {
                        operation_index: op_idx,
                    },
                )?;

                if witness_leaf != *private_data_leaf {
                    return Err(CircuitError::IncorrectNonPrimitiveOpPrivateData {
                        op: NonPrimitiveOpType::MmcsVerify,
                        operation_index: op_idx,
                        expected: format!("leaf: {witness_leaf:?}"),
                        got: format!("leaf: {private_data_leaf:?}"),
                    });
                }

                // Validate root values
                let witness_root: Vec<F> = root
                    .iter()
                    .map(|&wid| {
                        self.witness
                            .get(wid.0 as usize)
                            .and_then(|opt| opt.as_ref())
                            .cloned()
                            .ok_or(CircuitError::WitnessNotSet { witness_id: wid })
                    })
                    .collect::<Result<_, _>>()?;

                let computed_root = private_data.path_states.last().ok_or(
                    CircuitError::NonPrimitiveOpMissingPrivateData {
                        operation_index: op_idx,
                    },
                )?;

                if witness_root != *computed_root {
                    return Err(CircuitError::IncorrectNonPrimitiveOpPrivateData {
                        op: NonPrimitiveOpType::MmcsVerify,
                        operation_index: op_idx,
                        expected: format!("root: {witness_root:?}"),
                        got: format!("root: {computed_root:?}"),
                    });
                }

                // Validate index
                let priv_index_u64: u64 = private_data
                    .directions
                    .iter()
                    .enumerate()
                    .filter_map(|(i, &b)| if b { Some(1u64 << i) } else { None })
                    .sum();

                let idx_f = self
                    .witness
                    .get(index.0 as usize)
                    .and_then(|opt| opt.as_ref())
                    .cloned()
                    .ok_or(CircuitError::WitnessNotSet { witness_id: *index })?;

                if idx_f != F::from_u64(priv_index_u64) {
                    return Err(CircuitError::IncorrectNonPrimitiveOpPrivateData {
                        op: NonPrimitiveOpType::MmcsVerify,
                        operation_index: op_idx,
                        expected: format!("public index value {}", F::from_u64(priv_index_u64)),
                        got: format!("{idx_f:?}"),
                    });
                }

                let trace = private_data.to_trace(config, leaf, root)?;
                mmcs_paths.push(trace);
            } else {
                return Err(CircuitError::NonPrimitiveOpMissingPrivateData {
                    operation_index: op_idx,
                });
            }
        }
>>>>>>> 14fbd85f

        Ok(MmcsTrace { mmcs_paths })
    }
}

#[cfg(test)]
mod tests {
    use alloc::vec;

    use p3_baby_bear::BabyBear;
    use p3_field::PrimeCharacteristicRing;
    use p3_field::extension::BinomialExtensionField;
    use p3_symmetric::PseudoCompressionFunction;

    use super::*;
    use crate::NonPrimitiveOpPrivateData;
    use crate::builder::CircuitBuilder;
    use crate::errors::CircuitError;
    use crate::ops::MmcsOps;

    type F = BinomialExtensionField<BabyBear, 4>;

    #[derive(Clone, Debug)]
    struct MockCompression {}

    impl PseudoCompressionFunction<[BabyBear; 1], 2> for MockCompression {
        fn compress(&self, input: [[BabyBear; 1]; 2]) -> [BabyBear; 1] {
            input[0]
        }
    }

    #[test]
    fn test_mmcs_private_data() {
        let leaf = [BabyBear::from_u64(1)];
        let siblings = [
            (vec![BabyBear::from_u64(2)], None),
            (
                vec![BabyBear::from_u64(3)],
                Some(vec![BabyBear::from_u64(4)]),
            ),
            (vec![BabyBear::from_u64(5)], None),
        ];
        let directions = [false, true, true];

        let expected_private_data = MmcsPrivateData {
            path_states: vec![
                // The first state is the leaf
                vec![BabyBear::from_u64(1)],
                // here there's an extra sibling, so we do two compressions.
                // Since dir = false, the first input is [2, 1] and thus compress.compress(input) = 2.
                // The extra input is [2, 4] and compress.compress(input) = 2
                vec![BabyBear::from_u64(2)],
                // direction = true and then input is [2, 5] compress.compress(input) = 2
                vec![BabyBear::from_u64(2)],
                // final root state after the full path
                vec![BabyBear::from_u64(2)],
            ],
            path_siblings: vec![
                (vec![BabyBear::from_u64(2)], None), // The first sibling
                // The second sibling with the extra state and sibling
                (
                    vec![BabyBear::from_u64(3)],
                    Some((vec![BabyBear::from_u64(2)], vec![BabyBear::from_u64(4)])),
                ),
                // The third sibling
                (vec![BabyBear::from_u64(5)], None),
            ],
            directions: directions.to_vec(),
        };

        let compress = MockCompression {};
        // Use a config that supports the path length used in this test.
        let config = MmcsVerifyConfig {
            base_field_digest_elems: 1,
            ext_field_digest_elems: 1,
            max_tree_height: 3,
        };

        let private_data = MmcsPrivateData::new::<BabyBear, _, 1>(
            &compress,
            &config,
            &leaf,
            &siblings,
            &directions,
        )
        .unwrap();

        assert_eq!(private_data, expected_private_data);
    }

    #[test]
    fn test_mmcs_path_too_tall_rejected() {
        // Path length (3) exceeds configured max_tree_height (2)
        let compress = MockCompression {};
        let config = MmcsVerifyConfig {
            base_field_digest_elems: 1,
            ext_field_digest_elems: 1,
            max_tree_height: 2,
        };

        let leaf = [F::from_u64(1)];
        let siblings = [
            (vec![F::from_u64(2)], None),
            (vec![F::from_u64(3)], None),
            (vec![F::from_u64(4)], None),
        ];
        let directions = [false, true, false];

        let res = MmcsPrivateData::new::<BabyBear, _, 1>(
            &compress,
            &config,
            &leaf,
            &siblings,
            &directions,
        );
        assert!(
            res.is_err(),
            "Expected path taller than max_tree_height to be rejected"
        );
    }

    #[test]
    fn test_mmcs_witness_validation() {
        let compress = MockCompression {};
        // Use config with max_tree_height=4 to support 3 layers + 1 extra sibling
        let config = MmcsVerifyConfig {
            base_field_digest_elems: 1,
            ext_field_digest_elems: 1,
            max_tree_height: 4,
        };

        // Build circuit once
        let mut builder = CircuitBuilder::new();
        builder.enable_mmcs(&config);
        let leaf = (0..config.ext_field_digest_elems)
            .map(|_| builder.add_public_input())
            .collect::<alloc::vec::Vec<_>>();
        let index = builder.add_public_input();
        let root = (0..config.ext_field_digest_elems)
            .map(|_| builder.add_public_input())
            .collect::<alloc::vec::Vec<_>>();
        let mmcs_op_id = builder.add_mmcs_verify(&leaf, &index, &root).unwrap();
        let circuit = builder.build().unwrap();

        // Create test data with 3 layers, varying directions, and one extra sibling
        let leaf_value = [F::from_u64(42)];
        let siblings = [
            // Layer 0: direction=false, no extra sibling
            (vec![F::from_u64(10)], None),
            // Layer 1: direction=true, WITH extra sibling
            (vec![F::from_u64(20)], Some(vec![F::from_u64(25)])),
            // Layer 2: direction=false, no extra sibling
            (vec![F::from_u64(30)], None),
        ];
        let directions = [false, true, false];

        // Compute what the CORRECT root should be
        let correct_private_data = MmcsPrivateData::new::<BabyBear, _, 1>(
            &compress,
            &config,
            &leaf_value,
            &siblings,
            &directions,
        )
        .unwrap();
        let correct_root = correct_private_data.path_states.last().unwrap();

        // Index corresponds to directions: [false, true, false] -> 0b010 = 2
        let index_value = F::from_u64(
            directions
                .iter()
                .enumerate()
                .filter(|(_, dir)| **dir)
                .map(|(i, _)| 1 << i)
                .sum::<u64>(),
        );

        // Helper to run test with given inputs and private data
        let run_test = |leaf: &[F], root: &[F], private_data: &MmcsPrivateData<F>| {
            let mut public_inputs = vec![];
            public_inputs.extend(leaf);
            public_inputs.push(index_value);
            public_inputs.extend(root);

            let mut runner = circuit.clone().runner();
            runner.set_public_inputs(&public_inputs).unwrap();
            runner
                .set_non_primitive_op_private_data(
                    mmcs_op_id,
                    NonPrimitiveOpPrivateData::MmcsVerify(private_data.clone()),
                )
                .unwrap();
            runner.run()
        };

        // Test 1: Valid witness should be accepted
        assert!(
            run_test(&leaf_value, correct_root, &correct_private_data).is_ok(),
            "Valid witness should be accepted"
        );

        // Test 2: Invalid witness (wrong root) should be rejected
        let wrong_root = [F::from_u64(999)];
        match run_test(&leaf_value, &wrong_root, &correct_private_data) {
            Err(CircuitError::IncorrectNonPrimitiveOpPrivateData { .. }) => {
                // Expected! The witness validation caught the mismatch
            }
            Ok(_) => panic!("Expected witness validation to fail, but it succeeded!"),
            Err(e) => panic!(
                "Expected IncorrectNonPrimitiveOpPrivateData error, got: {:?}",
                e
            ),
        }

        // Test 3: Invalid witness (wrong leaf) should be rejected
        let wrong_leaf_value = [F::from_u64(999)];
        let wrong_private_data = MmcsPrivateData::new::<BabyBear, _, 1>(
            &compress,
            &config,
            &wrong_leaf_value,
            &siblings,
            &directions,
        )
        .unwrap();

        match run_test(&leaf_value, correct_root, &wrong_private_data) {
            Err(CircuitError::IncorrectNonPrimitiveOpPrivateData { .. }) => {
                // Expected! The witness validation caught the mismatch
            }
            Ok(_) => {
                panic!("Expected witness validation to fail for wrong leaf, but it succeeded!")
            }
            Err(e) => panic!(
                "Expected IncorrectNonPrimitiveOpPrivateData error, got: {:?}",
                e
            ),
        }
    }

    use tracing_forest::ForestLayer;
    use tracing_forest::util::LevelFilter;
    use tracing_subscriber::layer::SubscriberExt;
    use tracing_subscriber::util::SubscriberInitExt;
    use tracing_subscriber::{EnvFilter, Registry};

    fn init_logger() {
        let env_filter = EnvFilter::builder()
            .with_default_directive(LevelFilter::INFO.into())
            .from_env_lossy();

        Registry::default()
            .with(env_filter)
            .with(ForestLayer::default())
            .init();
    }

    #[test]
    fn test_mmcs_traces_fields() -> Result<(), CircuitError> {
        init_logger();

        let compress = MockCompression {};
        let config = MmcsVerifyConfig {
            base_field_digest_elems: 1,
            ext_field_digest_elems: 1,
            max_tree_height: 4,
        };

        // Build circuit
        let mut builder = CircuitBuilder::new();
        builder.enable_mmcs(&config);
        let leaf_exprs = (0..config.ext_field_digest_elems)
            .map(|_| builder.add_public_input())
            .collect::<alloc::vec::Vec<_>>();
        let index_expr = builder.add_public_input();
        let root_exprs = (0..config.ext_field_digest_elems)
            .map(|_| builder.add_public_input())
            .collect::<alloc::vec::Vec<_>>();
        let mmcs_op_id = builder
            .add_mmcs_verify(&leaf_exprs, &index_expr, &root_exprs)
            .unwrap();
        let circuit = builder
            .build()
            .map_err(|e| CircuitError::InvalidCircuit { error: e })?;

        // 4 layers; one extra sibling at layer 1; directions 0b1010
        let leaf_value = [F::from_u64(7)];
        let siblings = [
            (vec![F::from_u64(10)], None),
            (vec![F::from_u64(20)], Some(vec![F::from_u64(25)])),
            (vec![F::from_u64(30)], None),
            (vec![F::from_u64(40)], None),
        ];
        let directions = [false, true, false, true];

        // Compute private data and expected values
        let private_data = MmcsPrivateData::new::<BabyBear, _, 1>(
            &compress,
            &config,
            &leaf_value,
            &siblings,
            &directions,
        )
        .unwrap();
        let correct_root = private_data.path_states.last().unwrap();
        let index_value = F::from_u64(
            directions
                .iter()
                .enumerate()
                .filter(|(_, d)| **d)
                .map(|(i, _)| 1u64 << i)
                .sum(),
        );

        // Run circuit
        let mut public_inputs = vec![];
        public_inputs.extend(leaf_value);
        public_inputs.push(index_value);
        public_inputs.extend(correct_root.iter().copied());
        let mut runner = circuit.runner();
        runner.set_public_inputs(&public_inputs).unwrap();
        runner
            .set_non_primitive_op_private_data(
                mmcs_op_id,
                NonPrimitiveOpPrivateData::MmcsVerify(private_data.clone()),
            )
            .unwrap();
        let traces = runner.run()?;

        // Validate trace fields
        assert_eq!(traces.mmcs_trace.mmcs_paths.len(), 1);
        let path = &traces.mmcs_trace.mmcs_paths[0];

        // Expected expansions for directions, is_extra, and right_values
        let mut expected_dirs = alloc::vec::Vec::new();
        let mut expected_is_extra = alloc::vec::Vec::new();
        let mut expected_right_values = alloc::vec::Vec::new();
        for (i, (sib, extra)) in siblings.iter().enumerate() {
            expected_dirs.push(directions[i]);
            expected_is_extra.push(false);
            expected_right_values.push(sib.clone());
            if let Some(extra_sib) = extra {
                expected_dirs.push(directions[i]);
                expected_is_extra.push(true);
                expected_right_values.push(extra_sib.clone());
            }
        }

        assert_eq!(path.path_directions, expected_dirs);
        assert_eq!(path.is_extra, expected_is_extra);
        assert_eq!(path.right_values, expected_right_values);
        assert!(path.right_index.iter().all(|&x| x == 0));

        // Left indices are consistent across rows
        assert!(!path.left_index.is_empty());
        let first_left_idx = &path.left_index[0];
        for idx in &path.left_index {
            assert_eq!(idx, first_left_idx);
        }

        // Left values follow private_data path states (with intermediate state on extra row)
        let mut expected_left_values = alloc::vec::Vec::new();
        for (i, (_sib, extra)) in siblings.iter().enumerate() {
            expected_left_values.push(private_data.path_states[i].clone());
            if let Some((extra_state, _)) = &private_data.path_siblings[i].1 {
                assert!(extra.is_some());
                expected_left_values.push(extra_state.clone());
            }
        }
        assert_eq!(path.left_values, expected_left_values);

        // Final value and final indices width
        assert_eq!(path.final_value, *correct_root);
        assert_eq!(path.final_index.len(), config.ext_field_digest_elems);

        Ok(())
    }
}<|MERGE_RESOLUTION|>--- conflicted
+++ resolved
@@ -2,26 +2,15 @@
 use alloc::string::ToString;
 use alloc::vec::Vec;
 
-use hashbrown::HashMap;
 use itertools::izip;
 use p3_field::{ExtensionField, Field};
 use p3_symmetric::PseudoCompressionFunction;
 
-<<<<<<< HEAD
 use crate::circuit::{Circuit, CircuitField};
-use crate::op::{NonPrimitiveOpConfig, NonPrimitiveOpPrivateData, NonPrimitiveOpType};
+use crate::op::{NonPrimitiveOpConfig, NonPrimitiveOpPrivateData, NonPrimitiveOpType, Op};
 use crate::ops::MmcsVerifyConfig;
 use crate::types::{NonPrimitiveOpId, WitnessId};
-use crate::{CircuitError, Op};
-=======
-use crate::circuit::Circuit;
-use crate::op::{
-    NonPrimitiveOp, NonPrimitiveOpConfig, NonPrimitiveOpPrivateData, NonPrimitiveOpType,
-};
-use crate::ops::MmcsVerifyConfig;
-use crate::types::WitnessId;
-use crate::{CircuitError, CircuitField};
->>>>>>> 14fbd85f
+use crate::CircuitError;
 
 /// MMCS Merkle path verification table.
 ///
@@ -252,61 +241,6 @@
     }
 }
 
-<<<<<<< HEAD
-/// Generate MMCS trace from circuit runner state
-pub fn generate_mmcs_trace<F: CircuitField>(
-    circuit: &Circuit<F>,
-    non_primitive_op_private_data: &HashMap<NonPrimitiveOpId, Option<NonPrimitiveOpPrivateData<F>>>,
-) -> Result<MmcsTrace<F>, CircuitError> {
-    let mut mmcs_paths = Vec::new();
-
-    // Get the MMCS config first
-    let config = match circuit.enabled_ops.get(&NonPrimitiveOpType::MmcsVerify) {
-        Some(NonPrimitiveOpConfig::MmcsVerifyConfig(config)) => config,
-        _ => return Ok(MmcsTrace { mmcs_paths }), // No MMCS operations configured
-    };
-
-    // Process each non-primitive operation
-    for op in &circuit.non_primitive_ops {
-        let Op::NonPrimitiveOpWithExecutor {
-            inputs,
-            outputs,
-            executor,
-            op_id,
-            ..
-        } = op
-        else {
-            continue;
-        };
-
-        if executor.op_type() != &NonPrimitiveOpType::MmcsVerify {
-            continue;
-        }
-
-        // Extract leaf and root from inputs based on config
-        let ext_digest_elems = config.ext_field_digest_elems;
-        let leaf = &inputs[..ext_digest_elems];
-        let root = &outputs[..ext_digest_elems];
-
-        // Get private data for this operation
-        // Note: Validation already happened in MmcsVerifyExecutor::execute()
-        // We just need the private data to build the trace
-        let private_data = match non_primitive_op_private_data.get(op_id) {
-            Some(Some(NonPrimitiveOpPrivateData::MmcsVerify(data))) => data,
-            _ => {
-                return Err(CircuitError::NonPrimitiveOpMissingPrivateData {
-                    operation_index: *op_id,
-                });
-            }
-        };
-
-        // Generate trace for this MMCS path
-        // The executor already validated everything during execution
-        let trace = private_data.to_trace(config, leaf, root)?;
-
-        mmcs_paths.push(trace);
-    }
-=======
 /// Builder for generating MMCS traces.
 pub struct MmcsTraceBuilder<'a, F> {
     circuit: &'a Circuit<F>,
@@ -321,128 +255,46 @@
         witness: &'a [Option<F>],
         non_primitive_op_private_data: &'a [Option<NonPrimitiveOpPrivateData<F>>],
     ) -> Self {
-        Self {
-            circuit,
-            witness,
-            non_primitive_op_private_data,
-        }
-    }
-
-    /// Builds the MMCS trace from non-primitive operations.
-    ///
-    /// Validates that private data matches public witness values
-    /// for leaf, root, and index. Converts private data to trace format.
+        Self { circuit, witness, non_primitive_op_private_data }
+    }
+
+    /// Builds the MMCS trace by scanning non-primitive ops with MMCS executors.
     pub fn build(self) -> Result<MmcsTrace<F>, CircuitError> {
         let mut mmcs_paths = Vec::new();
 
-        for op_idx in 0..self.circuit.non_primitive_ops.len() {
-            let NonPrimitiveOp::MmcsVerify { leaf, index, root } =
-                &self.circuit.non_primitive_ops[op_idx]
-            else {
+        let config = match self
+            .circuit
+            .enabled_ops
+            .get(&NonPrimitiveOpType::MmcsVerify)
+        {
+            Some(NonPrimitiveOpConfig::MmcsVerifyConfig(config)) => config,
+            _ => return Ok(MmcsTrace { mmcs_paths }),
+        };
+
+        for op in &self.circuit.non_primitive_ops {
+            let Op::NonPrimitiveOpWithExecutor { inputs, outputs, executor, op_id } = op else {
                 continue;
             };
-
-            if let Some(Some(NonPrimitiveOpPrivateData::MmcsVerify(private_data))) =
-                self.non_primitive_op_private_data.get(op_idx).cloned()
-            {
-                let config = match self
-                    .circuit
-                    .enabled_ops
-                    .get(&NonPrimitiveOpType::MmcsVerify)
-                {
-                    Some(NonPrimitiveOpConfig::MmcsVerifyConfig(config)) => Ok(config),
-                    _ => Err(CircuitError::InvalidNonPrimitiveOpConfiguration {
-                        op: NonPrimitiveOpType::MmcsVerify,
-                    }),
-                }?;
-
-                // Validate leaf values
-                let witness_leaf: Vec<F> = leaf
-                    .iter()
-                    .map(|&wid| {
-                        self.witness
-                            .get(wid.0 as usize)
-                            .and_then(|opt| opt.as_ref())
-                            .cloned()
-                            .ok_or(CircuitError::WitnessNotSet { witness_id: wid })
-                    })
-                    .collect::<Result<_, _>>()?;
-
-                let private_data_leaf = private_data.path_states.first().ok_or(
-                    CircuitError::NonPrimitiveOpMissingPrivateData {
-                        operation_index: op_idx,
-                    },
-                )?;
-
-                if witness_leaf != *private_data_leaf {
-                    return Err(CircuitError::IncorrectNonPrimitiveOpPrivateData {
-                        op: NonPrimitiveOpType::MmcsVerify,
-                        operation_index: op_idx,
-                        expected: format!("leaf: {witness_leaf:?}"),
-                        got: format!("leaf: {private_data_leaf:?}"),
-                    });
-                }
-
-                // Validate root values
-                let witness_root: Vec<F> = root
-                    .iter()
-                    .map(|&wid| {
-                        self.witness
-                            .get(wid.0 as usize)
-                            .and_then(|opt| opt.as_ref())
-                            .cloned()
-                            .ok_or(CircuitError::WitnessNotSet { witness_id: wid })
-                    })
-                    .collect::<Result<_, _>>()?;
-
-                let computed_root = private_data.path_states.last().ok_or(
-                    CircuitError::NonPrimitiveOpMissingPrivateData {
-                        operation_index: op_idx,
-                    },
-                )?;
-
-                if witness_root != *computed_root {
-                    return Err(CircuitError::IncorrectNonPrimitiveOpPrivateData {
-                        op: NonPrimitiveOpType::MmcsVerify,
-                        operation_index: op_idx,
-                        expected: format!("root: {witness_root:?}"),
-                        got: format!("root: {computed_root:?}"),
-                    });
-                }
-
-                // Validate index
-                let priv_index_u64: u64 = private_data
-                    .directions
-                    .iter()
-                    .enumerate()
-                    .filter_map(|(i, &b)| if b { Some(1u64 << i) } else { None })
-                    .sum();
-
-                let idx_f = self
-                    .witness
-                    .get(index.0 as usize)
-                    .and_then(|opt| opt.as_ref())
-                    .cloned()
-                    .ok_or(CircuitError::WitnessNotSet { witness_id: *index })?;
-
-                if idx_f != F::from_u64(priv_index_u64) {
-                    return Err(CircuitError::IncorrectNonPrimitiveOpPrivateData {
-                        op: NonPrimitiveOpType::MmcsVerify,
-                        operation_index: op_idx,
-                        expected: format!("public index value {}", F::from_u64(priv_index_u64)),
-                        got: format!("{idx_f:?}"),
-                    });
-                }
-
-                let trace = private_data.to_trace(config, leaf, root)?;
-                mmcs_paths.push(trace);
-            } else {
-                return Err(CircuitError::NonPrimitiveOpMissingPrivateData {
-                    operation_index: op_idx,
-                });
-            }
-        }
->>>>>>> 14fbd85f
+            if executor.op_type() != &NonPrimitiveOpType::MmcsVerify {
+                continue;
+            }
+
+            let ext = config.ext_field_digest_elems;
+            let leaf = &inputs[..ext];
+            let root = &outputs[..ext];
+
+            let private_data = self
+                .non_primitive_op_private_data
+                .get(op_id.0 as usize)
+                .and_then(|opt| opt.as_ref())
+                .ok_or(CircuitError::NonPrimitiveOpMissingPrivateData { operation_index: *op_id })?;
+            let NonPrimitiveOpPrivateData::MmcsVerify(priv_data) = private_data else {
+                return Err(CircuitError::InvalidNonPrimitiveOpConfiguration { op: NonPrimitiveOpType::MmcsVerify });
+            };
+
+            let trace = priv_data.to_trace(config, leaf, root)?;
+            mmcs_paths.push(trace);
+        }
 
         Ok(MmcsTrace { mmcs_paths })
     }
