use alloc::boxed::Box;
use alloc::string::ToString;
use alloc::sync::Arc;
use alloc::vec::Vec;
use alloc::{format, vec};
use core::any::Any;
use core::fmt::Debug;
use core::iter;

use itertools::izip;
use p3_field::{ExtensionField, Field};
use p3_symmetric::PseudoCompressionFunction;

use super::NonPrimitiveTrace;
use crate::CircuitError;
use crate::circuit::{Circuit, CircuitField};
use crate::op::{NonPrimitiveOpConfig, NonPrimitiveOpPrivateData, NonPrimitiveOpType, Op};
use crate::ops::MmcsVerifyConfig;
use crate::types::{NonPrimitiveOpId, WitnessId};

/// MMCS Merkle path verification table.
///
/// Stores all Merkle path verification operations in the circuit.
/// Each operation proves a leaf is included in a Merkle tree.
#[derive(Debug, Clone)]
pub struct MmcsTrace<F> {
    /// All Merkle path verifications in this trace.
    ///
    /// Each entry is one complete leaf-to-root verification.
    pub mmcs_paths: Vec<MmcsPathTrace<F>>,
}

impl<F> MmcsTrace<F> {
    pub fn total_rows(&self) -> usize {
        self.mmcs_paths
            .iter()
            .map(|path| path.left_values.len() + 1)
            .sum()
    }
}

/// Generate the MMCS trace if the operation is present in the circuit.
pub fn generate_mmcs_trace<F: CircuitField>(
    circuit: &Circuit<F>,
    witness: &[Option<F>],
    non_primitive_data: &[Option<NonPrimitiveOpPrivateData<F>>],
) -> Result<Option<Box<dyn NonPrimitiveTrace<F>>>, CircuitError> {
    let trace = MmcsTraceBuilder::new(circuit, witness, non_primitive_data).build()?;
    if trace.total_rows() == 0 {
        Ok(None)
    } else {
        Ok(Some(Box::new(trace)))
    }
}

/// Single Merkle path verification trace.
///
/// Represents one complete leaf-to-root path verification.
/// Each row corresponds to one tree layer.
/// Some layers have extra rows for variable-sized matrices.
#[derive(Debug, Clone, Default)]
pub struct MmcsPathTrace<F> {
    /// Current hash state at each layer.
    ///
    /// Left operand in the hash compression function.
    /// State evolves as we climb the tree.
    pub left_values: Vec<Vec<F>>,

    /// Witness IDs for the leaf digest.
    ///
    /// Points to leaf values in the witness table.
    /// Intermediate states are private (not on witness bus).
    pub left_index: Vec<Vec<u32>>,

    /// Sibling hash values at each layer.
    ///
    /// Right operand in the hash compression function.
    /// Private data provided by the prover.
    pub right_values: Vec<Vec<F>>,

    /// Witness IDs for siblings (private, set to 0).
    pub right_index: Vec<u32>,

    /// Path direction bits.
    ///
    /// - false = hash(sibling, state),
    /// - true = hash(state, sibling).
    pub path_directions: Vec<bool>,

    /// Flags for extra hashing steps in variable-sized trees.
    pub is_extra: Vec<bool>,

    /// Final root digest value.
    ///
    /// Expected root after traversing the path.
    pub final_value: Vec<F>,

    /// Witness IDs for the root digest.
    pub final_index: Vec<u32>,
}

/// Private Merkle path witness data.
///
/// Prover's private information demonstrating a valid leaf-to-root path.
/// - It includes all intermediate hash states and sibling hashes.
/// - Some layers have extra siblings for variable-sized trees.
<<<<<<< HEAD
#[derive(Clone)]
=======
#[derive(Debug, Clone, PartialEq, Eq)]
>>>>>>> 79f2c0b2
pub struct MmcsPrivateData<F> {
    // /// Hash states along the path: [leaf, state1, state2, ..., root].
    // ///
    // /// The sequence of states along the path, with an optional
    // /// state when there was an extra leaf at that level of the path.
    // pub path_states: Vec<(Vec<F>, Option<Vec<F>>)>,
    /// Sibling hashes at each layer.
    pub path_siblings: Vec<Vec<F>>,

    pub compress: Arc<dyn MmcsPrivatedataCompressionFunction<F>>,
    // /// Direction bits encoding the leaf's position.
    // ///
    // // /// - false = sibling on left,
    // // /// - true = sibling on right.
    // pub directions: Vec<bool>,
}

pub trait MmcsPrivatedataCompressionFunction<F>:
    Fn([&[F]; 2]) -> Result<Vec<F>, CircuitError>
{
}

impl<F, C: Fn([&[F]; 2]) -> Result<Vec<F>, CircuitError>> MmcsPrivatedataCompressionFunction<F>
    for C
{
}

impl<F: Debug> Debug for MmcsPrivateData<F> {
    fn fmt(&self, f: &mut core::fmt::Formatter<'_>) -> core::fmt::Result {
        f.debug_struct("MmcsPrivateData")
            .field("path_siblings", &self.path_siblings)
            .finish()
    }
}

impl<F> PartialEq for MmcsPrivateData<F>
where
    F: PartialEq,
{
    fn eq(&self, other: &Self) -> bool {
        self.path_siblings == other.path_siblings
    }
}

type OneOrTwoStates<F> = (Vec<F>, Option<Vec<F>>);

impl<F: Field + Clone + Default> MmcsPrivateData<F> {
    /// Computes the private data required for MMCS path verification.
    ///
    /// This function takes public inputs and calculates all intermediate hash states
    /// along the MMCS path.
    ///
    /// At each level:
    /// - The next state is computed using the compression function `compress.compress()`.
    /// - The order of inputs depends on the `direction`:
    ///   - If `direction` is `false`, compute the next state as `compress.compress(sibling, state)`.
    ///   - If `direction` is `true`, compute the next state as `compress.compress(state, sibling)`.
    ///
    /// If a leaf exists at the current level:
    /// - On the first level, the leaf is directly assigned as the current state.
    /// - On subsequent levels, the next state is obtained by additionally compressing the next state with the leaf.
    ///
    /// **Parameters**
    /// - `compress`: Compression function mapping `[[BF, DIGEST_ELEMS]; 2]` → `[BF, DIGEST_ELEMS]`.
    /// - `config`: MMCS configuration parameters.
    /// - `leaves`: A slice of vectors. Each entry is either empty or of size `DIGEST_ELEMS`,
    ///   indicating whether a leaf is present at that level.
    /// - `siblings`: A slice containing the sibling node for each level.
    /// - `directions`: A list of booleans determining the order of inputs to `compress()`
    ///   at each level.
    pub fn new<BF, C, const DIGEST_ELEMS: usize>(
        config: &MmcsVerifyConfig,
        siblings: &[Vec<F>],
        compress: C,
    ) -> Self
    where
        BF: Field,
        F: ExtensionField<BF> + Clone,
        C: PseudoCompressionFunction<[BF; DIGEST_ELEMS], 2> + 'static,
    {
        let config = config.clone();
        Self {
            path_siblings: siblings.to_vec(),
            compress: Arc::new(move |[left, right]| {
                let left_as_slice = config.ext_to_base(left)?;
                let right_as_slice = config.ext_to_base(right)?;
                let result = compress.compress([left_as_slice, right_as_slice]);
                config.base_to_ext(&result)
            }),
        }
    }

    pub fn compute_all_states(
        &self,
        config: &MmcsVerifyConfig,
        leaves: &[Vec<F>],
        directions: &[bool],
    ) -> Result<Vec<OneOrTwoStates<F>>, CircuitError> {
        // Ensure we have one direction bit per sibling step.
        if self.path_siblings.len() != directions.len() {
            return Err(CircuitError::IncorrectNonPrimitiveOpPrivateDataSize {
                op: NonPrimitiveOpType::MmcsVerify,
                expected: self.path_siblings.len().to_string(),
                got: directions.len(),
            });
        }
        // Enforce configured maximum height to avoid creating unreachable path rows.
        if self.path_siblings.len() > config.max_tree_height {
            return Err(CircuitError::IncorrectNonPrimitiveOpPrivateData {
                op: NonPrimitiveOpType::MmcsVerify,
                operation_index: NonPrimitiveOpId(0),
                expected: format!(
                    "path length <= max_tree_height ({})",
                    config.max_tree_height
                ),
<<<<<<< HEAD
                got: alloc::format!("{}", self.path_siblings.len()),
=======
                got: format!("{}", siblings.len()),
>>>>>>> 79f2c0b2
            });
        }
        let mut path_states = Vec::with_capacity(self.path_siblings.len() + 1);

        let mut state = leaves
            .first()
            .expect("There must be at leas to one leaf")
            .clone();

        // Ensure there's no leaf in the last level, provided the number of leaves is > 1
        if let Some(last) = leaves.last()
            && !last.is_empty()
            && leaves.len() > 1
        {
            return Err(CircuitError::IncorrectNonPrimitiveOpPrivateData {
                op: NonPrimitiveOpType::MmcsVerify,
                expected: "[]".to_string(),
                got: format!("{last:?}"),
                operation_index: NonPrimitiveOpId(0), //TODO: What's the index of this op?
            });
        }

        let empty_leaf = vec![];
        for (&dir, sibling, leaf) in izip!(
            directions.iter(),
            self.path_siblings.iter(),
            leaves.iter().skip(1).chain(iter::once(&empty_leaf))
        ) {
            let input = if dir {
                [sibling, state.as_slice()]
            } else {
                [state.as_slice(), sibling]
            };
            let new_state = (self.compress)(input)?;

            path_states.push((
                state.clone(),
                // If there's a leaf at this depth we need to compute an extra state
                if leaf.is_empty() {
                    state = new_state;
                    None
                } else {
                    state = (self.compress)([&new_state, leaf])?;
                    Some(new_state)
                },
            ));
        }
        // Finally, push the root
        path_states.push((state, None));

        Ok(path_states)
    }

    /// Converts private data to trace format for AIR verification.
    ///
    /// References the witness table for leaf and root digests.
    /// Includes all intermediate states and direction bits.
    pub fn to_trace(
        &self,
        mmcs_config: &MmcsVerifyConfig,
        leaves: &[Vec<F>],
        leaves_wids: &[Vec<WitnessId>],
        directions: &[bool],
        root: &[F],
        root_wids: &[WitnessId],
    ) -> Result<MmcsPathTrace<F>, CircuitError> {
        let mut trace = MmcsPathTrace::default();

        // Get the witness indices for the leaf and root digests
        let leaf_indices: Vec<u32> = leaves_wids
            .first()
            .expect("There must be at least one leaf")
            .iter()
            .map(|wid| wid.0)
            .collect();
        let root_indices: Vec<u32> = root_wids.iter().map(|wid| wid.0).collect();

        debug_assert!(self.path_siblings.len() <= mmcs_config.max_tree_height);
        debug_assert!(
            leaves
                .last()
                .ok_or_else(|| CircuitError::IncorrectNonPrimitiveOpPrivateDataSize {
                    op: NonPrimitiveOpType::MmcsVerify,
                    expected: "Non empty".to_string(),
                    got: leaves.len()
<<<<<<< HEAD
                }) {
            leaf.is_empty() || leaves.len() == 1
        } else {
            false
        });
=======
                })
                .is_ok_and(|leaf| leaf.is_empty())
        );
>>>>>>> 79f2c0b2

        // Pad directions in case they start with 0s.
        let path_directions =
            (0..mmcs_config.max_tree_height).map(|i| *directions.get(i).unwrap_or(&false));

        let all_states = self.compute_all_states(mmcs_config, leaves, directions)?;

        let computed_root = &all_states
            .last()
            .ok_or(CircuitError::NonPrimitiveOpMissingPrivateData {
                operation_index: NonPrimitiveOpId(0),
            })? // TODO: What the operation id?
            .0;

        if root != computed_root {
            return Err(CircuitError::IncorrectNonPrimitiveOpPrivateData {
                op: NonPrimitiveOpType::MmcsVerify,
                operation_index: NonPrimitiveOpId(0), //TODO: What is the id of this op?
                expected: alloc::format!("root: {root:?}"),
                got: alloc::format!("root: {computed_root:?}"),
            });
        }

        // For each step in the Mmcs path (excluding the final state which is the root)
        debug_assert_eq!(all_states.len(), self.path_siblings.len() + 1);
        let empty_leaf = vec![];
        for ((state, extra_state), sibling, direction, leaf_indices, leaf) in izip!(
            all_states.iter().take(self.path_siblings.len()),
            self.path_siblings.iter(),
            path_directions,
            // TODO: For now we repeat the leaf indices here, but will need to add the right ones when we
            // ass CTLs to connect the Mmcs verify table.
            iter::repeat(leaf_indices),
            // Skip the first leaf, as it was already assigned to the first state, and add an empty leaf at the end
            leaves.iter().skip(1).chain(iter::once(&empty_leaf)),
        ) {
            // Add a row to the trace.
            let mut add_trace_row = |left_v: &Vec<F>, right_v: &Vec<F>, is_extra_flag: bool| {
                // Current hash becomes left operand
                trace.left_values.push(left_v.clone());
                // Points to witness bus
                trace.left_index.push(leaf_indices.clone());
                // Sibling becomes right operand (private data - not on witness bus)
                trace.right_values.push(right_v.clone());
                // Not on witness bus - private data
                trace.right_index.push(0);
                trace.path_directions.push(direction);
                trace.is_extra.push(is_extra_flag);
            };

            // Add the primary trace row for the current Merkle path step.
            add_trace_row(state, sibling, false);

            // If there's an extra sibling (due to tree structure), add another trace row.
            if let Some(extra_state) = extra_state {
                if leaf.len() != mmcs_config.ext_field_digest_elems {
                    return Err(CircuitError::IncorrectNonPrimitiveOpPrivateDataSize {
                        op: NonPrimitiveOpType::MmcsVerify,
                        expected: mmcs_config.ext_field_digest_elems.to_string(),
                        got: leaf.len(),
                    });
                }
                add_trace_row(extra_state, leaf, true);
            } else if !leaf.is_empty() {
                return Err(CircuitError::IncorrectNonPrimitiveOpPrivateDataSize {
                    op: NonPrimitiveOpType::MmcsVerify,
                    expected: 0.to_string(),
                    got: leaf.len(),
                });
            }
        }
        trace.final_value = all_states.last().cloned().unwrap_or_default().0;
        trace.final_index = root_indices;
        Ok(trace)
    }
}

impl<F> NonPrimitiveTrace<F> for MmcsTrace<F>
where
    F: Clone + Send + Sync + 'static,
{
    fn id(&self) -> &'static str {
        "mmcs_verify"
    }

    fn rows(&self) -> usize {
        self.total_rows()
    }

    fn as_any(&self) -> &dyn Any {
        self
    }

    fn boxed_clone(&self) -> Box<dyn NonPrimitiveTrace<F>> {
        Box::new(self.clone()) as Box<dyn NonPrimitiveTrace<F>>
    }
}

/// Builder for generating MMCS traces.
pub struct MmcsTraceBuilder<'a, F> {
    circuit: &'a Circuit<F>,
    witness: &'a [Option<F>],
    non_primitive_op_private_data: &'a [Option<NonPrimitiveOpPrivateData<F>>],
}

impl<'a, F: CircuitField> MmcsTraceBuilder<'a, F> {
    /// Creates a new MMCS trace builder.
    pub const fn new(
        circuit: &'a Circuit<F>,
        witness: &'a [Option<F>],
        non_primitive_op_private_data: &'a [Option<NonPrimitiveOpPrivateData<F>>],
    ) -> Self {
        Self {
            circuit,
            witness,
            non_primitive_op_private_data,
        }
    }

    fn get_witness(&self, index: &WitnessId) -> Result<F, CircuitError> {
        self.witness
            .get(index.0 as usize)
            .and_then(|opt| opt.as_ref())
            .cloned()
            .ok_or(CircuitError::WitnessNotSet { witness_id: *index })
    }

    /// Builds the MMCS trace by scanning non-primitive ops with MMCS executors.
    pub fn build(self) -> Result<MmcsTrace<F>, CircuitError> {
        let mut mmcs_paths = Vec::new();

        let config = match self
            .circuit
            .enabled_ops
            .get(&NonPrimitiveOpType::MmcsVerify)
        {
            Some(NonPrimitiveOpConfig::MmcsVerifyConfig(config)) => config,
            _ => return Ok(MmcsTrace { mmcs_paths }),
        };

        for op in &self.circuit.non_primitive_ops {
            let Op::NonPrimitiveOpWithExecutor {
                inputs,
                outputs: _outputs,
                executor,
                op_id,
            } = op
            else {
                // Skip non-MMCS operations (e.g. HashSqueeze)
                continue;
            };
            if executor.op_type() != &NonPrimitiveOpType::MmcsVerify {
                continue;
            }

            let private_data = self
                .non_primitive_op_private_data
                .get(op_id.0 as usize)
                .and_then(|opt| opt.as_ref())
                .ok_or(CircuitError::NonPrimitiveOpMissingPrivateData {
                    operation_index: *op_id,
                })?;
            let NonPrimitiveOpPrivateData::MmcsVerify(priv_data) = private_data;

            let root = &inputs[inputs.len() - 1];
            let directions = &inputs[inputs.len() - 2];
            let leaves = &inputs[0..directions.len()];

            // Validate that the witness data is consistent with public inputs
            // Check leaf values
            let witness_leaves: Vec<Vec<F>> = leaves
                .iter()
                .map(|leaf| {
                    leaf.iter()
                        .map(|wid| self.get_witness(wid))
                        .collect::<Result<Vec<F>, _>>()
                })
                .collect::<Result<_, _>>()?;

            let witness_directions = directions
                .iter()
                .map(|wid| self.get_witness(wid).map(|x| x == F::ONE))
                .collect::<Result<Vec<bool>, _>>()?;
            // Check that the number of leaves is the same as the number of directions
            if witness_directions.len() != witness_leaves.len() {
                return Err(CircuitError::IncorrectNonPrimitiveOpPrivateData {
                    op: NonPrimitiveOpType::MmcsVerify,
                    operation_index: *op_id,
                    expected: format!("{:?}", witness_directions.len()),
                    got: format!("{:?}", witness_leaves.len()),
                });
            }

            // Check root values
            let witness_root: Vec<F> = root
                .iter()
                .map(|wid| self.get_witness(wid))
                .collect::<Result<_, _>>()?;
<<<<<<< HEAD
=======
            let computed_root = &priv_data
                .path_states
                .last()
                .ok_or(CircuitError::NonPrimitiveOpMissingPrivateData {
                    operation_index: *op_id,
                })?
                .0;
            if witness_root != *computed_root {
                return Err(CircuitError::IncorrectNonPrimitiveOpPrivateData {
                    op: NonPrimitiveOpType::MmcsVerify,
                    operation_index: *op_id,
                    expected: format!("root: {witness_root:?}"),
                    got: format!("root: {computed_root:?}"),
                });
            }
>>>>>>> 79f2c0b2

            let trace = priv_data.to_trace(
                config,
                &witness_leaves,
                leaves,
                &witness_directions,
                &witness_root,
                root,
            )?;
            mmcs_paths.push(trace);
        }

        Ok(MmcsTrace { mmcs_paths })
    }
}

#[cfg(test)]
mod tests {
    use alloc::vec;

    use p3_baby_bear::{BabyBear, Poseidon2BabyBear, default_babybear_poseidon2_16};
    use p3_field::PrimeCharacteristicRing;
    use p3_field::extension::BinomialExtensionField;
    use p3_symmetric::TruncatedPermutation;

    use super::*;
    use crate::builder::CircuitBuilder;
    use crate::ops::MmcsOps;

    type F = BinomialExtensionField<BabyBear, 4>;

    #[test]
    fn test_mmcs_private_data() {
        let leaves = vec![
            vec![BabyBear::from_u64(1)],
            vec![BabyBear::from_u64(4)],
            vec![],
        ];
        let siblings = [
            vec![BabyBear::from_u64(2)],
            vec![BabyBear::from_u64(3)],
            vec![BabyBear::from_u64(5)],
        ];
        let directions = [false, true, true];

        let perm = default_babybear_poseidon2_16();
        let compress: TruncatedPermutation<Poseidon2BabyBear<16>, 2, 1, 16> =
            TruncatedPermutation::new(perm);

        // At level 1 dir = false and state0 = leaf, the first input is [1, 2] and thus compress.compress(input) = state1.
        let state1 = compress.compress([[BabyBear::from_u64(1)], [BabyBear::from_u64(2)]]);
        // At level 2 there is an extra leaf, so we do two compressions.
        // In the forst compression of level 2 input is [state1, 4] and compress.compress(input) = state2
        let state2 = compress.compress([state1, [BabyBear::from_u64(4)]]);
        // In the second one direction = true then input is [3, state2] and compress.compress(input) = state3
        let state3 = compress.compress([[BabyBear::from_u64(3)], state2]);
        // direction = true and then input is [state3, 5] compress.compress(input) = state4
        let state4 = compress.compress([[BabyBear::from_u64(5)], state3]);

        let expected_path_states = vec![
            // The first state is the leaf.
            (vec![BabyBear::from_u64(1)], Some(state1.to_vec())),
            // Here there's an extra leaf
            (state2.to_vec(), None),
            (state3.to_vec(), None),
            // final root state after the full path
            (state4.to_vec(), None),
        ];

        // Use a config that supports the path length used in this test.
        let config = MmcsVerifyConfig {
            base_field_digest_elems: 1,
            ext_field_digest_elems: 1,
            max_tree_height: 3,
        };

        let private_data = MmcsPrivateData::new::<BabyBear, _, 1>(&config, &siblings, compress);
        let path_states = private_data
            .compute_all_states(&config, &leaves, &directions)
            .unwrap();

        assert_eq!(path_states, expected_path_states);
    }

    #[test]
    fn test_mmcs_path_too_tall_rejected() {
        // Path length (3) exceeds configured max_tree_height (2)
        let perm = default_babybear_poseidon2_16();
        let compress: TruncatedPermutation<Poseidon2BabyBear<16>, 2, 1, 16> =
            TruncatedPermutation::new(perm);
        let config = MmcsVerifyConfig {
            base_field_digest_elems: 8,
            ext_field_digest_elems: 8,
            max_tree_height: 2,
        };

        let leaves = [vec![F::from_u64(1)], vec![], vec![]];
        let siblings = [
            vec![F::from_u64(2)],
            vec![F::from_u64(3)],
            vec![F::from_u64(4)],
        ];
        let directions = [false, true, false];

        let private_data = MmcsPrivateData::new::<BabyBear, _, 1>(&config, &siblings, compress);
        let res = private_data.compute_all_states(&config, &leaves, &directions);
        assert!(
            res.is_err(),
            "Expected path taller than max_tree_height to be rejected"
        );
    }

    #[test]
    fn test_mmcs_witness_validation() {
        let perm = default_babybear_poseidon2_16();
        let compress: TruncatedPermutation<Poseidon2BabyBear<16>, 2, 1, 16> =
            TruncatedPermutation::new(perm);
        // Use config with max_tree_height=4 to support 3 layers + 1 extra sibling
        let config = MmcsVerifyConfig {
            base_field_digest_elems: 1,
            ext_field_digest_elems: 1,
            max_tree_height: 4,
        };

        // Build circuit once
        let mut builder = CircuitBuilder::new();
        builder.enable_mmcs(&config);
        let leaves = vec![
            vec![builder.add_public_input()],
            vec![builder.add_public_input()],
            vec![],
        ];
        let directions = vec![
            builder.add_public_input(),
            builder.add_public_input(),
            builder.add_public_input(),
        ];
        let root = (0..config.ext_field_digest_elems)
            .map(|_| builder.add_public_input())
            .collect::<Vec<_>>();
        let mmcs_op_id = builder
            .add_mmcs_verify(&leaves, &directions, &root)
            .unwrap();
        let (circuit, _) = builder.build().unwrap();

        // Create test data with 3 layers, varying directions, and one extra sibling
        let leaves_value = [vec![F::from_u64(42)], vec![F::from_u64(25)], vec![]];
        let siblings = [
            vec![F::from_u64(10)],
            vec![F::from_u64(20)],
            vec![F::from_u64(30)],
        ];
        // Directions [false, true, false] corresponds to index 0b010 = 2
        let directions = [true, true, false];

        // Compute what the CORRECT root should be
        let correct_private_data =
            MmcsPrivateData::new::<BabyBear, _, 1>(&config, &siblings, compress);
        let correct_path_states = correct_private_data
            .compute_all_states(&config, &leaves_value, &directions)
            .unwrap();
        let correct_root = &correct_path_states.last().unwrap().0;

        // Helper to run test with given inputs and private data
        let run_test = |leaves: &[Vec<F>], root: &[F], private_data: &MmcsPrivateData<F>| {
            let mut public_inputs = vec![];
            public_inputs.extend(leaves.iter().flatten());
            public_inputs.extend(directions.map(F::from_bool));
            public_inputs.extend(root);

            let mut runner = circuit.clone().runner();
            runner.set_public_inputs(&public_inputs).unwrap();
            runner
                .set_non_primitive_op_private_data(
                    mmcs_op_id,
                    NonPrimitiveOpPrivateData::MmcsVerify(private_data.clone()),
                )
                .unwrap();
            runner.run()
        };

        // Valid witness should be accepted
        let result = run_test(&leaves_value, correct_root, &correct_private_data);
        assert!(
            result.is_ok(),
            "Valid witness should be accepted but got {result:?}"
        );
    }

    #[test]
    fn test_mmcs_traces_fields() {
        let perm = default_babybear_poseidon2_16();
        let compress: TruncatedPermutation<Poseidon2BabyBear<16>, 2, 1, 16> =
            TruncatedPermutation::new(perm);
        let config = MmcsVerifyConfig {
            base_field_digest_elems: 1,
            ext_field_digest_elems: 1,
            max_tree_height: 4,
        };

        // Build circuit
        let mut builder = CircuitBuilder::new();
        builder.enable_mmcs(&config);
        let leaves_expr = [
            vec![builder.add_public_input()],
            vec![],
            vec![builder.add_public_input()],
            vec![],
        ];
        let directions_expr = [
            builder.add_public_input(),
            builder.add_public_input(),
            builder.add_public_input(),
            builder.add_public_input(),
        ];
        let root_exprs = (0..config.ext_field_digest_elems)
            .map(|_| builder.add_public_input())
            .collect::<Vec<_>>();
        let mmcs_op_id = builder
            .add_mmcs_verify(&leaves_expr, &directions_expr, &root_exprs)
            .unwrap();
        let (circuit, _) = builder
            .build()
            .map_err(|e| CircuitError::InvalidCircuit { error: e })
            .unwrap();

        // 4 layers; one extra sibling at layer 1; directions 0b1010
        let leaves_value = [vec![F::from_u64(7)], vec![], vec![F::from_u64(25)], vec![]];
        let siblings = [
            vec![F::from_u64(10)],
            vec![F::from_u64(20)],
            vec![F::from_u64(30)],
            vec![F::from_u64(40)],
        ];
        let directions = [false, true, false, true];

        // Compute private data and expected values
        let private_data = MmcsPrivateData::new::<BabyBear, _, 1>(&config, &siblings, compress);
        let path_states = private_data
            .compute_all_states(&config, &leaves_value, &directions)
            .unwrap();
        let correct_root = &path_states.last().unwrap().0;

        // Run circuit
        let mut public_inputs = vec![];
        public_inputs.extend(leaves_value.iter().flatten());
        public_inputs.extend(directions.map(F::from_bool));
        public_inputs.extend(correct_root.iter().copied());
        let mut runner = circuit.runner();
        runner.set_public_inputs(&public_inputs).unwrap();
        runner
            .set_non_primitive_op_private_data(
                mmcs_op_id,
                NonPrimitiveOpPrivateData::MmcsVerify(private_data.clone()),
            )
            .unwrap();
        let traces = runner.run().unwrap();
        let mmcs_trace = traces
            .non_primitive_trace::<MmcsTrace<F>>("mmcs_verify")
            .expect("mmcs trace present");

        // Validate trace fields
        assert_eq!(mmcs_trace.mmcs_paths.len(), 1);
        let path = &mmcs_trace.mmcs_paths[0];

        // Expected expansions for directions, is_extra, and right_values
        let mut expected_dirs = Vec::new();
        let mut expected_is_extra = Vec::new();
        let mut expected_right_values = Vec::new();
        // We skip the first leaf replacing it by an empty vec.
        let empty_leaf = vec![];
        for (dir, sibling, leaf) in izip!(
            directions.iter(),
            siblings.iter(),
            leaves_value.iter().skip(1).chain(iter::once(&empty_leaf))
        ) {
            expected_dirs.push(*dir);
            expected_is_extra.push(false);
            expected_right_values.push(sibling.clone());
            if !leaf.is_empty() {
                expected_dirs.push(*dir);
                expected_is_extra.push(true);
                expected_right_values.push(leaf.clone());
            }
        }

        assert_eq!(path.path_directions, expected_dirs);
        assert_eq!(path.is_extra, expected_is_extra);
        assert_eq!(path.right_values, expected_right_values);
        assert!(path.right_index.iter().all(|&x| x == 0));

        // Left values follow private_data path states (with intermediate state on extra row)
<<<<<<< HEAD
        let mut expected_left_values = alloc::vec::Vec::new();
        for ((state, extra_state), leaf) in path_states
=======
        let mut expected_left_values = Vec::new();
        for ((state, extra_state), leaf) in private_data
            .path_states
>>>>>>> 79f2c0b2
            .iter()
            .zip(leaves_value.iter().skip(1).chain(iter::once(&empty_leaf)))
        {
            expected_left_values.push(state.clone());
            if let Some(extra_state) = extra_state {
                assert!(!leaf.is_empty()); // Ensure that there was a leaf for producing the extra state
                expected_left_values.push(extra_state.clone());
            } else {
                assert!(leaf.is_empty()); // No extra state means there was no leaf at this level.
            }
        }
        assert_eq!(path.left_values, expected_left_values);

        // Final value and final indices width
        assert_eq!(path.final_value, *correct_root);
        assert_eq!(path.final_index.len(), config.ext_field_digest_elems);
    }
}<|MERGE_RESOLUTION|>--- conflicted
+++ resolved
@@ -104,11 +104,7 @@
 /// Prover's private information demonstrating a valid leaf-to-root path.
 /// - It includes all intermediate hash states and sibling hashes.
 /// - Some layers have extra siblings for variable-sized trees.
-<<<<<<< HEAD
 #[derive(Clone)]
-=======
-#[derive(Debug, Clone, PartialEq, Eq)]
->>>>>>> 79f2c0b2
 pub struct MmcsPrivateData<F> {
     // /// Hash states along the path: [leaf, state1, state2, ..., root].
     // ///
@@ -152,6 +148,8 @@
         self.path_siblings == other.path_siblings
     }
 }
+
+impl<F> Eq for MmcsPrivateData<F> where F: Eq {}
 
 type OneOrTwoStates<F> = (Vec<F>, Option<Vec<F>>);
 
@@ -224,11 +222,7 @@
                     "path length <= max_tree_height ({})",
                     config.max_tree_height
                 ),
-<<<<<<< HEAD
                 got: alloc::format!("{}", self.path_siblings.len()),
-=======
-                got: format!("{}", siblings.len()),
->>>>>>> 79f2c0b2
             });
         }
         let mut path_states = Vec::with_capacity(self.path_siblings.len() + 1);
@@ -314,17 +308,9 @@
                     op: NonPrimitiveOpType::MmcsVerify,
                     expected: "Non empty".to_string(),
                     got: leaves.len()
-<<<<<<< HEAD
-                }) {
-            leaf.is_empty() || leaves.len() == 1
-        } else {
-            false
-        });
-=======
                 })
-                .is_ok_and(|leaf| leaf.is_empty())
+                .is_ok_and(|leaf| leaf.is_empty() || leaves.len() == 1)
         );
->>>>>>> 79f2c0b2
 
         // Pad directions in case they start with 0s.
         let path_directions =
@@ -523,24 +509,6 @@
                 .iter()
                 .map(|wid| self.get_witness(wid))
                 .collect::<Result<_, _>>()?;
-<<<<<<< HEAD
-=======
-            let computed_root = &priv_data
-                .path_states
-                .last()
-                .ok_or(CircuitError::NonPrimitiveOpMissingPrivateData {
-                    operation_index: *op_id,
-                })?
-                .0;
-            if witness_root != *computed_root {
-                return Err(CircuitError::IncorrectNonPrimitiveOpPrivateData {
-                    op: NonPrimitiveOpType::MmcsVerify,
-                    operation_index: *op_id,
-                    expected: format!("root: {witness_root:?}"),
-                    got: format!("root: {computed_root:?}"),
-                });
-            }
->>>>>>> 79f2c0b2
 
             let trace = priv_data.to_trace(
                 config,
@@ -794,7 +762,7 @@
         runner
             .set_non_primitive_op_private_data(
                 mmcs_op_id,
-                NonPrimitiveOpPrivateData::MmcsVerify(private_data.clone()),
+                NonPrimitiveOpPrivateData::MmcsVerify(private_data),
             )
             .unwrap();
         let traces = runner.run().unwrap();
@@ -833,14 +801,8 @@
         assert!(path.right_index.iter().all(|&x| x == 0));
 
         // Left values follow private_data path states (with intermediate state on extra row)
-<<<<<<< HEAD
         let mut expected_left_values = alloc::vec::Vec::new();
         for ((state, extra_state), leaf) in path_states
-=======
-        let mut expected_left_values = Vec::new();
-        for ((state, extra_state), leaf) in private_data
-            .path_states
->>>>>>> 79f2c0b2
             .iter()
             .zip(leaves_value.iter().skip(1).chain(iter::once(&empty_leaf)))
         {
