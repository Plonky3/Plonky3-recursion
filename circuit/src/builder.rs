use alloc::vec::Vec;
use alloc::{format, vec};

use hashbrown::{HashMap, HashSet};
use p3_field::PrimeCharacteristicRing;
use thiserror::Error;

use crate::circuit::Circuit;
use crate::config::MerkleVerifyConfig;
use crate::expr::{Expr, ExpressionGraph};
use crate::op::{NonPrimitiveOp, NonPrimitiveOpType, Prim};
use crate::types::{ExprId, NonPrimitiveOpId, WitnessAllocator, WitnessId};

/// Sparse disjoint-set "find" with path compression over a HashMap (iterative).
/// If `x` is not present, it's its own representative and is not inserted.
#[inline]
fn dsu_find(parents: &mut HashMap<usize, usize>, x: usize) -> usize {
    let mut v = x;
    let mut trail: Vec<usize> = Vec::new();
    while let Some(&p) = parents.get(&v) {
        if p == v {
            break;
        }
        trail.push(v);
        v = p;
    }
    let root = v;
    for u in trail {
        parents.insert(u, root);
    }
    root
}

/// Sparse disjoint-set "union" by attaching `b`'s root under `a`'s root.
#[inline]
fn dsu_union(parents: &mut HashMap<usize, usize>, a: usize, b: usize) {
    let ra = dsu_find(parents, a);
    let rb = dsu_find(parents, b);
    if ra != rb {
        parents.insert(rb, ra);
    }
}

/// Build a sparse disjoint-set forest honoring all pending connects.
/// Returns a parent map keyed only by ExprIds that appear in `connects`.
fn build_connect_dsu(connects: &[(ExprId, ExprId)]) -> HashMap<usize, usize> {
    let mut parents: HashMap<usize, usize> = HashMap::new();
    for (a, b) in connects {
        let ai = a.0 as usize;
        let bi = b.0 as usize;
        dsu_union(&mut parents, ai, bi);
    }
    parents
}

/// Builder for constructing circuits using a fluent API
///
/// This struct provides methods to build up a computation graph by adding:
/// - Public inputs
/// - Constants
/// - Arithmetic operations (add, multiply, subtract)
/// - Assertions (values that must equal zero)
/// - Complex operations (like Merkle tree verification)
///
/// Call `.build()` to compile into an immutable `Circuit<F>` specification.
pub struct CircuitBuilder<F, C: MerkleVerifyConfig> {
    /// Expression graph for building the DAG
    expressions: ExpressionGraph<F>,
    /// Witness index allocator
    witness_alloc: WitnessAllocator,
    /// Track public input positions
    public_input_count: usize,
    /// Equality constraints to enforce at lowering
    pending_connects: Vec<(ExprId, ExprId)>,
    /// Non-primitive operations (complex constraints that don't produce ExprIds)
    non_primitive_ops: Vec<(NonPrimitiveOpId, NonPrimitiveOpType, Vec<ExprId>)>, // (op_id, op_type, witness_exprs)
    /// Circuit builder configuration
    config: C,
    /// Builder-level constant pool: value -> unique Const ExprId
    const_pool: HashMap<F, ExprId>,
}

/// Errors that can occur during circuit building/lowering.
#[derive(Debug, Error)]
pub enum CircuitBuilderError {
    /// Expression not found in the witness mapping during lowering.
    #[error("Expression {expr_id:?} not found in witness mapping: {context}")]
    MissingExprMapping {
        expr_id: ExprId,
        context: alloc::string::String,
    },

    /// Non-primitive op received an unexpected number of input expressions.
    #[error("{op} expects exactly {expected} witness expressions, got {got}")]
    NonPrimitiveOpArity {
        op: &'static str,
        expected: usize,
        got: usize,
    },
}

<<<<<<< HEAD
impl core::fmt::Display for CircuitBuilderError {
    fn fmt(&self, f: &mut core::fmt::Formatter<'_>) -> core::fmt::Result {
        match self {
            CircuitBuilderError::MissingExprMapping { expr_id, context } => write!(
                f,
                "Expression {expr_id:?} not found in witness mapping: {context}"
            ),
            CircuitBuilderError::NonPrimitiveOpArity { op, expected, got } => write!(
                f,
                "{op} expects exactly {expected} witness expressions, got {got}"
            ),
        }
    }
}

impl<F, C: MerkleVerifyConfig> Default for CircuitBuilder<F, C>
=======
impl<F> Default for CircuitBuilder<F>
>>>>>>> ac7c3270
where
    F: Clone + PrimeCharacteristicRing + Eq + core::hash::Hash,
{
    fn default() -> Self {
        Self::new()
    }
}

impl<F, C: MerkleVerifyConfig> CircuitBuilder<F, C>
where
    F: Clone + PrimeCharacteristicRing + Eq + core::hash::Hash,
{
    /// Create a new circuit builder
    pub fn new() -> Self {
        let mut expressions = ExpressionGraph::new();

        // Insert Const(0) as the very first node so it has ExprId::ZERO.
        let zero_val = F::ZERO;
        let zero_id = expressions.add_expr(Expr::Const(zero_val.clone()));

        let mut const_pool = HashMap::new();
        const_pool.insert(zero_val, zero_id);

        Self {
            expressions,
            witness_alloc: WitnessAllocator::new(),
            public_input_count: 0,
            pending_connects: Vec::new(),
            non_primitive_ops: Vec::new(),
            config: C::new(),
            const_pool,
        }
    }

    /// Add a public input to the circuit.
    ///
    /// Cost: 1 row in Public table + 1 row in witness table.
    pub fn add_public_input(&mut self) -> ExprId {
        let public_pos = self.public_input_count;
        self.public_input_count += 1;

        let public_expr = Expr::Public(public_pos);
        self.expressions.add_expr(public_expr)
    }

    /// Add a constant to the circuit (deduplicated).
    ///
    /// If this value was previously added, returns the original ExprId.
    /// Cost: 1 row in Const table + 1 row in witness table (only for new constants).
    pub fn add_const(&mut self, val: F) -> ExprId {
        if let Some(&id) = self.const_pool.get(&val) {
            return id;
        }
        let id = self.expressions.add_expr(Expr::Const(val.clone()));
        self.const_pool.insert(val, id);
        id
    }

    /// Add two expressions.
    ///
    /// Cost: 1 row in Add table + 1 row in witness table.
    pub fn add(&mut self, lhs: ExprId, rhs: ExprId) -> ExprId {
        let add_expr = Expr::Add { lhs, rhs };
        self.expressions.add_expr(add_expr)
    }

    /// Subtract two expressions.
    ///
    /// Cost: 1 row in Add table + 1 row in witness table (encoded as result + rhs = lhs).
    pub fn sub(&mut self, lhs: ExprId, rhs: ExprId) -> ExprId {
        let sub_expr = Expr::Sub { lhs, rhs };
        self.expressions.add_expr(sub_expr)
    }

    /// Multiply two expressions.
    ///
    /// Cost: 1 row in Mul table + 1 row in witness table.
    pub fn mul(&mut self, lhs: ExprId, rhs: ExprId) -> ExprId {
        let mul_expr = Expr::Mul { lhs, rhs };
        self.expressions.add_expr(mul_expr)
    }
    /// Divide two expressions
    ///
    /// Cost: 1 row in Mul table + 1 row in witness table (encoded as rhs * out = lhs).
    pub fn div(&mut self, lhs: ExprId, rhs: ExprId) -> ExprId {
        let div_expr = Expr::Div { lhs, rhs };
        self.expressions.add_expr(div_expr)
    }

    /// Assert that an expression equals zero by connecting it to Const(0).
    ///
    /// Cost: Free in proving (implemented via connect).
    pub fn assert_zero(&mut self, expr: ExprId) {
        self.connect(expr, ExprId::ZERO);
    }

    /// Connect two expressions, enforcing a == b (by aliasing outputs).
    ///
    /// Cost: Free in proving (handled by IR optimization layer via witness slot aliasing).
    pub fn connect(&mut self, a: ExprId, b: ExprId) {
        if a != b {
            self.pending_connects.push((a, b));
        }
    }

    /// Add a Merkle verification constraint (non-primitive operation)
    ///
    /// Non-primitive operations are complex constraints that:
    /// - Take existing expressions as inputs (leaf_expr, root_expr)
    /// - Add verification constraints to the circuit
    /// - Don't produce new ExprIds (unlike primitive ops)
    /// - Are kept separate from primitives to avoid disrupting optimization
    ///
    /// Returns an operation ID for setting private data later during execution.
    pub fn add_merkle_verify(
        &mut self,
        leaf_expr: Vec<ExprId>,
        index_expr: ExprId,
        root_expr: Vec<ExprId>,
    ) -> NonPrimitiveOpId {
        // Store input expression IDs - will be lowered to WitnessId during build()
        // Non-primitive ops consume ExprIds but don't produce them
        let op_id = NonPrimitiveOpId(self.non_primitive_ops.len() as u32);
        let mut witness_exprs = vec![];
        witness_exprs.extend(leaf_expr);
        witness_exprs.push(index_expr);
        witness_exprs.extend(root_expr);
        self.non_primitive_ops
            .push((op_id, NonPrimitiveOpType::MerkleVerify, witness_exprs));

        op_id
    }
}

impl<F, C: MerkleVerifyConfig> CircuitBuilder<F, C>
where
    F: Clone + PrimeCharacteristicRing + PartialEq + Eq + core::hash::Hash,
{
    /// Build the circuit into a Circuit with separate lowering and IR transformation stages.
    /// Returns an error if lowering fails due to an internal inconsistency.
    pub fn build(self) -> Result<Circuit<F, C>, CircuitBuilderError> {
        let (circuit, _) = self.build_with_public_mapping()?;
        Ok(circuit)
    }

    /// Build the circuit and return both the circuit and the ExprId→WitnessId mapping for public inputs.
    #[allow(clippy::type_complexity)]
    pub fn build_with_public_mapping(
        mut self,
    ) -> Result<(Circuit<F, C>, HashMap<ExprId, WitnessId>), CircuitBuilderError> {
        // Stage 1: Lower expressions to primitives
        let (primitive_ops, public_rows, expr_to_widx, public_mappings) =
            self.lower_to_primitives()?;

        // Stage 2: Lower non-primitive operations using the expr_to_widx mapping
        let lowered_non_primitive_ops = self.lower_non_primitive_ops(&expr_to_widx)?;

        // Stage 3: IR transformations and optimizations
        let primitive_ops = Self::optimize_primitives(primitive_ops);

        // Stage 4: Generate final circuit
        let witness_count = self.witness_alloc.witness_count();
        let mut circuit = Circuit::new(witness_count, self.config);
        circuit.primitive_ops = primitive_ops;
        circuit.non_primitive_ops = lowered_non_primitive_ops;
        circuit.public_rows = public_rows;
        circuit.public_flat_len = self.public_input_count;

        Ok((circuit, public_mappings))
    }

    /// Helper function to get WitnessId with descriptive error messages
    fn get_witness_id(
        expr_to_widx: &HashMap<ExprId, WitnessId>,
        expr_id: ExprId,
        context: &str,
    ) -> Result<WitnessId, CircuitBuilderError> {
        expr_to_widx
            .get(&expr_id)
            .copied()
            .ok_or_else(|| CircuitBuilderError::MissingExprMapping {
                expr_id,
                context: context.into(),
            })
    }

    /// Stage 1: Lower expressions to primitives (Consts, Publics, then Ops) with DSU-aware class slots
    ///
    /// INVARIANT: All ExprIds reference only previously processed expressions.
    /// This is guaranteed because:
    /// - ExprIds are only created by primitive operations (add_*, mul, sub)
    /// - Non-primitive operations consume ExprIds but don't produce them
    /// - Expression graph construction maintains topological order
    #[allow(clippy::type_complexity)]
    fn lower_to_primitives(
        &mut self,
    ) -> Result<
        (
            Vec<Prim<F>>,
            Vec<WitnessId>,
            HashMap<ExprId, WitnessId>,
            HashMap<ExprId, WitnessId>,
        ),
        CircuitBuilderError,
    > {
        // Build DSU over expression IDs to honor connect(a, b)
        let mut parents: HashMap<usize, usize> = build_connect_dsu(&self.pending_connects);

        // Track nodes that participate in any connect
        let mut in_connect: HashSet<usize> = HashSet::new();
        for (a, b) in &self.pending_connects {
            in_connect.insert(a.0 as usize);
            in_connect.insert(b.0 as usize);
        }

        let mut primitive_ops = Vec::new();
        let mut expr_to_widx: HashMap<ExprId, WitnessId> = HashMap::new();
        let mut public_rows: Vec<WitnessId> = vec![WitnessId(0); self.public_input_count];
        let mut public_mappings = HashMap::new();

        // Unified class slot map: DSU root -> chosen out slot
        let mut root_to_widx: HashMap<usize, WitnessId> = HashMap::new();

        // Pass A: emit constants (once per Const node; Expr-level dedup ensures one per value)
        for (expr_idx, expr) in self.expressions.nodes().iter().enumerate() {
            if let Expr::Const(val) = expr {
                let id = ExprId(expr_idx as u32);
                let w = self.witness_alloc.alloc();
                primitive_ops.push(Prim::Const {
                    out: w,
                    val: val.clone(),
                });
                expr_to_widx.insert(id, w);

                // If this Const participates in a connect class, bind the class to the const slot
                if in_connect.contains(&expr_idx) {
                    let root = dsu_find(&mut parents, expr_idx);
                    root_to_widx.insert(root, w);
                }
            }
        }

        let mut alloc_witness_id_for_expr = |expr_idx: usize| {
            if in_connect.contains(&expr_idx) {
                let root = dsu_find(&mut parents, expr_idx);
                *root_to_widx
                    .entry(root)
                    .or_insert_with(|| self.witness_alloc.alloc())
            } else {
                self.witness_alloc.alloc()
            }
        };

        // Pass B: emit public inputs
        for (expr_idx, expr) in self.expressions.nodes().iter().enumerate() {
            if let Expr::Public(pos) = expr {
                let id = ExprId(expr_idx as u32);

                let out_widx = alloc_witness_id_for_expr(expr_idx);

                primitive_ops.push(Prim::Public {
                    out: out_widx,
                    public_pos: *pos,
                });
                expr_to_widx.insert(id, out_widx);
                public_rows[*pos] = out_widx;
                public_mappings.insert(id, out_widx);
            }
        }

        // Pass C: emit arithmetic ops in creation order; tie outputs to class slot if connected
        for (expr_idx, expr) in self.expressions.nodes().iter().enumerate() {
            let expr_id = ExprId(expr_idx as u32);
            match expr {
                Expr::Const(_) | Expr::Public(_) => { /* handled above */ }
                Expr::Add { lhs, rhs } => {
                    let out_widx = alloc_witness_id_for_expr(expr_idx);
                    let a_widx = Self::get_witness_id(
                        &expr_to_widx,
                        *lhs,
                        &format!("Add lhs for {expr_id:?}"),
                    )?;
                    let b_widx = Self::get_witness_id(
                        &expr_to_widx,
                        *rhs,
                        &format!("Add rhs for {expr_id:?}"),
                    )?;
                    primitive_ops.push(Prim::Add {
                        a: a_widx,
                        b: b_widx,
                        out: out_widx,
                    });
                    expr_to_widx.insert(expr_id, out_widx);
                }
                Expr::Sub { lhs, rhs } => {
                    let result_widx = alloc_witness_id_for_expr(expr_idx);
                    let lhs_widx = Self::get_witness_id(
                        &expr_to_widx,
                        *lhs,
                        &format!("Sub lhs for {expr_id:?}"),
                    )?;
                    let rhs_widx = Self::get_witness_id(
                        &expr_to_widx,
                        *rhs,
                        &format!("Sub rhs for {expr_id:?}"),
                    )?;
                    // Encode lhs - rhs = result as result + rhs = lhs.
                    primitive_ops.push(Prim::Add {
                        a: rhs_widx,
                        b: result_widx,
                        out: lhs_widx,
                    });
                    expr_to_widx.insert(expr_id, result_widx);
                }
                Expr::Mul { lhs, rhs } => {
                    let out_widx = alloc_witness_id_for_expr(expr_idx);
                    let a_widx = Self::get_witness_id(
                        &expr_to_widx,
                        *lhs,
                        &format!("Mul lhs for {expr_id:?}"),
                    )?;
                    let b_widx = Self::get_witness_id(
                        &expr_to_widx,
                        *rhs,
                        &format!("Mul rhs for {expr_id:?}"),
                    )?;
                    primitive_ops.push(Prim::Mul {
                        a: a_widx,
                        b: b_widx,
                        out: out_widx,
                    });
                    expr_to_widx.insert(expr_id, out_widx);
                }
                Expr::Div { lhs, rhs } => {
                    // lhs / rhs = out  is encoded as rhs * out = lhs
                    let b_widx = alloc_witness_id_for_expr(expr_idx);
                    let out_widx = Self::get_witness_id(
                        &expr_to_widx,
                        *lhs,
                        &format!("Div lhs for {expr_id:?}"),
                    )?;
                    let a_widx = Self::get_witness_id(
                        &expr_to_widx,
                        *rhs,
                        &format!("Div rhs for {expr_id:?}"),
                    )?;
                    primitive_ops.push(Prim::Mul {
                        a: a_widx,
                        b: b_widx,
                        out: out_widx,
                    });
                    // The output of Div is the b_widx.
                    expr_to_widx.insert(expr_id, b_widx);
                }
            }
        }

        Ok((primitive_ops, public_rows, expr_to_widx, public_mappings))
    }

    /// Stage 2: Lower non-primitive operations from ExprIds to WitnessId
    fn lower_non_primitive_ops(
        &self,
        expr_to_widx: &HashMap<ExprId, WitnessId>,
    ) -> Result<Vec<NonPrimitiveOp>, CircuitBuilderError> {
        let mut lowered_ops = Vec::new();

        for (_op_id, op_type, witness_exprs) in &self.non_primitive_ops {
            match op_type {
                NonPrimitiveOpType::MerkleVerify => {
                    if witness_exprs.len() != C::MERKLE_GATE_INPUT_SIZE {
                        panic!(
                            "MerkleVerify expects exactly {} witness expressions, got {}",
                            C::MERKLE_GATE_INPUT_SIZE,
                            witness_exprs.len()
                        );
                    }
                    let leaf_widx: Vec<WitnessId> = (0..C::EF_DIGEST_ELEMS)
                        .map(|i| {
                            Self::get_witness_id(
                                expr_to_widx,
                                witness_exprs[i],
                                "MerkleVerify leaf input",
                            )
                        })
                        .collect::<Result<_, _>>()?;
                    let index_widx = Self::get_witness_id(
                        expr_to_widx,
                        witness_exprs[C::EF_DIGEST_ELEMS],
                        "MerkleVerify index input",
                    )?;
                    let root_widx = (C::EF_DIGEST_ELEMS + 1..C::MERKLE_GATE_INPUT_SIZE)
                        .map(|i| {
                            Self::get_witness_id(
                                expr_to_widx,
                                witness_exprs[i],
                                "MerkleVerify root input",
                            )
                        })
                        .collect::<Result<_, _>>()?;

                    lowered_ops.push(NonPrimitiveOp::MerkleVerify {
                        leaf: leaf_widx,
                        index: index_widx,
                        root: root_widx,
                    });
                }
            }
        }

        Ok(lowered_ops)
    }

    /// Stage 3: IR transformations and optimizations
    fn optimize_primitives(primitive_ops: Vec<Prim<F>>) -> Vec<Prim<F>> {
        // Future passes can be added here:
        // - Dead code elimination
        // - Common subexpression elimination
        // - Instruction combining
        // - Constant folding
        primitive_ops
    }
}

#[cfg(test)]
mod tests {
    use p3_baby_bear::BabyBear;
    use p3_field::PrimeCharacteristicRing;

    use super::*;
    use crate::CircuitError;
    use crate::config::babybear_config::BabyBearCircuitBuilder;

    #[test]
    fn test_circuit_basic_api() {
        let mut builder = BabyBearCircuitBuilder::new();

        let c37 = builder.add_const(BabyBear::from_u64(37)); // w1
        let c111 = builder.add_const(BabyBear::from_u64(111)); // w2
        let c1 = builder.add_const(BabyBear::from_u64(1)); // w3
        let x = builder.add_public_input(); // w4

        let mul_result = builder.mul(c37, x); // w5
        let sub_result = builder.sub(mul_result, c111); // writes into the zero slot (w0)
        builder.assert_zero(sub_result);

        let div_result = builder.div(mul_result, c111); // w6
        let sub_one = builder.sub(div_result, c1);
        builder.assert_zero(sub_one);

        let circuit = builder.build().unwrap();
        assert_eq!(circuit.witness_count, 7); // w0 reused for both assert_zero targets; w1-6 as annotated above

        // Assert all primitive operations (lowering order: Consts first, then Public, then ops)
        assert_eq!(circuit.primitive_ops.len(), 9);
        match &circuit.primitive_ops[0] {
            Prim::Const { out, val } => {
                assert_eq!(out.0, 0);
                assert_eq!(*val, BabyBear::from_u64(0));
            }
            _ => panic!("Expected Const(0) at op 0"),
        }
        match &circuit.primitive_ops[1] {
            Prim::Const { out, val } => {
                assert_eq!(out.0, 1);
                assert_eq!(*val, BabyBear::from_u64(37));
            }
            _ => panic!("Expected Const(37) at op 1"),
        }
        match &circuit.primitive_ops[2] {
            Prim::Const { out, val } => {
                assert_eq!(out.0, 2);
                assert_eq!(*val, BabyBear::from_u64(111));
            }
            _ => panic!("Expected Const(111) at op 2"),
        }
        match &circuit.primitive_ops[3] {
            Prim::Const { out, val } => {
                assert_eq!(out.0, 3);
                assert_eq!(*val, BabyBear::from_u64(1));
            }
            _ => panic!("Expected Const(1)"),
        }
        match &circuit.primitive_ops[4] {
            Prim::Public { out, public_pos } => {
                assert_eq!(out.0, 4);
                assert_eq!(*public_pos, 0);
            }
            _ => panic!("Expected Public at op 3"),
        }
        match &circuit.primitive_ops[5] {
            Prim::Mul { a, b, out } => {
                assert_eq!(a.0, 1);
                assert_eq!(b.0, 4);
                assert_eq!(out.0, 5);
            }
            _ => panic!("Expected Mul at op 4"),
        } // w1 * w4 = w5
        match &circuit.primitive_ops[6] {
            Prim::Add { a, b, out } => {
                assert_eq!(a.0, 2);
                assert_eq!(b.0, 0);
                assert_eq!(out.0, 5);
            } // w5 - w2 = w0
            _ => panic!("Expected Add encoding mul_result - c111"),
        }
        match &circuit.primitive_ops[7] {
            Prim::Mul { a, b, out } => {
                assert_eq!(a.0, 2);
                assert_eq!(b.0, 6);
                assert_eq!(out.0, 5);
            } // w2 * w6 = w5
            _ => panic!("Expected Mul"),
        }
        match &circuit.primitive_ops[8] {
            Prim::Add { a, b, out } => {
                assert_eq!(a.0, 3);
                assert_eq!(b.0, 0);
                assert_eq!(out.0, 6);
            } // w6 - w3 = w0
            _ => panic!("Expected Add encoding div_result - c1"),
        }

        assert_eq!(circuit.public_flat_len, 1);
        assert_eq!(circuit.public_rows, vec![WitnessId(4)]); // Public input at slot 4 (after consts)
    }

    #[test]
    fn test_connect_enforces_equality() {
        let mut builder = BabyBearCircuitBuilder::new();

        let x = builder.add_public_input();
        let c1 = builder.add_const(BabyBear::ONE);

        // a = x + 1, b = 1 + x
        let a = builder.add(x, c1);
        let b = builder.add(c1, x);

        // Enforce a == b
        builder.connect(a, b);

        let circuit = builder.build().unwrap();
        let mut runner = circuit.runner();

        runner.set_public_inputs(&[BabyBear::from_u64(5)]).unwrap();
        // Should succeed; both write the same value into the shared slot
        runner.run().unwrap();
    }

    #[test]
    fn test_connect_conflict() {
        let mut builder = BabyBearCircuitBuilder::new();

        let x = builder.add_public_input();
        let y = builder.add_public_input();

        // Enforce x == y
        builder.connect(x, y);

        let circuit = builder.build().unwrap();
        let mut runner = circuit.runner();

        // Provide different values; should error due to witness conflict on shared slot
        let err = runner
            .set_public_inputs(&[BabyBear::from_u64(3), BabyBear::from_u64(4)])
            .unwrap_err();
        match err {
            CircuitError::WitnessConflict { .. } => {}
            other => panic!("expected WitnessConflict, got {other}"),
        }
    }

    #[test]
    fn test_build_connect_dsu_basic() {
        // 0~1~3~4 in one set; 2 alone
        let connects = vec![
            (ExprId::ZERO, ExprId(1)),
            (ExprId(3), ExprId(4)),
            (ExprId(1), ExprId(4)),
            (ExprId(2), ExprId(2)), // self-union no-op
        ];
        let mut parents = build_connect_dsu(&connects);
        let r0 = dsu_find(&mut parents, 0);
        let r1 = dsu_find(&mut parents, 1);
        let r3 = dsu_find(&mut parents, 3);
        let r4 = dsu_find(&mut parents, 4);
        let r2 = dsu_find(&mut parents, 2);
        assert_eq!(r0, r1);
        assert_eq!(r0, r3);
        assert_eq!(r0, r4);
        assert_ne!(r0, r2);
    }

    #[test]
    fn test_public_input_mapping() {
        let mut builder = BabyBearCircuitBuilder::new();

        let pub1 = builder.add_public_input();
        let c5 = builder.add_const(BabyBear::from_u64(5));
        let pub2 = builder.add_public_input();
        let sum = builder.add(pub1, pub2);
        let result = builder.mul(sum, c5);
        let pub3 = builder.add_public_input();
        let pub4 = builder.add_public_input();

        builder.connect(result, pub3);
        builder.connect(pub3, pub4);

        // Build with public mapping
        let (circuit, public_mapping) = builder.build_with_public_mapping().unwrap();

        // Verify we have mappings for all public inputs
        assert_eq!(public_mapping.len(), 4);
        assert!(public_mapping.contains_key(&pub1));
        assert!(public_mapping.contains_key(&pub2));
        assert!(public_mapping.contains_key(&pub3));
        assert!(public_mapping.contains_key(&pub4));

        // Verify the mapping is consistent with circuit.public_rows
        assert_eq!(circuit.public_rows.len(), 4);
        assert_eq!(public_mapping[&pub1], circuit.public_rows[0]);
        assert_eq!(public_mapping[&pub2], circuit.public_rows[1]);
        assert_eq!(public_mapping[&pub3], circuit.public_rows[2]);
        assert_eq!(public_mapping[&pub4], circuit.public_rows[3]);

        assert_eq!(public_mapping[&pub1], WitnessId(2));
        assert_eq!(public_mapping[&pub2], WitnessId(3));
        assert_eq!(public_mapping[&pub3], WitnessId(4));
        assert_eq!(public_mapping[&pub4], WitnessId(4));

        // Verify that regular build() still works (backward compatibility)
        let mut builder2 = BabyBearCircuitBuilder::new();
        let _pub = builder2.add_public_input();
        let circuit2 = builder2.build().unwrap(); // Should not return mapping
        assert_eq!(circuit2.public_flat_len, 1);
    }
}<|MERGE_RESOLUTION|>--- conflicted
+++ resolved
@@ -99,26 +99,7 @@
     },
 }
 
-<<<<<<< HEAD
-impl core::fmt::Display for CircuitBuilderError {
-    fn fmt(&self, f: &mut core::fmt::Formatter<'_>) -> core::fmt::Result {
-        match self {
-            CircuitBuilderError::MissingExprMapping { expr_id, context } => write!(
-                f,
-                "Expression {expr_id:?} not found in witness mapping: {context}"
-            ),
-            CircuitBuilderError::NonPrimitiveOpArity { op, expected, got } => write!(
-                f,
-                "{op} expects exactly {expected} witness expressions, got {got}"
-            ),
-        }
-    }
-}
-
 impl<F, C: MerkleVerifyConfig> Default for CircuitBuilder<F, C>
-=======
-impl<F> Default for CircuitBuilder<F>
->>>>>>> ac7c3270
 where
     F: Clone + PrimeCharacteristicRing + Eq + core::hash::Hash,
 {
