--- conflicted
+++ resolved
@@ -386,12 +386,8 @@
                         b: b_widx,
                         out: out_widx,
                     });
-<<<<<<< HEAD
                     expr_to_widx.insert(id, out_widx);
                 }
-=======
-                    expr_to_widx.insert(expr_id, out_widx);
-                } // No AssertZero variant; assertions are not encoded as expressions in Stage 1
                 Expr::Div { lhs, rhs } => {
                     // lhs / rhs = out  is encoded as rhs * out = lhs
                     let b_widx = self.witness_alloc.alloc();
@@ -416,18 +412,6 @@
             }
         }
 
-        // Lower pending assertions: encode z - 0 = 0 by writing a Sub with out = zero_widx
-        for z_expr in &self.pending_asserts {
-            if let Some(&z_widx) = expr_to_widx.get(z_expr) {
-                primitive_ops.push(Prim::Sub {
-                    a: z_widx,
-                    b: zero_widx,
-                    out: zero_widx,
-                });
->>>>>>> fb4aeab1
-            }
-        }
-
         (primitive_ops, public_rows, expr_to_widx)
     }
 
@@ -506,17 +490,10 @@
         builder.assert_zero(sub_one);
 
         let circuit = builder.build();
-<<<<<<< HEAD
-        assert_eq!(circuit.slot_count, 5); // 0:zero, 1:public, 2:c37, 3:c111, 4:mul_result
+        assert_eq!(circuit.slot_count, 9); // 0:zero, 1:public, 2:c37, 3:c111, 4:c1, 5:mul_result, 6:sub_result, 7:div_result, 8:sub_one
 
         // Assert all primitive operations (lowering order: Consts first, then Public, then ops)
         assert_eq!(circuit.primitive_ops.len(), 6);
-=======
-        assert_eq!(circuit.slot_count, 9); // 0:zero, 1:public, 2:c37, 3:c111, 4:c1, 5:mul_result, 6:sub_result, 7:div_result, 8:sub_one
-
-        // Assert all primitive operations
-        assert_eq!(circuit.primitive_ops.len(), 11);
->>>>>>> fb4aeab1
         match &circuit.primitive_ops[0] {
             Prim::Const { out, val } => {
                 assert_eq!(out.0, 0);
@@ -554,24 +531,14 @@
         }
         match &circuit.primitive_ops[5] {
             Prim::Mul { a, b, out } => {
-<<<<<<< HEAD
-                assert_eq!(a.0, 1);
-                assert_eq!(b.0, 3);
-                assert_eq!(out.0, 4);
-=======
                 assert_eq!(a.0, 2);
                 assert_eq!(b.0, 1);
                 assert_eq!(out.0, 5);
->>>>>>> fb4aeab1
             }
             _ => panic!("Expected Mul at op 4"),
         }
         match &circuit.primitive_ops[6] {
             Prim::Sub { a, b, out } => {
-<<<<<<< HEAD
-                assert_eq!(a.0, 4);
-                assert_eq!(b.0, 2);
-=======
                 assert_eq!(a.0, 5);
                 assert_eq!(b.0, 3);
                 assert_eq!(out.0, 6);
@@ -606,7 +573,6 @@
             Prim::Sub { a, b, out } => {
                 assert_eq!(a.0, 8);
                 assert_eq!(b.0, 0);
->>>>>>> fb4aeab1
                 assert_eq!(out.0, 0);
             }
             _ => panic!("Expected Sub(mul_result - c111) at op 5"),
