--- conflicted
+++ resolved
@@ -504,7 +504,6 @@
                         leaf: leaf_widx,
                         root: root_widx,
                     });
-<<<<<<< HEAD
                 }
                 NonPrimitiveOpType::HashAbsorb(reset) => {
                     let inputs_widx = witness_exprs
@@ -527,9 +526,6 @@
                         outputs: outputs_widx,
                     });
                 }
-=======
-                } // Add more variants here as needed
->>>>>>> ac7c3270
             }
         }
 
@@ -554,6 +550,7 @@
 
     use super::*;
     use crate::CircuitError;
+    use crate::tables::DummyPerm;
 
     #[test]
     fn test_circuit_basic_api() {
@@ -668,7 +665,9 @@
 
         runner.set_public_inputs(&[BabyBear::from_u64(5)]).unwrap();
         // Should succeed; both write the same value into the shared slot
-        runner.run().unwrap();
+        runner
+            .run::<DummyPerm, 0, 0, 0>(DummyPerm::default())
+            .unwrap();
     }
 
     #[test]
