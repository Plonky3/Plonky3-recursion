use alloc::vec::Vec;
use alloc::{format, vec};

use hashbrown::{HashMap, HashSet};
use p3_field::PrimeCharacteristicRing;
use thiserror::Error;

use crate::circuit::Circuit;
use crate::expr::{Expr, ExpressionGraph};
use crate::op::{MmcsVerifyConfig, NonPrimitiveOp, NonPrimitiveOpConfig, NonPrimitiveOpType, Prim};
use crate::types::{ExprId, NonPrimitiveOpId, WitnessAllocator, WitnessId};

/// Sparse disjoint-set "find" with path compression over a HashMap (iterative).
/// If `x` is not present, it's its own representative and is not inserted.
#[inline]
fn dsu_find(parents: &mut HashMap<usize, usize>, x: usize) -> usize {
    let mut v = x;
    let mut trail: Vec<usize> = Vec::new();
    while let Some(&p) = parents.get(&v) {
        if p == v {
            break;
        }
        trail.push(v);
        v = p;
    }
    let root = v;
    for u in trail {
        parents.insert(u, root);
    }
    root
}

/// Sparse disjoint-set "union" by attaching `b`'s root under `a`'s root.
#[inline]
fn dsu_union(parents: &mut HashMap<usize, usize>, a: usize, b: usize) {
    let ra = dsu_find(parents, a);
    let rb = dsu_find(parents, b);
    if ra != rb {
        parents.insert(rb, ra);
    }
}

/// Build a sparse disjoint-set forest honoring all pending connects.
/// Returns a parent map keyed only by ExprIds that appear in `connects`.
fn build_connect_dsu(connects: &[(ExprId, ExprId)]) -> HashMap<usize, usize> {
    let mut parents: HashMap<usize, usize> = HashMap::new();
    for (a, b) in connects {
        let ai = a.0 as usize;
        let bi = b.0 as usize;
        dsu_union(&mut parents, ai, bi);
    }
    parents
}

/// Builder for constructing circuits using a fluent API
///
/// This struct provides methods to build up a computation graph by adding:
/// - Public inputs
/// - Constants
/// - Arithmetic operations (add, multiply, subtract)
/// - Assertions (values that must equal zero)
/// - Complex operations (like Mmcs tree verification)
///
/// Call `.build()` to compile into an immutable `Circuit<F>` specification.
pub struct CircuitBuilder<F> {
    /// Expression graph for building the DAG
    expressions: ExpressionGraph<F>,
    /// Witness index allocator
    witness_alloc: WitnessAllocator,
    /// Track public input positions
    pub public_input_count: usize,
    /// Equality constraints to enforce at lowering
    pending_connects: Vec<(ExprId, ExprId)>,
    /// Non-primitive operations (complex constraints that don't produce ExprIds)
    non_primitive_ops: Vec<(NonPrimitiveOpId, NonPrimitiveOpType, Vec<ExprId>)>, // (op_id, op_type, witness_exprs)
    /// Builder-level constant pool: value -> unique Const ExprId
    const_pool: HashMap<F, ExprId>,

    /// Enabled non-primitive operation types with their respective configuration
    enabled_ops: HashMap<NonPrimitiveOpType, NonPrimitiveOpConfig>,
}

/// Errors that can occur during circuit building/lowering.
#[derive(Debug, Error)]
pub enum CircuitBuilderError {
    /// Expression not found in the witness mapping during lowering.
    #[error("Expression {expr_id:?} not found in witness mapping: {context}")]
    MissingExprMapping {
        expr_id: ExprId,
        context: alloc::string::String,
    },

    /// Non-primitive op received an unexpected number of input expressions.
    #[error("{op} expects exactly {expected} witness expressions, got {got}")]
    NonPrimitiveOpArity {
        op: &'static str,
        expected: usize,
        got: usize,
    },

    /// Non-primitive operation rejected by the active policy/profile.
    #[error("Operation {op:?} is not allowed by the current profile")]
    OpNotAllowed { op: NonPrimitiveOpType },

    /// Non-primitive operation is recognized but not implemented in lowering.
    #[error("Operation {op:?} is not implemented in lowering")]
    UnsupportedNonPrimitiveOp { op: NonPrimitiveOpType },

    /// Mismatched non-primitive operation configuration
    #[error("Invalid configuration for operation {op:?}")]
    InvalidNonPrimitiveOpConfiguration { op: NonPrimitiveOpType },
}

impl<F> Default for CircuitBuilder<F>
where
    F: Clone + PrimeCharacteristicRing + Eq + core::hash::Hash,
{
    fn default() -> Self {
        Self::new()
    }
}

impl<F> CircuitBuilder<F>
where
    F: Clone + PrimeCharacteristicRing + Eq + core::hash::Hash,
{
    /// Create a new circuit builder
    pub fn new() -> Self {
        let mut expressions = ExpressionGraph::new();

        // Insert Const(0) as the very first node so it has ExprId::ZERO.
        let zero_val = F::ZERO;
        let zero_id = expressions.add_expr(Expr::Const(zero_val.clone()));

        let mut const_pool = HashMap::new();
        const_pool.insert(zero_val, zero_id);

        Self {
            expressions,
            witness_alloc: WitnessAllocator::new(),
            public_input_count: 0,
            pending_connects: Vec::new(),
            non_primitive_ops: Vec::new(),
            const_pool,
            enabled_ops: HashMap::new(), // All non-primitive ops are disabled by default
        }
    }

    /// Enable a non-primitive operation type on this builder.
    pub fn enable_op(&mut self, op: NonPrimitiveOpType, cfg: NonPrimitiveOpConfig) {
        self.enabled_ops.insert(op, cfg);
    }

    /// Enable Mmcs verification operations.
    pub fn enable_mmcs(&mut self, mmcs_config: &MmcsVerifyConfig) {
        self.enable_op(
            NonPrimitiveOpType::MmcsVerify,
            NonPrimitiveOpConfig::MmcsVerifyConfig(mmcs_config.clone()),
        );
    }

    /// Enable FRI verification operations.
    pub fn enable_fri(&mut self) {
        // TODO: Add FRI ops when they land
    }

    /// Add a public input to the circuit.
    ///
    /// Cost: 1 row in Public table + 1 row in witness table.
    pub fn add_public_input(&mut self) -> ExprId {
        let public_pos = self.public_input_count;
        self.public_input_count += 1;

        let public_expr = Expr::Public(public_pos);
        self.expressions.add_expr(public_expr)
    }

    /// Add a constant to the circuit (deduplicated).
    ///
    /// If this value was previously added, returns the original ExprId.
    /// Cost: 1 row in Const table + 1 row in witness table (only for new constants).
    pub fn add_const(&mut self, val: F) -> ExprId {
        *self
            .const_pool
            .entry(val)
            .or_insert_with_key(|k| self.expressions.add_expr(Expr::Const(k.clone())))
    }

    /// Add two expressions.
    ///
    /// Cost: 1 row in Add table + 1 row in witness table.
    pub fn add(&mut self, lhs: ExprId, rhs: ExprId) -> ExprId {
        let add_expr = Expr::Add { lhs, rhs };
        self.expressions.add_expr(add_expr)
    }

    /// Subtract two expressions.
    ///
    /// Cost: 1 row in Add table + 1 row in witness table (encoded as result + rhs = lhs).
    pub fn sub(&mut self, lhs: ExprId, rhs: ExprId) -> ExprId {
        let sub_expr = Expr::Sub { lhs, rhs };
        self.expressions.add_expr(sub_expr)
    }

    /// Multiply two expressions.
    ///
    /// Cost: 1 row in Mul table + 1 row in witness table.
    pub fn mul(&mut self, lhs: ExprId, rhs: ExprId) -> ExprId {
        let mul_expr = Expr::Mul { lhs, rhs };
        self.expressions.add_expr(mul_expr)
    }
    /// Divide two expressions
    ///
    /// Cost: 1 row in Mul table + 1 row in witness table (encoded as rhs * out = lhs).
    pub fn div(&mut self, lhs: ExprId, rhs: ExprId) -> ExprId {
        let div_expr = Expr::Div { lhs, rhs };
        self.expressions.add_expr(div_expr)
    }

    /// Assert that an expression equals zero by connecting it to Const(0).
    ///
    /// Cost: Free in proving (implemented via connect).
    pub fn assert_zero(&mut self, expr: ExprId) {
        self.connect(expr, ExprId::ZERO);
    }

    /// Assert that an expression is boolean: b ∈ {0,1}.
    ///
    /// Encodes the constraint b · (b − 1) = 0 via `assert_zero`.
    /// Cost: 1 mul + 1 add.
    pub fn assert_bool(&mut self, b: ExprId) {
        let one = self.add_const(F::ONE);
        let b_minus_one = self.sub(b, one);
        let prod = self.mul(b, b_minus_one);
        self.assert_zero(prod);
    }

    /// Select between two values using selector `b`:
    /// result = s + b · (t − s).
    ///
    /// When `b` ∈ {0,1}, this returns `t` if b = 1, else `s` if b = 0.
    /// Call `assert_bool(b)` beforehand if you need booleanity enforced.
    /// Cost: 1 mul + 2 add.
    pub fn select(&mut self, b: ExprId, t: ExprId, s: ExprId) -> ExprId {
        let t_minus_s = self.sub(t, s);
        let scaled = self.mul(b, t_minus_s);
        self.add(s, scaled)
    }

    /// Connect two expressions, enforcing a == b (by aliasing outputs).
    ///
    /// Cost: Free in proving (handled by IR optimization layer via witness slot aliasing).
    pub fn connect(&mut self, a: ExprId, b: ExprId) {
        if a != b {
            self.pending_connects.push((a, b));
        }
    }

    /// Exponentiate a base expression to a power of 2 (i.e. base^(2^power_log)), by squaring repeatedly.
    pub fn exp_power_of_2(&mut self, base: ExprId, power_log: usize) -> ExprId {
        let mut res = base;
        for _ in 0..power_log {
            let square = self.mul(res, res);
            res = square;
        }
        res
    }

    /// Helper to push a non-primitive op. Returns op id.
    pub(crate) fn push_non_primitive_op(
        &mut self,
        op_type: NonPrimitiveOpType,
        witness_exprs: Vec<ExprId>,
    ) -> NonPrimitiveOpId {
        let op_id = NonPrimitiveOpId(self.non_primitive_ops.len() as u32);
        self.non_primitive_ops.push((op_id, op_type, witness_exprs));
        op_id
    }

    /// Add a hash absorb operation (non-primitive operation)
    pub fn add_hash_absorb(&mut self, input_exprs: &[ExprId], reset: bool) -> NonPrimitiveOpId {
        let op_id = NonPrimitiveOpId(self.non_primitive_ops.len() as u32);
        let witness_exprs = input_exprs.to_vec();
        self.non_primitive_ops
            .push((op_id, NonPrimitiveOpType::HashAbsorb(reset), witness_exprs));

        op_id
    }

    /// Add a hash squeeze operation (non-primitive operation)
    pub fn add_hash_squeeze(&mut self, output_exprs: &[ExprId]) -> NonPrimitiveOpId {
        let op_id = NonPrimitiveOpId(self.non_primitive_ops.len() as u32);
        let witness_exprs = output_exprs.to_vec();
        self.non_primitive_ops
            .push((op_id, NonPrimitiveOpType::HashSqueeze, witness_exprs));

        op_id
    }

    /// Check whether an op type is enabled on this builder.
    fn is_op_enabled(&self, op: &NonPrimitiveOpType) -> bool {
        self.enabled_ops.contains_key(op)
    }

    pub(crate) fn ensure_op_enabled(
        &self,
        op: NonPrimitiveOpType,
    ) -> Result<(), CircuitBuilderError> {
        if !self.is_op_enabled(&op) {
            return Err(CircuitBuilderError::OpNotAllowed { op });
        }
        Ok(())
    }
}

impl<F> CircuitBuilder<F>
where
    F: Clone + PrimeCharacteristicRing + PartialEq + Eq + core::hash::Hash,
{
    /// Build the circuit into a Circuit with separate lowering and IR transformation stages.
    /// Returns an error if lowering fails due to an internal inconsistency.
    pub fn build(self) -> Result<Circuit<F>, CircuitBuilderError> {
        let (circuit, _) = self.build_with_public_mapping()?;
        Ok(circuit)
    }

    /// Build the circuit and return both the circuit and the ExprId→WitnessId mapping for public inputs.
    #[allow(clippy::type_complexity)]
    pub fn build_with_public_mapping(
        mut self,
    ) -> Result<(Circuit<F>, HashMap<ExprId, WitnessId>), CircuitBuilderError> {
        // Stage 1: Lower expressions to primitives
        let (primitive_ops, public_rows, expr_to_widx, public_mappings) =
            self.lower_to_primitives()?;

        // Stage 2: Lower non-primitive operations using the expr_to_widx mapping
        let lowered_non_primitive_ops = self.lower_non_primitive_ops(&expr_to_widx)?;

        // Stage 3: IR transformations and optimizations
        let primitive_ops = Self::optimize_primitives(primitive_ops);

        // Stage 4: Generate final circuit
        let witness_count = self.witness_alloc.witness_count();
        let mut circuit = Circuit::new(witness_count);
        circuit.primitive_ops = primitive_ops;
        circuit.non_primitive_ops = lowered_non_primitive_ops;
        circuit.public_rows = public_rows;
        circuit.public_flat_len = self.public_input_count;
        circuit.enabled_ops = self.enabled_ops;

        Ok((circuit, public_mappings))
    }

    /// Helper function to get WitnessId with descriptive error messages
    fn get_witness_id(
        expr_to_widx: &HashMap<ExprId, WitnessId>,
        expr_id: ExprId,
        context: &str,
    ) -> Result<WitnessId, CircuitBuilderError> {
        expr_to_widx
            .get(&expr_id)
            .copied()
            .ok_or_else(|| CircuitBuilderError::MissingExprMapping {
                expr_id,
                context: context.into(),
            })
    }

    /// Stage 1: Lower expressions to primitives (Consts, Publics, then Ops) with DSU-aware class slots
    ///
    /// INVARIANT: All ExprIds reference only previously processed expressions.
    /// This is guaranteed because:
    /// - ExprIds are only created by primitive operations (add_*, mul, sub)
    /// - Non-primitive operations consume ExprIds but don't produce them
    /// - Expression graph construction maintains topological order
    #[allow(clippy::type_complexity)]
    fn lower_to_primitives(
        &mut self,
    ) -> Result<
        (
            Vec<Prim<F>>,
            Vec<WitnessId>,
            HashMap<ExprId, WitnessId>,
            HashMap<ExprId, WitnessId>,
        ),
        CircuitBuilderError,
    > {
        // Build DSU over expression IDs to honor connect(a, b)
        let mut parents: HashMap<usize, usize> = build_connect_dsu(&self.pending_connects);

        // Track nodes that participate in any connect
        let in_connect: HashSet<usize> = self
            .pending_connects
            .iter()
            .flat_map(|(a, b)| [a.0 as usize, b.0 as usize])
            .collect();

        let mut primitive_ops = Vec::new();
        let mut expr_to_widx: HashMap<ExprId, WitnessId> = HashMap::new();
        let mut public_rows: Vec<WitnessId> = vec![WitnessId(0); self.public_input_count];
        let mut public_mappings = HashMap::new();

        // Unified class slot map: DSU root -> chosen out slot
        let mut root_to_widx: HashMap<usize, WitnessId> = HashMap::new();

        // Pass A: emit constants (once per Const node; Expr-level dedup ensures one per value)
        for (expr_idx, expr) in self.expressions.nodes().iter().enumerate() {
            if let Expr::Const(val) = expr {
                let id = ExprId(expr_idx as u32);
                let w = self.witness_alloc.alloc();
                primitive_ops.push(Prim::Const {
                    out: w,
                    val: val.clone(),
                });
                expr_to_widx.insert(id, w);

                // If this Const participates in a connect class, bind the class to the const slot
                if in_connect.contains(&expr_idx) {
                    let root = dsu_find(&mut parents, expr_idx);
                    root_to_widx.insert(root, w);
                }
            }
        }

        let mut alloc_witness_id_for_expr = |expr_idx: usize| {
            if in_connect.contains(&expr_idx) {
                let root = dsu_find(&mut parents, expr_idx);
                *root_to_widx
                    .entry(root)
                    .or_insert_with(|| self.witness_alloc.alloc())
            } else {
                self.witness_alloc.alloc()
            }
        };

        // Pass B: emit public inputs
        for (expr_idx, expr) in self.expressions.nodes().iter().enumerate() {
            if let Expr::Public(pos) = expr {
                let id = ExprId(expr_idx as u32);

                let out_widx = alloc_witness_id_for_expr(expr_idx);

                primitive_ops.push(Prim::Public {
                    out: out_widx,
                    public_pos: *pos,
                });
                expr_to_widx.insert(id, out_widx);
                public_rows[*pos] = out_widx;
                public_mappings.insert(id, out_widx);
            }
        }

        // Pass C: emit arithmetic ops in creation order; tie outputs to class slot if connected
        for (expr_idx, expr) in self.expressions.nodes().iter().enumerate() {
            let expr_id = ExprId(expr_idx as u32);
            match expr {
                Expr::Const(_) | Expr::Public(_) => { /* handled above */ }
                Expr::Add { lhs, rhs } => {
                    let out_widx = alloc_witness_id_for_expr(expr_idx);
                    let a_widx = Self::get_witness_id(
                        &expr_to_widx,
                        *lhs,
                        &format!("Add lhs for {expr_id:?}"),
                    )?;
                    let b_widx = Self::get_witness_id(
                        &expr_to_widx,
                        *rhs,
                        &format!("Add rhs for {expr_id:?}"),
                    )?;
                    primitive_ops.push(Prim::Add {
                        a: a_widx,
                        b: b_widx,
                        out: out_widx,
                    });
                    expr_to_widx.insert(expr_id, out_widx);
                }
                Expr::Sub { lhs, rhs } => {
                    let result_widx = alloc_witness_id_for_expr(expr_idx);
                    let lhs_widx = Self::get_witness_id(
                        &expr_to_widx,
                        *lhs,
                        &format!("Sub lhs for {expr_id:?}"),
                    )?;
                    let rhs_widx = Self::get_witness_id(
                        &expr_to_widx,
                        *rhs,
                        &format!("Sub rhs for {expr_id:?}"),
                    )?;
                    // Encode lhs - rhs = result as result + rhs = lhs.
                    primitive_ops.push(Prim::Add {
                        a: rhs_widx,
                        b: result_widx,
                        out: lhs_widx,
                    });
                    expr_to_widx.insert(expr_id, result_widx);
                }
                Expr::Mul { lhs, rhs } => {
                    let out_widx = alloc_witness_id_for_expr(expr_idx);
                    let a_widx = Self::get_witness_id(
                        &expr_to_widx,
                        *lhs,
                        &format!("Mul lhs for {expr_id:?}"),
                    )?;
                    let b_widx = Self::get_witness_id(
                        &expr_to_widx,
                        *rhs,
                        &format!("Mul rhs for {expr_id:?}"),
                    )?;
                    primitive_ops.push(Prim::Mul {
                        a: a_widx,
                        b: b_widx,
                        out: out_widx,
                    });
                    expr_to_widx.insert(expr_id, out_widx);
                }
                Expr::Div { lhs, rhs } => {
                    // lhs / rhs = out  is encoded as rhs * out = lhs
                    let b_widx = alloc_witness_id_for_expr(expr_idx);
                    let out_widx = Self::get_witness_id(
                        &expr_to_widx,
                        *lhs,
                        &format!("Div lhs for {expr_id:?}"),
                    )?;
                    let a_widx = Self::get_witness_id(
                        &expr_to_widx,
                        *rhs,
                        &format!("Div rhs for {expr_id:?}"),
                    )?;
                    primitive_ops.push(Prim::Mul {
                        a: a_widx,
                        b: b_widx,
                        out: out_widx,
                    });
                    // The output of Div is the b_widx.
                    expr_to_widx.insert(expr_id, b_widx);
                }
            }
        }

        Ok((primitive_ops, public_rows, expr_to_widx, public_mappings))
    }

    /// Stage 2: Lower non-primitive operations from ExprIds to WitnessId
    fn lower_non_primitive_ops(
        &self,
        expr_to_widx: &HashMap<ExprId, WitnessId>,
    ) -> Result<Vec<NonPrimitiveOp>, CircuitBuilderError> {
        let mut lowered_ops = Vec::new();

        for (_op_id, op_type, witness_exprs) in &self.non_primitive_ops {
            let config = self.enabled_ops.get(op_type);
            match op_type {
                NonPrimitiveOpType::MmcsVerify => {
                    let config = match config {
                        Some(NonPrimitiveOpConfig::MmcsVerifyConfig(config)) => Ok(config),
                        _ => Err(CircuitBuilderError::InvalidNonPrimitiveOpConfiguration {
                            op: op_type.clone(),
                        }),
                    }?;
                    if witness_exprs.len() != config.input_size() {
                        return Err(CircuitBuilderError::NonPrimitiveOpArity {
                            op: "MmcsVerify",
                            expected: config.input_size(),
                            got: witness_exprs.len(),
                        });
                    }
<<<<<<< HEAD
                    let leaf_widx = Self::get_witness_id(
                        expr_to_widx,
                        witness_exprs[0],
                        "FakeMerkl    let multi_prover = MultiTableProver::new();eVerify leaf input",
                    )?;
                    let root_widx = Self::get_witness_id(
=======
                    let leaf_widx: Vec<WitnessId> = (0..config.ext_field_digest_elems)
                        .map(|i| {
                            Self::get_witness_id(
                                expr_to_widx,
                                witness_exprs[i],
                                "MmcsVerify leaf input",
                            )
                        })
                        .collect::<Result<_, _>>()?;
                    let index_widx = Self::get_witness_id(
>>>>>>> 011d3fc2
                        expr_to_widx,
                        witness_exprs[config.ext_field_digest_elems],
                        "MmcsVerify index input",
                    )?;
                    let root_widx = (config.ext_field_digest_elems + 1..config.input_size())
                        .map(|i| {
                            Self::get_witness_id(
                                expr_to_widx,
                                witness_exprs[i],
                                "MmcsVerify root input",
                            )
                        })
                        .collect::<Result<_, _>>()?;

                    lowered_ops.push(NonPrimitiveOp::MmcsVerify {
                        leaf: leaf_widx,
                        index: index_widx,
                        root: root_widx,
                    });
                }
                NonPrimitiveOpType::HashAbsorb(reset) => {
                    let inputs_widx = witness_exprs
                        .iter()
                        .map(|expr| Self::get_witness_id(expr_to_widx, *expr, "HashAbsorb input"))
                        .collect::<Vec<_>>();

                    lowered_ops.push(NonPrimitiveOp::HashAbsorb {
                        reset_flag: *reset,
                        inputs: inputs_widx.into_iter().collect::<Result<Vec<_>, _>>()?,
                    });
                }
                NonPrimitiveOpType::HashSqueeze => {
                    let outputs_widx = witness_exprs
                        .iter()
                        .map(|expr| Self::get_witness_id(expr_to_widx, *expr, "HashSqueeze output"))
                        .collect::<Vec<_>>();

                    lowered_ops.push(NonPrimitiveOp::HashSqueeze {
                        outputs: outputs_widx.into_iter().collect::<Result<Vec<_>, _>>()?,
                    });
                }
                NonPrimitiveOpType::FriVerify => {
                    todo!() // TODO: Add FRIVerify when it lands
                } // Add more variants here as needed
            }
        }

        Ok(lowered_ops)
    }

    /// Stage 3: IR transformations and optimizations
    fn optimize_primitives(primitive_ops: Vec<Prim<F>>) -> Vec<Prim<F>> {
        // Future passes can be added here:
        // - Dead code elimination
        // - Common subexpression elimination
        // - Instruction combining
        // - Constant folding
        primitive_ops
    }
}

#[cfg(test)]
mod tests {
    use p3_baby_bear::BabyBear;
    use p3_field::PrimeCharacteristicRing;

    use super::*;
    use crate::op::NonPrimitiveOpType;
<<<<<<< HEAD
    use crate::tables::DummyPerm;
    use crate::{CircuitError, MerkleOps, NonPrimitiveOp};
=======
    use crate::{CircuitError, MmcsOps, NonPrimitiveOp};
>>>>>>> 011d3fc2

    #[test]
    fn test_circuit_basic_api() {
        let mut builder = CircuitBuilder::new();

        let c37 = builder.add_const(BabyBear::from_u64(37)); // w1
        let c111 = builder.add_const(BabyBear::from_u64(111)); // w2
        let c1 = builder.add_const(BabyBear::from_u64(1)); // w3
        let x = builder.add_public_input(); // w4

        let mul_result = builder.mul(c37, x); // w5
        let sub_result = builder.sub(mul_result, c111); // writes into the zero slot (w0)
        builder.assert_zero(sub_result);

        let div_result = builder.div(mul_result, c111); // w6
        let sub_one = builder.sub(div_result, c1);
        builder.assert_zero(sub_one);

        let circuit = builder.build().unwrap();
        assert_eq!(circuit.witness_count, 7); // w0 reused for both assert_zero targets; w1-6 as annotated above

        // Assert all primitive operations (lowering order: Consts first, then Public, then ops)
        assert_eq!(circuit.primitive_ops.len(), 9);
        match &circuit.primitive_ops[0] {
            Prim::Const { out, val } => {
                assert_eq!(out.0, 0);
                assert_eq!(*val, BabyBear::from_u64(0));
            }
            _ => panic!("Expected Const(0) at op 0"),
        }
        match &circuit.primitive_ops[1] {
            Prim::Const { out, val } => {
                assert_eq!(out.0, 1);
                assert_eq!(*val, BabyBear::from_u64(37));
            }
            _ => panic!("Expected Const(37) at op 1"),
        }
        match &circuit.primitive_ops[2] {
            Prim::Const { out, val } => {
                assert_eq!(out.0, 2);
                assert_eq!(*val, BabyBear::from_u64(111));
            }
            _ => panic!("Expected Const(111) at op 2"),
        }
        match &circuit.primitive_ops[3] {
            Prim::Const { out, val } => {
                assert_eq!(out.0, 3);
                assert_eq!(*val, BabyBear::from_u64(1));
            }
            _ => panic!("Expected Const(1)"),
        }
        match &circuit.primitive_ops[4] {
            Prim::Public { out, public_pos } => {
                assert_eq!(out.0, 4);
                assert_eq!(*public_pos, 0);
            }
            _ => panic!("Expected Public at op 3"),
        }
        match &circuit.primitive_ops[5] {
            Prim::Mul { a, b, out } => {
                assert_eq!(a.0, 1);
                assert_eq!(b.0, 4);
                assert_eq!(out.0, 5);
            }
            _ => panic!("Expected Mul at op 4"),
        } // w1 * w4 = w5
        match &circuit.primitive_ops[6] {
            Prim::Add { a, b, out } => {
                assert_eq!(a.0, 2);
                assert_eq!(b.0, 0);
                assert_eq!(out.0, 5);
            } // w5 - w2 = w0
            _ => panic!("Expected Add encoding mul_result - c111"),
        }
        match &circuit.primitive_ops[7] {
            Prim::Mul { a, b, out } => {
                assert_eq!(a.0, 2);
                assert_eq!(b.0, 6);
                assert_eq!(out.0, 5);
            } // w2 * w6 = w5
            _ => panic!("Expected Mul"),
        }
        match &circuit.primitive_ops[8] {
            Prim::Add { a, b, out } => {
                assert_eq!(a.0, 3);
                assert_eq!(b.0, 0);
                assert_eq!(out.0, 6);
            } // w6 - w3 = w0
            _ => panic!("Expected Add encoding div_result - c1"),
        }

        assert_eq!(circuit.public_flat_len, 1);
        assert_eq!(circuit.public_rows, vec![WitnessId(4)]); // Public input at slot 4 (after consts)
    }

    #[test]
    fn test_connect_enforces_equality() {
        let mut builder = CircuitBuilder::new();

        let x = builder.add_public_input();
        let c1 = builder.add_const(BabyBear::ONE);

        // a = x + 1, b = 1 + x
        let a = builder.add(x, c1);
        let b = builder.add(c1, x);

        // Enforce a == b
        builder.connect(a, b);

        let circuit = builder.build().unwrap();
        let mut runner = circuit.runner();

        runner.set_public_inputs(&[BabyBear::from_u64(5)]).unwrap();
        // Should succeed; both write the same value into the shared slot
        runner
            .run::<DummyPerm, 0, 0, 0>(DummyPerm::default())
            .unwrap();
    }

    #[test]
    fn test_connect_conflict() {
        let mut builder = CircuitBuilder::new();

        let x = builder.add_public_input();
        let y = builder.add_public_input();

        // Enforce x == y
        builder.connect(x, y);

        let circuit = builder.build().unwrap();
        let mut runner = circuit.runner();

        // Provide different values; should error due to witness conflict on shared slot
        let err = runner
            .set_public_inputs(&[BabyBear::from_u64(3), BabyBear::from_u64(4)])
            .unwrap_err();
        match err {
            CircuitError::WitnessConflict { .. } => {}
            other => panic!("expected WitnessConflict, got {other}"),
        }
    }

    #[test]
    fn test_build_connect_dsu_basic() {
        // 0~1~3~4 in one set; 2 alone
        let connects = vec![
            (ExprId::ZERO, ExprId(1)),
            (ExprId(3), ExprId(4)),
            (ExprId(1), ExprId(4)),
            (ExprId(2), ExprId(2)), // self-union no-op
        ];
        let mut parents = build_connect_dsu(&connects);
        let r0 = dsu_find(&mut parents, 0);
        let r1 = dsu_find(&mut parents, 1);
        let r3 = dsu_find(&mut parents, 3);
        let r4 = dsu_find(&mut parents, 4);
        let r2 = dsu_find(&mut parents, 2);
        assert_eq!(r0, r1);
        assert_eq!(r0, r3);
        assert_eq!(r0, r4);
        assert_ne!(r0, r2);
    }

    #[test]
    fn test_public_input_mapping() {
        let mut builder = CircuitBuilder::new();

        let pub1 = builder.add_public_input();
        let c5 = builder.add_const(BabyBear::from_u64(5));
        let pub2 = builder.add_public_input();
        let sum = builder.add(pub1, pub2);
        let result = builder.mul(sum, c5);
        let pub3 = builder.add_public_input();
        let pub4 = builder.add_public_input();

        builder.connect(result, pub3);
        builder.connect(pub3, pub4);

        // Build with public mapping
        let (circuit, public_mapping) = builder.build_with_public_mapping().unwrap();

        // Verify we have mappings for all public inputs
        assert_eq!(public_mapping.len(), 4);
        assert!(public_mapping.contains_key(&pub1));
        assert!(public_mapping.contains_key(&pub2));
        assert!(public_mapping.contains_key(&pub3));
        assert!(public_mapping.contains_key(&pub4));

        // Verify the mapping is consistent with circuit.public_rows
        assert_eq!(circuit.public_rows.len(), 4);
        assert_eq!(public_mapping[&pub1], circuit.public_rows[0]);
        assert_eq!(public_mapping[&pub2], circuit.public_rows[1]);
        assert_eq!(public_mapping[&pub3], circuit.public_rows[2]);
        assert_eq!(public_mapping[&pub4], circuit.public_rows[3]);

        assert_eq!(public_mapping[&pub1], WitnessId(2));
        assert_eq!(public_mapping[&pub2], WitnessId(3));
        assert_eq!(public_mapping[&pub3], WitnessId(4));
        assert_eq!(public_mapping[&pub4], WitnessId(4));

        // Verify that regular build() still works (backward compatibility)
        let mut builder2 = CircuitBuilder::<BabyBear>::new();
        let _pub = builder2.add_public_input();
        let circuit2 = builder2.build().unwrap(); // Should not return mapping
        assert_eq!(circuit2.public_flat_len, 1);
    }

    #[test]
    fn test_mmcs_config_blocks_when_disabled() {
        let mut builder = CircuitBuilder::<BabyBear>::new();
        let mmcs_config = MmcsVerifyConfig::mock_config();

        let leaf = (0..mmcs_config.ext_field_digest_elems)
            .map(|_| builder.add_public_input())
            .collect::<Vec<ExprId>>();
        let index = builder.add_public_input();
        let root = (0..mmcs_config.ext_field_digest_elems)
            .map(|_| builder.add_public_input())
            .collect::<Vec<ExprId>>();

        // not enabled yet
        let err = builder.add_mmcs_verify(&leaf, &index, &root).unwrap_err();
        match err {
            CircuitBuilderError::OpNotAllowed { op } => {
                assert_eq!(op, NonPrimitiveOpType::MmcsVerify);
            }
            other => panic!("expected OpNotAllowed, got {other:?}"),
        }
    }

    #[test]
    fn test_constant_deduplication() {
        // Test that identical constants are deduplicated and reuse ExprIds
        let mut builder = CircuitBuilder::<BabyBear>::new();

        // Add the same constant multiple times
        let c1_first = builder.add_const(BabyBear::from_u64(42));
        let c1_second = builder.add_const(BabyBear::from_u64(42));
        let c1_third = builder.add_const(BabyBear::from_u64(42));

        // Should all return the same ExprId due to deduplication
        assert_eq!(c1_first, c1_second);
        assert_eq!(c1_second, c1_third);

        // Add a different constant - should get different ExprId
        let c2 = builder.add_const(BabyBear::from_u64(43));
        assert_ne!(c1_first, c2);

        // Build circuit and verify that only 3 constants exist:
        // - Const(0) automatically added during builder creation
        // - Const(42) added by user (deduplicated)
        // - Const(43) added by user
        let circuit = builder.build().unwrap();

        // Zero is always ExprId(0), so we expect exactly 2 user constants
        let const_count = circuit
            .primitive_ops
            .iter()
            .filter(|op| matches!(op, Prim::Const { .. }))
            .count();
        assert_eq!(const_count, 3); // 0, 42, 43
    }

    #[test]
    fn test_arithmetic_operations_chain() {
        // Test chaining multiple arithmetic operations: ((x + 5) * 3) - 2 = result
        let mut builder = CircuitBuilder::<BabyBear>::new();

        // Create public input and constants
        let x = builder.add_public_input();
        let c5 = builder.add_const(BabyBear::from_u64(5));
        let c3 = builder.add_const(BabyBear::from_u64(3));
        let c2 = builder.add_const(BabyBear::from_u64(2));

        // Chain operations: ((x + 5) * 3) - 2
        let step1 = builder.add(x, c5); // x + 5
        let step2 = builder.mul(step1, c3); // (x + 5) * 3
        let result = builder.sub(step2, c2); // ((x + 5) * 3) - 2

        // Add expected result as public input and assert equality
        let expected = builder.add_public_input();
        builder.connect(result, expected);

        let circuit = builder.build().unwrap();
        let mut runner = circuit.runner();

        // Test with x = 7: ((7 + 5) * 3) - 2 = (12 * 3) - 2 = 36 - 2 = 34
        let x_val = BabyBear::from_u64(7);
        let expected_val = BabyBear::from_u64(34);
        runner.set_public_inputs(&[x_val, expected_val]).unwrap();

        // Should succeed - constraint is satisfied
        let traces = runner
            .run::<DummyPerm, 0, 0, 0>(DummyPerm::default())
            .unwrap();

        // Verify we have the expected number of operations in traces
        assert_eq!(traces.add_trace.lhs_values.len(), 2); // Two adds: x+5 and internal sub encoding
        assert_eq!(traces.mul_trace.lhs_values.len(), 1); // One mul: (x+5)*3
    }

    #[test]
    fn test_division_operation() {
        // Test division: (x * y) / z = result, where division is encoded as z * result = (x * y)
        let mut builder = CircuitBuilder::<BabyBear>::new();

        let x = builder.add_public_input();
        let y = builder.add_public_input();
        let z = builder.add_public_input();
        let expected_result = builder.add_public_input();

        // Compute x * y
        let xy = builder.mul(x, y);

        // Divide by z: (x * y) / z
        let division_result = builder.div(xy, z);

        // Assert division result equals expected
        builder.connect(division_result, expected_result);

        let circuit = builder.build().unwrap();
        let mut runner = circuit.runner();

        // Test: (6 * 7) / 2 = 42 / 2 = 21
        let x_val = BabyBear::from_u64(6);
        let y_val = BabyBear::from_u64(7);
        let z_val = BabyBear::from_u64(2);
        let expected_val = BabyBear::from_u64(21);

        runner
            .set_public_inputs(&[x_val, y_val, z_val, expected_val])
            .unwrap();
        let traces = runner
            .run::<DummyPerm, 0, 0, 0>(DummyPerm::default())
            .unwrap();

        // Verify traces: should have 2 multiplications (x*y and the div encoding z*result=xy)
        assert_eq!(traces.mul_trace.lhs_values.len(), 2);
    }

    #[test]
    fn test_assert_zero_functionality() {
        // Test assert_zero by creating an expression that should equal zero
        let mut builder = CircuitBuilder::<BabyBear>::new();

        let x = builder.add_public_input();
        let y = builder.add_public_input();

        // Create expression: x - y (should be zero when x == y)
        let difference = builder.sub(x, y);

        // Assert that difference equals zero
        builder.assert_zero(difference);

        let circuit = builder.build().unwrap();
        let mut runner = circuit.runner();

        // Test case 1: Equal values - should succeed
        let equal_val = BabyBear::from_u64(15);
        runner.set_public_inputs(&[equal_val, equal_val]).unwrap();
        runner
            .run::<DummyPerm, 0, 0, 0>(DummyPerm::default())
            .unwrap(); // Should succeed

        // Test case 2: Different values - should fail
        let mut builder2 = CircuitBuilder::<BabyBear>::new();
        let x2 = builder2.add_public_input();
        let y2 = builder2.add_public_input();
        let difference2 = builder2.sub(x2, y2);
        builder2.assert_zero(difference2);
        let circuit2 = builder2.build().unwrap();
        let mut runner2 = circuit2.runner();
        let val1 = BabyBear::from_u64(15);
        let val2 = BabyBear::from_u64(16);
        runner2.set_public_inputs(&[val1, val2]).unwrap();

        // Should fail because difference is not zero
        let err = runner2
            .run::<DummyPerm, 0, 0, 0>(DummyPerm::default())
            .unwrap_err();
        match err {
            CircuitError::WitnessConflict { .. } => {} // Expected: can't satisfy x-y=0 when x≠y
            other => panic!("Expected WitnessConflict, got {:?}", other),
        }
    }

    #[test]
    fn test_mmcs_config_allows_when_enabled() {
        let mut builder = CircuitBuilder::<BabyBear>::new();
        let mmcs_config = MmcsVerifyConfig::mock_config();

        let leaf = (0..mmcs_config.ext_field_digest_elems)
            .map(|_| builder.add_public_input())
            .collect::<Vec<ExprId>>();
        let index = builder.add_public_input();
        let root = (0..mmcs_config.ext_field_digest_elems)
            .map(|_| builder.add_public_input())
            .collect::<Vec<ExprId>>();

        builder.enable_mmcs(&mmcs_config);
        builder
            .add_mmcs_verify(&leaf, &index, &root)
            .expect("should be allowed");

        let circuit = builder.build().unwrap();
        assert_eq!(circuit.non_primitive_ops.len(), 1);
        match &circuit.non_primitive_ops[0] {
<<<<<<< HEAD
            NonPrimitiveOp::FakeMerkleVerify { .. } => {}
            _ => panic!("Expected FakeMerkleVerify operation"),
=======
            NonPrimitiveOp::MmcsVerify { .. } => {}
>>>>>>> 011d3fc2
        }
    }

    #[test]
    fn test_complex_connect_chains() {
        // Test complex connection chains: a=b, b=c, c=d should make all equivalent
        let mut builder = CircuitBuilder::<BabyBear>::new();

        let x = builder.add_public_input();
        let c1 = builder.add_const(BabyBear::from_u64(10));
        let c2 = builder.add_const(BabyBear::from_u64(5));

        // Create chain of equivalent expressions
        let _a = builder.add(x, c1); // a = x + 10
        let _b = builder.add(x, c1); // b = x + 10 (same as a)
        let const_2 = builder.add_const(BabyBear::from_u64(2));
        let _c = builder.mul(c2, const_2); // c = 5 * 2 = 10
        let const_10 = builder.add_const(BabyBear::from_u64(10));
        let _d = builder.add(x, const_10); // d = x + 10

        // Actually test with simpler expressions to focus on connect functionality
        let pub1 = builder.add_public_input(); // This will be at position 0
        let pub2 = builder.add_public_input(); // This will be at position 1
        let pub3 = builder.add_public_input(); // This will be at position 2
        let pub4 = builder.add_public_input(); // This will be at position 3

        // Create connection chain: pub1 = pub2 = pub3 = pub4
        builder.connect(pub1, pub2);
        builder.connect(pub2, pub3);
        builder.connect(pub3, pub4);

        let circuit = builder.build().unwrap();
        let mut runner = circuit.runner();

        // All should have same value due to connections
        let shared_val = BabyBear::from_u64(99);
        runner
            .set_public_inputs(&[shared_val, shared_val, shared_val, shared_val, shared_val])
            .unwrap();
        runner
            .run::<DummyPerm, 0, 0, 0>(DummyPerm::default())
            .unwrap(); // Should succeed

        // Test with different values - should fail - create new circuit
        let mut builder2 = CircuitBuilder::<BabyBear>::new();
        let p1 = builder2.add_public_input();
        let p2 = builder2.add_public_input();
        let p3 = builder2.add_public_input();
        let p4 = builder2.add_public_input();
        builder2.connect(p1, p2);
        builder2.connect(p2, p3);
        builder2.connect(p3, p4);
        let circuit2 = builder2.build().unwrap();
        let mut runner2 = circuit2.runner();
        let val1 = BabyBear::from_u64(99);
        let val2 = BabyBear::from_u64(100); // Different value
        // This should fail during public input setting due to connection constraints
        let result = runner2.set_public_inputs(&[val1, val2, val1, val1]);
        match result {
            Err(CircuitError::WitnessConflict { .. }) => {} // Expected - conflict detected early
            other => panic!("Expected WitnessConflict, got {:?}", other),
        }
    }

    #[test]
    fn test_mmcs_config_with_custom_params() {
        let mut builder = CircuitBuilder::<BabyBear>::new();
        let mmcs_config = MmcsVerifyConfig::mock_config();

        let leaf = (0..mmcs_config.ext_field_digest_elems)
            .map(|_| builder.add_public_input())
            .collect::<Vec<ExprId>>();
        let index = builder.add_public_input();
        let root = (0..mmcs_config.ext_field_digest_elems)
            .map(|_| builder.add_public_input())
            .collect::<Vec<ExprId>>();

        builder.enable_mmcs(&mmcs_config);
        builder
            .add_mmcs_verify(&leaf, &index, &root)
            .expect("should be allowed with custom config");

        let circuit = builder.build().unwrap();
        assert_eq!(circuit.non_primitive_ops.len(), 1);
    }

    #[test]
    fn test_zero_constant_special_case() {
        // Test that zero constant gets special handling and is always ExprId::ZERO
        let mut builder = CircuitBuilder::<BabyBear>::new();

        // Zero should already exist and be ExprId::ZERO
        let zero_id = builder.add_const(BabyBear::ZERO);
        assert_eq!(zero_id, ExprId::ZERO);

        // Adding zero again should return the same ID
        let zero_id2 = builder.add_const(BabyBear::ZERO);
        assert_eq!(zero_id2, ExprId::ZERO);

        // Use zero in an operation
        let x = builder.add_public_input();
        let result = builder.add(x, zero_id); // x + 0 = x

        // Connect result back to x (should be equivalent)
        builder.connect(result, x);

        let circuit = builder.build().unwrap();
        let mut runner = circuit.runner();

        // Should work with any value since x + 0 = x
        runner.set_public_inputs(&[BabyBear::from_u64(42)]).unwrap();
        runner
            .run::<DummyPerm, 0, 0, 0>(DummyPerm::default())
            .unwrap();
    }

    #[test]
    fn test_self_connect_no_op() {
        // Test that connecting an expression to itself is a no-op
        let mut builder = CircuitBuilder::<BabyBear>::new();

        let x = builder.add_public_input();
        let y = builder.add_public_input();

        // Self-connects should be ignored
        builder.connect(x, x);
        builder.connect(y, y);

        // Real connect should still work
        builder.connect(x, y);

        let circuit = builder.build().unwrap();
        let mut runner = circuit.runner();

        // Should enforce x = y
        let val = BabyBear::from_u64(123);
        runner.set_public_inputs(&[val, val]).unwrap();
        runner
            .run::<DummyPerm, 0, 0, 0>(DummyPerm::default())
            .unwrap(); // Should succeed

        // Different values should fail - create new circuit
        let mut builder2 = CircuitBuilder::<BabyBear>::new();
        let x2 = builder2.add_public_input();
        let y2 = builder2.add_public_input();
        builder2.connect(x2, x2); // Self-connects should be ignored
        builder2.connect(y2, y2);
        builder2.connect(x2, y2); // Real connect should still work
        let circuit2 = builder2.build().unwrap();
        let mut runner2 = circuit2.runner();
        // This should fail during public input setting due to connection constraint
        let result = runner2.set_public_inputs(&[BabyBear::from_u64(123), BabyBear::from_u64(124)]);
        match result {
            Err(CircuitError::WitnessConflict { .. }) => {} // Expected - conflict detected early
            other => panic!("Expected WitnessConflict, got {:?}", other),
        }
    }

    #[test]
    fn test_lower_to_primitives_constants() {
        // Test constant lowering creates Const primitive operations
        let mut builder = CircuitBuilder::<BabyBear>::new();

        let c1 = builder.add_const(BabyBear::from_u64(42));
        let c2 = builder.add_const(BabyBear::from_u64(100));

        let (primitives, public_rows, expr_to_widx, public_mappings) =
            builder.lower_to_primitives().unwrap();

        // Expected primitives: 3 constants (ZERO, 42, 100)
        let expected_primitives = vec![
            Prim::Const {
                out: WitnessId(0),
                val: BabyBear::ZERO,
            },
            Prim::Const {
                out: WitnessId(1),
                val: BabyBear::from_u64(42),
            },
            Prim::Const {
                out: WitnessId(2),
                val: BabyBear::from_u64(100),
            },
        ];
        assert_eq!(primitives, expected_primitives);

        // No public inputs
        let expected_public_rows: Vec<WitnessId> = vec![];
        assert_eq!(public_rows, expected_public_rows);

        // Expression to witness mapping
        let mut expected_expr_to_widx = HashMap::new();
        expected_expr_to_widx.insert(ExprId::ZERO, WitnessId(0));
        expected_expr_to_widx.insert(c1, WitnessId(1));
        expected_expr_to_widx.insert(c2, WitnessId(2));
        assert_eq!(expr_to_widx, expected_expr_to_widx);

        // No public mappings
        let expected_public_mappings = HashMap::new();
        assert_eq!(public_mappings, expected_public_mappings);
    }

    #[test]
    fn test_lower_to_primitives_public_inputs() {
        // Test public input lowering creates Public primitive operations
        let mut builder = CircuitBuilder::<BabyBear>::new();

        let p1 = builder.add_public_input(); // position 0
        let p2 = builder.add_public_input(); // position 1

        let (primitives, public_rows, expr_to_widx, public_mappings) =
            builder.lower_to_primitives().unwrap();

        // Expected primitives: 1 constant (ZERO) + 2 public inputs
        let expected_primitives = vec![
            Prim::Const {
                out: WitnessId(0),
                val: BabyBear::ZERO,
            },
            Prim::Public {
                out: WitnessId(1),
                public_pos: 0,
            },
            Prim::Public {
                out: WitnessId(2),
                public_pos: 1,
            },
        ];
        assert_eq!(primitives, expected_primitives);

        // Public rows mapping
        let expected_public_rows = vec![WitnessId(1), WitnessId(2)];
        assert_eq!(public_rows, expected_public_rows);

        // Expression to witness mapping
        let mut expected_expr_to_widx = HashMap::new();
        expected_expr_to_widx.insert(ExprId::ZERO, WitnessId(0));
        expected_expr_to_widx.insert(p1, WitnessId(1));
        expected_expr_to_widx.insert(p2, WitnessId(2));
        assert_eq!(expr_to_widx, expected_expr_to_widx);

        // Public mappings
        let mut expected_public_mappings = HashMap::new();
        expected_public_mappings.insert(p1, WitnessId(1));
        expected_public_mappings.insert(p2, WitnessId(2));
        assert_eq!(public_mappings, expected_public_mappings);
    }

    #[test]
    fn test_lower_to_primitives_arithmetic_operations() {
        // Test arithmetic operations create correct primitive operations
        let mut builder = CircuitBuilder::<BabyBear>::new();

        let x = builder.add_public_input();
        let y = builder.add_public_input();
        let add_result = builder.add(x, y); // x + y

        let (primitives, public_rows, expr_to_widx, public_mappings) =
            builder.lower_to_primitives().unwrap();

        // Expected primitives: ZERO + 2 public inputs + 1 add operation
        let expected_primitives = vec![
            Prim::Const {
                out: WitnessId(0),
                val: BabyBear::ZERO,
            },
            Prim::Public {
                out: WitnessId(1),
                public_pos: 0,
            },
            Prim::Public {
                out: WitnessId(2),
                public_pos: 1,
            },
            Prim::Add {
                a: WitnessId(1),
                b: WitnessId(2),
                out: WitnessId(3),
            },
        ];
        assert_eq!(primitives, expected_primitives);

        // Public rows mapping
        let expected_public_rows = vec![WitnessId(1), WitnessId(2)];
        assert_eq!(public_rows, expected_public_rows);

        // Expression to witness mapping
        let mut expected_expr_to_widx = HashMap::new();
        expected_expr_to_widx.insert(ExprId::ZERO, WitnessId(0));
        expected_expr_to_widx.insert(x, WitnessId(1));
        expected_expr_to_widx.insert(y, WitnessId(2));
        expected_expr_to_widx.insert(add_result, WitnessId(3));
        assert_eq!(expr_to_widx, expected_expr_to_widx);

        // Public mappings
        let mut expected_public_mappings = HashMap::new();
        expected_public_mappings.insert(x, WitnessId(1));
        expected_public_mappings.insert(y, WitnessId(2));
        assert_eq!(public_mappings, expected_public_mappings);
    }

    #[test]
    fn test_lower_to_primitives_subtraction_encoding() {
        // Test that subtraction is properly encoded as addition:
        // x - y = result becomes result + y = x
        let mut builder = CircuitBuilder::<BabyBear>::new();

        let x = builder.add_public_input();
        let y = builder.add_public_input();
        let result = builder.sub(x, y); // x - y = result

        let (primitives, public_rows, expr_to_widx, public_mappings) =
            builder.lower_to_primitives().unwrap();

        // Expected primitives: ZERO + 2 public inputs + 1 add (encoding subtraction)
        let expected_primitives = vec![
            Prim::Const {
                out: WitnessId(0),
                val: BabyBear::ZERO,
            },
            Prim::Public {
                out: WitnessId(1),
                public_pos: 0,
            },
            Prim::Public {
                out: WitnessId(2),
                public_pos: 1,
            },
            // Sub encoding: result + y = x, so a=y, b=result, out=x
            Prim::Add {
                a: WitnessId(2),
                b: WitnessId(3),
                out: WitnessId(1),
            },
        ];
        assert_eq!(primitives, expected_primitives);

        // Public rows mapping
        let expected_public_rows = vec![WitnessId(1), WitnessId(2)];
        assert_eq!(public_rows, expected_public_rows);

        // Expression to witness mapping
        let mut expected_expr_to_widx = HashMap::new();
        expected_expr_to_widx.insert(ExprId::ZERO, WitnessId(0));
        expected_expr_to_widx.insert(x, WitnessId(1));
        expected_expr_to_widx.insert(y, WitnessId(2));
        expected_expr_to_widx.insert(result, WitnessId(3));
        assert_eq!(expr_to_widx, expected_expr_to_widx);

        // Public mappings
        let mut expected_public_mappings = HashMap::new();
        expected_public_mappings.insert(x, WitnessId(1));
        expected_public_mappings.insert(y, WitnessId(2));
        assert_eq!(public_mappings, expected_public_mappings);
    }

    #[test]
    fn test_lower_to_primitives_division_encoding() {
        // Test that division is properly encoded as multiplication: x / y = result becomes y * result = x
        let mut builder = CircuitBuilder::<BabyBear>::new();

        let x = builder.add_public_input();
        let y = builder.add_public_input();
        let result = builder.div(x, y); // x / y = result

        let (primitives, public_rows, expr_to_widx, public_mappings) =
            builder.lower_to_primitives().unwrap();

        // Expected primitives: ZERO + 2 public inputs + 1 mul (encoding division)
        let expected_primitives = vec![
            Prim::Const {
                out: WitnessId(0),
                val: BabyBear::ZERO,
            },
            Prim::Public {
                out: WitnessId(1),
                public_pos: 0,
            },
            Prim::Public {
                out: WitnessId(2),
                public_pos: 1,
            },
            // Div encoding: y * result = x, so a=y, b=result, out=x
            Prim::Mul {
                a: WitnessId(2),
                b: WitnessId(3),
                out: WitnessId(1),
            },
        ];
        assert_eq!(primitives, expected_primitives);

        // Public rows mapping
        let expected_public_rows = vec![WitnessId(1), WitnessId(2)];
        assert_eq!(public_rows, expected_public_rows);

        // Expression to witness mapping
        let mut expected_expr_to_widx = HashMap::new();
        expected_expr_to_widx.insert(ExprId::ZERO, WitnessId(0));
        expected_expr_to_widx.insert(x, WitnessId(1));
        expected_expr_to_widx.insert(y, WitnessId(2));
        expected_expr_to_widx.insert(result, WitnessId(3));
        assert_eq!(expr_to_widx, expected_expr_to_widx);

        // Public mappings
        let mut expected_public_mappings = HashMap::new();
        expected_public_mappings.insert(x, WitnessId(1));
        expected_public_mappings.insert(y, WitnessId(2));
        assert_eq!(public_mappings, expected_public_mappings);
    }

    #[test]
    fn test_lower_to_primitives_connections_share_witnesses() {
        // Test that connected expressions share the same witness ID
        let mut builder = CircuitBuilder::<BabyBear>::new();

        let x = builder.add_public_input();
        let y = builder.add_public_input();

        // Connect x and y - they should share witness ID
        builder.connect(x, y);

        let (primitives, public_rows, expr_to_widx, public_mappings) =
            builder.lower_to_primitives().unwrap();

        // Expected primitives: ZERO + 2 public inputs (but sharing WitnessId(1))
        let expected_primitives = vec![
            Prim::Const {
                out: WitnessId(0),
                val: BabyBear::ZERO,
            },
            Prim::Public {
                out: WitnessId(1),
                public_pos: 0,
            },
            Prim::Public {
                out: WitnessId(1), // Same witness as x
                public_pos: 1,
            },
        ];
        assert_eq!(primitives, expected_primitives);

        // Public rows mapping - both positions map to same witness
        let expected_public_rows = vec![WitnessId(1), WitnessId(1)];
        assert_eq!(public_rows, expected_public_rows);

        // Expression to witness mapping - both x and y map to same witness
        let mut expected_expr_to_widx = HashMap::new();
        expected_expr_to_widx.insert(ExprId::ZERO, WitnessId(0));
        expected_expr_to_widx.insert(x, WitnessId(1));
        expected_expr_to_widx.insert(y, WitnessId(1)); // Same witness as x
        assert_eq!(expr_to_widx, expected_expr_to_widx);

        // Public mappings - both expressions map to same witness
        let mut expected_public_mappings = HashMap::new();
        expected_public_mappings.insert(x, WitnessId(1));
        expected_public_mappings.insert(y, WitnessId(1));
        assert_eq!(public_mappings, expected_public_mappings);
    }

    #[test]
    fn test_lower_to_primitives_constant_connection_binding() {
        // Test that constants bound to connection classes work correctly
        let mut builder = CircuitBuilder::<BabyBear>::new();

        let x = builder.add_public_input();
        let c = builder.add_const(BabyBear::from_u64(42));

        // Connect public input to constant
        builder.connect(x, c);

        let (primitives, public_rows, expr_to_widx, public_mappings) =
            builder.lower_to_primitives().unwrap();

        // Expected primitives: ZERO + constant 42 + public input (all sharing witness)
        let expected_primitives = vec![
            Prim::Const {
                out: WitnessId(0),
                val: BabyBear::ZERO,
            },
            Prim::Const {
                out: WitnessId(1), // Constants processed first
                val: BabyBear::from_u64(42),
            },
            Prim::Public {
                out: WitnessId(1), // Shares witness with constant
                public_pos: 0,
            },
        ];
        assert_eq!(primitives, expected_primitives);

        // Public rows mapping
        let expected_public_rows = vec![WitnessId(1)];
        assert_eq!(public_rows, expected_public_rows);

        // Expression to witness mapping - constant and public input share witness
        let mut expected_expr_to_widx = HashMap::new();
        expected_expr_to_widx.insert(ExprId::ZERO, WitnessId(0));
        expected_expr_to_widx.insert(c, WitnessId(1)); // Constant processed first
        expected_expr_to_widx.insert(x, WitnessId(1)); // Same witness as constant
        assert_eq!(expr_to_widx, expected_expr_to_widx);

        // Public mappings
        let mut expected_public_mappings = HashMap::new();
        expected_public_mappings.insert(x, WitnessId(1));
        assert_eq!(public_mappings, expected_public_mappings);
    }

    #[test]
    fn test_lower_to_primitives_witness_allocation_order() {
        // Test that witness IDs are allocated in predictable order
        let mut builder = CircuitBuilder::<BabyBear>::new();

        // Add expressions in specific order
        let c1 = builder.add_const(BabyBear::from_u64(10));
        let p1 = builder.add_public_input();
        let p2 = builder.add_public_input();
        let add_result = builder.add(p1, p2);

        let (primitives, public_rows, expr_to_widx, public_mappings) =
            builder.lower_to_primitives().unwrap();

        // Expected primitives in processing order: constants, public inputs, arithmetic ops
        let expected_primitives = vec![
            Prim::Const {
                out: WitnessId(0),
                val: BabyBear::ZERO,
            },
            Prim::Const {
                out: WitnessId(1),
                val: BabyBear::from_u64(10),
            },
            Prim::Public {
                out: WitnessId(2),
                public_pos: 0,
            },
            Prim::Public {
                out: WitnessId(3),
                public_pos: 1,
            },
            Prim::Add {
                a: WitnessId(2),
                b: WitnessId(3),
                out: WitnessId(4),
            },
        ];
        assert_eq!(primitives, expected_primitives);

        // Public rows mapping
        let expected_public_rows = vec![WitnessId(2), WitnessId(3)];
        assert_eq!(public_rows, expected_public_rows);

        // Expression to witness mapping
        let mut expected_expr_to_widx = HashMap::new();
        expected_expr_to_widx.insert(ExprId::ZERO, WitnessId(0));
        expected_expr_to_widx.insert(c1, WitnessId(1));
        expected_expr_to_widx.insert(p1, WitnessId(2));
        expected_expr_to_widx.insert(p2, WitnessId(3));
        expected_expr_to_widx.insert(add_result, WitnessId(4));
        assert_eq!(expr_to_widx, expected_expr_to_widx);

        // Public mappings
        let mut expected_public_mappings = HashMap::new();
        expected_public_mappings.insert(p1, WitnessId(2));
        expected_public_mappings.insert(p2, WitnessId(3));
        assert_eq!(public_mappings, expected_public_mappings);
    }
}<|MERGE_RESOLUTION|>--- conflicted
+++ resolved
@@ -564,14 +564,6 @@
                             got: witness_exprs.len(),
                         });
                     }
-<<<<<<< HEAD
-                    let leaf_widx = Self::get_witness_id(
-                        expr_to_widx,
-                        witness_exprs[0],
-                        "FakeMerkl    let multi_prover = MultiTableProver::new();eVerify leaf input",
-                    )?;
-                    let root_widx = Self::get_witness_id(
-=======
                     let leaf_widx: Vec<WitnessId> = (0..config.ext_field_digest_elems)
                         .map(|i| {
                             Self::get_witness_id(
@@ -582,7 +574,6 @@
                         })
                         .collect::<Result<_, _>>()?;
                     let index_widx = Self::get_witness_id(
->>>>>>> 011d3fc2
                         expr_to_widx,
                         witness_exprs[config.ext_field_digest_elems],
                         "MmcsVerify index input",
@@ -651,12 +642,8 @@
 
     use super::*;
     use crate::op::NonPrimitiveOpType;
-<<<<<<< HEAD
     use crate::tables::DummyPerm;
-    use crate::{CircuitError, MerkleOps, NonPrimitiveOp};
-=======
-    use crate::{CircuitError, MmcsOps, NonPrimitiveOp};
->>>>>>> 011d3fc2
+    use crate::{CircuitError, MerkleOps, MmcsOps, NonPrimitiveOp};
 
     #[test]
     fn test_circuit_basic_api() {
@@ -1064,12 +1051,8 @@
         let circuit = builder.build().unwrap();
         assert_eq!(circuit.non_primitive_ops.len(), 1);
         match &circuit.non_primitive_ops[0] {
-<<<<<<< HEAD
-            NonPrimitiveOp::FakeMerkleVerify { .. } => {}
-            _ => panic!("Expected FakeMerkleVerify operation"),
-=======
             NonPrimitiveOp::MmcsVerify { .. } => {}
->>>>>>> 011d3fc2
+            _ => panic!("Expected MmcsVerify operation"),
         }
     }
 
