--- conflicted
+++ resolved
@@ -77,14 +77,9 @@
     non_primitive_ops: Vec<(NonPrimitiveOpId, NonPrimitiveOpType, Vec<ExprId>)>, // (op_id, op_type, witness_exprs)
     /// Builder-level constant pool: value -> unique Const ExprId
     const_pool: HashMap<F, ExprId>,
-<<<<<<< HEAD
-    /// Merkle config
-    merkle_config: Option<MerkleVerifyConfig<F>>,
-=======
 
     /// Enabled non-primitive operation types with their respective configuration
     enabled_ops: HashMap<NonPrimitiveOpType, NonPrimitiveOpConfig<F>>,
->>>>>>> deaef21d
 }
 
 /// Errors that can occur during circuit building/lowering.
@@ -149,11 +144,7 @@
             pending_connects: Vec::new(),
             non_primitive_ops: Vec::new(),
             const_pool,
-<<<<<<< HEAD
-            merkle_config: None,
-=======
             enabled_ops: HashMap::new(), // All non-primitive ops are disabled by default
->>>>>>> deaef21d
         }
     }
 
@@ -169,6 +160,11 @@
             NonPrimitiveOpType::MerkleVerify,
             NonPrimitiveOpConfig::MerkleVerifyConfig(merkle_config.clone()),
         );
+    }
+
+    /// Return the non-primitive op configuration, if enabled.
+    pub fn get_op_config(&self, op: &NonPrimitiveOpType) -> Option<&NonPrimitiveOpConfig<F>> {
+        self.enabled_ops.get(op)
     }
 
     /// Enable FRI verification operations.
@@ -281,39 +277,6 @@
     /// Helper to push a non-primitive op. Returns op id.
     pub(crate) fn push_non_primitive_op(
         &mut self,
-<<<<<<< HEAD
-        leaf_expr: &[ExprId],
-        directions: &[ExprId],
-        root_expr: &[ExprId],
-    ) -> NonPrimitiveOpId {
-        let config = self
-            .merkle_config
-            .clone()
-            .expect("Merkle verification configuration not set");
-        // Assert that inputs are consistent with the configuration
-        assert_eq!(leaf_expr.len(), config.ext_field_digest_elems);
-        assert_eq!(directions.len(), config.max_tree_height);
-        assert_eq!(root_expr.len(), config.ext_field_digest_elems);
-        // Store input expression IDs - will be lowered to WitnessId during build()
-        // Non-primitive ops consume ExprIds but don't produce them
-        let op_id = NonPrimitiveOpId(self.non_primitive_ops.len() as u32);
-        let mut witness_exprs: Vec<ExprId> = vec![];
-        witness_exprs.extend(leaf_expr);
-        witness_exprs.extend(directions);
-        witness_exprs.extend(root_expr);
-        self.non_primitive_ops.push((
-            op_id,
-            NonPrimitiveOpType::MerkleVerify(config),
-            witness_exprs,
-        ));
-
-        op_id
-    }
-
-    /// Set the Merkle verification config being used byt the circuit builder.
-    pub fn set_merkle_verify_config(&mut self, merkle_config: &MerkleVerifyConfig<F>) {
-        self.merkle_config = Some(merkle_config.clone());
-=======
         op_type: NonPrimitiveOpType,
         witness_exprs: Vec<ExprId>,
     ) -> NonPrimitiveOpId {
@@ -335,7 +298,6 @@
             return Err(CircuitBuilderError::OpNotAllowed { op });
         }
         Ok(())
->>>>>>> deaef21d
     }
 }
 
@@ -583,10 +545,10 @@
                             op: op_type.clone(),
                         }),
                     }?;
-                    if witness_exprs.len() != config.input_size() {
+                    if !config.input_size().contains(&witness_exprs.len()) {
                         return Err(CircuitBuilderError::NonPrimitiveOpArity {
                             op: "MerkleVerify",
-                            expected: config.input_size(),
+                            expected: config.input_size().end,
                             got: witness_exprs.len(),
                         });
                     }
@@ -599,12 +561,19 @@
                             )
                         })
                         .collect::<Result<_, _>>()?;
-                    let index_widx = Self::get_witness_id(
-                        expr_to_widx,
-                        witness_exprs[config.ext_field_digest_elems],
-                        "MerkleVerify index input",
-                    )?;
-                    let root_widx = (config.ext_field_digest_elems + 1..config.input_size())
+                    let directions_widx = (config.ext_field_digest_elems
+                    // This values must be in the range [0, max_tree_height)
+                        ..(witness_exprs.len() -  config.ext_field_digest_elems))
+                        .map(|i| {
+                            Self::get_witness_id(
+                                expr_to_widx,
+                                witness_exprs[i],
+                                "MerkleVerify directions input",
+                            )
+                        })
+                        .collect::<Result<_, _>>()?;
+                    let root_widx = (witness_exprs.len() - config.ext_field_digest_elems
+                        ..witness_exprs.len())
                         .map(|i| {
                             Self::get_witness_id(
                                 expr_to_widx,
@@ -616,7 +585,7 @@
 
                     lowered_ops.push(NonPrimitiveOp::MerkleVerify {
                         leaf: leaf_widx,
-                        index: index_widx,
+                        directions: directions_widx,
                         root: root_widx,
                     });
                 }
@@ -861,13 +830,15 @@
         let leaf = (0..merkle_config.ext_field_digest_elems)
             .map(|_| builder.add_public_input())
             .collect::<Vec<ExprId>>();
-        let index = builder.add_public_input();
+        let directions = vec![builder.add_public_input(); merkle_config.max_tree_height];
         let root = (0..merkle_config.ext_field_digest_elems)
             .map(|_| builder.add_public_input())
             .collect::<Vec<ExprId>>();
 
         // not enabled yet
-        let err = builder.add_merkle_verify(&leaf, &index, &root).unwrap_err();
+        let err = builder
+            .add_merkle_verify(&leaf, &directions, &root)
+            .unwrap_err();
         match err {
             CircuitBuilderError::OpNotAllowed { op } => {
                 assert_eq!(op, NonPrimitiveOpType::MerkleVerify);
@@ -1032,14 +1003,14 @@
         let leaf = (0..merkle_config.ext_field_digest_elems)
             .map(|_| builder.add_public_input())
             .collect::<Vec<ExprId>>();
-        let index = builder.add_public_input();
+        let directions = vec![builder.add_public_input(); merkle_config.max_tree_height];
         let root = (0..merkle_config.ext_field_digest_elems)
             .map(|_| builder.add_public_input())
             .collect::<Vec<ExprId>>();
 
         builder.enable_merkle(&merkle_config);
         builder
-            .add_merkle_verify(&leaf, &index, &root)
+            .add_merkle_verify(&leaf, &directions, &root)
             .expect("should be allowed");
 
         let circuit = builder.build().unwrap();
@@ -1116,14 +1087,14 @@
         let leaf = (0..merkle_config.ext_field_digest_elems)
             .map(|_| builder.add_public_input())
             .collect::<Vec<ExprId>>();
-        let index = builder.add_public_input();
+        let directions = vec![builder.add_public_input(); merkle_config.max_tree_height];
         let root = (0..merkle_config.ext_field_digest_elems)
             .map(|_| builder.add_public_input())
             .collect::<Vec<ExprId>>();
 
         builder.enable_merkle(&merkle_config);
         builder
-            .add_merkle_verify(&leaf, &index, &root)
+            .add_merkle_verify(&leaf, &directions, &root)
             .expect("should be allowed with custom config");
 
         let circuit = builder.build().unwrap();
