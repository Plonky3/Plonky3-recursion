--- conflicted
+++ resolved
@@ -3,14 +3,9 @@
 //! Provides methods for absorbing and squeezing elements using a sponge
 //! construction within the circuit.
 
-<<<<<<< HEAD
+use alloc::boxed::Box;
 use alloc::vec;
-
-use p3_field::PrimeCharacteristicRing;
-=======
-use alloc::boxed::Box;
 use alloc::vec::Vec;
->>>>>>> eea4d24a
 
 use p3_field::{Field, PrimeCharacteristicRing};
 
@@ -64,11 +59,7 @@
 
         let _ = self.push_non_primitive_op(
             NonPrimitiveOpType::HashSqueeze,
-<<<<<<< HEAD
             vec![outputs.to_vec()],
-=======
-            outputs.clone(),
->>>>>>> eea4d24a
             "HashSqueeze",
         );
 
@@ -155,8 +146,8 @@
 impl<F: Field> NonPrimitiveExecutor<F> for HashAbsorbExecutor {
     fn execute(
         &self,
-        _inputs: &[WitnessId],
-        _outputs: &[WitnessId],
+        _inputs: &[Vec<WitnessId>],
+        _outputs: &[Vec<WitnessId>],
         _ctx: &mut ExecutionContext<F>,
     ) -> Result<(), CircuitError> {
         Ok(())
@@ -198,8 +189,8 @@
 impl<F: Field> NonPrimitiveExecutor<F> for HashSqueezeExecutor {
     fn execute(
         &self,
-        _inputs: &[WitnessId],
-        _outputs: &[WitnessId],
+        _inputs: &[Vec<WitnessId>],
+        _outputs: &[Vec<WitnessId>],
         _ctx: &mut ExecutionContext<F>,
     ) -> Result<(), CircuitError> {
         Ok(())
