--- conflicted
+++ resolved
@@ -3,15 +3,9 @@
 //! Provides methods for absorbing and squeezing elements using a sponge
 //! construction within the circuit.
 
-<<<<<<< HEAD
-use alloc::vec;
-
-use p3_field::PrimeCharacteristicRing;
-=======
 use alloc::boxed::Box;
 use alloc::vec;
 use alloc::vec::Vec;
->>>>>>> 328b7724
 
 use p3_field::{Field, PrimeCharacteristicRing};
 
