--- conflicted
+++ resolved
@@ -94,11 +94,6 @@
     use p3_baby_bear::{BabyBear, default_babybear_poseidon2_16};
     use p3_field::PrimeCharacteristicRing;
     use p3_symmetric::{CryptographicHasher, PaddingFreeSponge};
-    use tracing_forest::ForestLayer;
-    use tracing_forest::util::LevelFilter;
-    use tracing_subscriber::layer::SubscriberExt;
-    use tracing_subscriber::util::SubscriberInitExt;
-    use tracing_subscriber::{EnvFilter, Registry};
 
     use super::*;
     use crate::tables::{Poseidon2Params, generate_poseidon2_trace};
@@ -116,21 +111,8 @@
         const PARTIAL_ROUNDS: usize = 13;
     }
 
-    fn init_logger() {
-        let env_filter = EnvFilter::builder()
-            .with_default_directive(LevelFilter::INFO.into())
-            .from_env_lossy();
-
-        Registry::default()
-            .with(env_filter)
-            .with(ForestLayer::default())
-            .init();
-    }
-
     #[test]
     fn test_hash_squeeze() {
-        init_logger();
-
         let mut builder = CircuitBuilder::<BabyBear>::new();
         builder.enable_hash_squeeze(
             &HashConfig { rate: 8 },
@@ -156,15 +138,12 @@
 
         for (i, &value) in expected_value.iter().enumerate() {
             // The first 2 values are the constants 0, always present, and 1.
-            assert_eq!(value, traces.witness_trace.values[2 + i])
+            assert_eq!(value, traces.witness_trace.values[2 + i]);
         }
     }
 
     #[test]
     fn test_hash_squeeze_with_state() {
-        init_logger();
-
-<<<<<<< HEAD
         let mut builder = CircuitBuilder::<BabyBear>::new();
         builder.enable_hash_squeeze(
             &HashConfig { rate: 8 },
@@ -190,13 +169,9 @@
         // Squeeze again without resetting the state
         let _ = builder.add_hash_squeeze(&input, permutation.clone(), false);
 
-        builder.dump_allocation_log();
-
         let circuit = builder.build().unwrap().0;
         let runner = circuit.runner();
         let traces = runner.run().unwrap();
-
-        traces.dump_primitive_traces_log();
 
         let hasher = PaddingFreeSponge::<_, 16, 8, 8>::new(permutation);
         let input = [
@@ -230,42 +205,20 @@
         let expected_first_digest = hasher.hash_slice(&input);
         let expected_second_digest = hasher.hash_slice(&repeated_input);
 
-        tracing::debug!("exepcted_first_diges = {:?}", expected_first_digest);
-        tracing::debug!("expected_second_digest = {:?}", expected_second_digest);
-
         // Verify first digest
         for (i, &value) in expected_second_digest.iter().enumerate() {
             // The first two witnesses are constants 0 and 1.
-            assert_eq!(value, traces.witness_trace.values[2 + i])
-=======
-impl HashAbsorbExecutor {
-    /// Create a new hash absorb executor
-    pub const fn new(reset: bool) -> Self {
-        Self {
-            op_type: NonPrimitiveOpType::HashAbsorb { reset },
->>>>>>> cd667e29
-        }
-
-<<<<<<< HEAD
+            assert_eq!(value, traces.witness_trace.values[2 + i]);
+        }
+
         // Verify second digest
         for (i, &value) in expected_first_digest.iter().enumerate() {
-            assert_eq!(value, traces.witness_trace.values[10 + i])
-        }
-=======
-impl<F: Field> NonPrimitiveExecutor<F> for HashAbsorbExecutor {
-    fn execute(
-        &self,
-        _inputs: &[Vec<WitnessId>],
-        _outputs: &[Vec<WitnessId>],
-        _ctx: &mut ExecutionContext<'_, F>,
-    ) -> Result<(), CircuitError> {
-        Ok(())
-    }
->>>>>>> cd667e29
+            assert_eq!(value, traces.witness_trace.values[10 + i]);
+        }
 
         // Verify third digest
         for (i, &value) in expected_second_digest.iter().enumerate() {
-            assert_eq!(value, traces.witness_trace.values[18 + i])
+            assert_eq!(value, traces.witness_trace.values[18 + i]);
         }
     }
 
@@ -290,11 +243,7 @@
 
 impl HashSqueezeExecutor {
     /// Create a new hash squeeze executor
-<<<<<<< HEAD
-    pub fn new(reset: bool) -> Self {
-=======
-    pub const fn new() -> Self {
->>>>>>> cd667e29
+    pub const fn new(reset: bool) -> Self {
         Self {
             op_type: NonPrimitiveOpType::HashSqueeze { reset },
         }
