<<<<<<< HEAD
use alloc::string::ToString;
=======
use alloc::boxed::Box;
>>>>>>> eea4d24a
use alloc::vec;
use alloc::vec::Vec;
use core::hash::Hash;
use core::ops::Range;

use p3_field::{ExtensionField, Field};

use crate::builder::{CircuitBuilder, CircuitBuilderError};
use crate::op::{
    ExecutionContext, NonPrimitiveExecutor, NonPrimitiveOpConfig, NonPrimitiveOpPrivateData,
    NonPrimitiveOpType,
};
use crate::types::{ExprId, WitnessId};
use crate::{CircuitError, NonPrimitiveOpId};

/// Configuration parameters for Mmcs verification operations. When
/// `base_field_digest_elems > ext_field_digest_elems`, we say the configuration
/// is packing digests into extension field elements.
#[derive(Debug, Clone, PartialEq, Eq, Hash)]
pub struct MmcsVerifyConfig {
    /// The number of base field elements required for representing a digest.
    pub base_field_digest_elems: usize,
    /// The number of extension field elements required for representing a digest.
    pub ext_field_digest_elems: usize,
    /// The maximum height of the mmcs
    pub max_tree_height: usize,
}

impl MmcsVerifyConfig {
<<<<<<< HEAD
    /// Returns the range in which valid number of inputs lie. The minimum is 3,
    /// a single leaf, a vector of directions, and a root, or self.max_tree_height leaves
    /// and a vector of directions and root.
    pub const fn input_size(&self) -> Range<usize> {
        3..self.max_tree_height + 2 + 1
    }

    /// Returns the number of inputs (witness elements) received.
    pub const fn leaves_size(&self) -> Range<usize> {
        // `ext_field_digest_elems` for the leaf and root and 1 for the index
        self.directions_size()
    }

    pub const fn directions_size(&self) -> Range<usize> {
        1..self.max_tree_height + 1
    }

    pub const fn root_size(&self) -> usize {
        self.ext_field_digest_elems
=======
    /// Returns the total number of witness elements consumed by the op.
    /// Layout: leaf (ext) + index (1) + root (ext)
    pub const fn input_size(&self) -> usize {
        2 * self.ext_field_digest_elems + 1
>>>>>>> eea4d24a
    }

    /// MMCS verify is an assert-only op and does not produce outputs.
    pub const fn output_size(&self) -> usize {
        0
    }

    /// Convert a digest represented as extension field elements into base field elements.
    pub fn ext_to_base<F, EF, const DIGEST_ELEMS: usize>(
        &self,
        digest: &[EF],
    ) -> Result<[F; DIGEST_ELEMS], CircuitError>
    where
        F: Field,
        EF: ExtensionField<F> + Clone,
    {
        // Ensure the number of extension limbs matches the configuration.
        if digest.len() != self.ext_field_digest_elems {
            return Err(CircuitError::IncorrectNonPrimitiveOpPrivateDataSize {
                op: NonPrimitiveOpType::MmcsVerify,
                expected: self.ext_field_digest_elems.to_string(),
                got: digest.len(),
            });
        }

        let flattened: Vec<F> = digest
            .iter()
            .flat_map(|limb| {
                if self.is_packing() {
                    limb.as_basis_coefficients_slice()
                } else {
                    &limb.as_basis_coefficients_slice()[0..1]
                }
            })
            .copied()
            .collect();

        // Ensure the flattened base representation matches the expected compile-time size.
        let len = flattened.len();
        let arr: [F; DIGEST_ELEMS] = flattened.try_into().map_err(|_| {
            CircuitError::IncorrectNonPrimitiveOpPrivateDataSize {
                op: NonPrimitiveOpType::MmcsVerify,
                expected: DIGEST_ELEMS.to_string(),
                got: len,
            }
        })?;
        // Sanity check that runtime config aligns with compile-time expectations.
        debug_assert!(
            (!self.is_packing() && DIGEST_ELEMS == self.ext_field_digest_elems)
                || (self.is_packing()
                    && DIGEST_ELEMS == self.ext_field_digest_elems * EF::DIMENSION),
            "Config/base length mismatch (packing or EF::DIMENSION?)",
        );
        Ok(arr)
    }

    /// Convert a digest represented as base field elements into extension field elements.
    pub fn base_to_ext<F, EF>(&self, digest: &[F]) -> Result<Vec<EF>, CircuitError>
    where
        F: Field,
        EF: ExtensionField<F> + Clone,
    {
        if digest.len() != self.base_field_digest_elems {
            return Err(CircuitError::IncorrectNonPrimitiveOpPrivateDataSize {
                op: NonPrimitiveOpType::MmcsVerify,
                expected: self.base_field_digest_elems.to_string(),
                got: digest.len(),
            });
        }
        if self.is_packing() {
            // Validate divisibility and config alignment with EF::DIMENSION
            if !self.base_field_digest_elems.is_multiple_of(EF::DIMENSION)
                || self.ext_field_digest_elems * EF::DIMENSION != self.base_field_digest_elems
            {
                return Err(CircuitError::InvalidNonPrimitiveOpConfiguration {
                    op: NonPrimitiveOpType::MmcsVerify,
                });
            }
            Ok(digest
                .chunks(EF::DIMENSION)
                .map(|v| {
                    // Safe due to the checks above
                    EF::from_basis_coefficients_slice(v).expect("chunk size equals EF::DIMENSION")
                })
                .collect())
        } else {
            Ok(digest.iter().map(|&x| EF::from(x)).collect())
        }
    }

    pub fn mock_config() -> Self {
        Self {
            base_field_digest_elems: 1,
            ext_field_digest_elems: 1,
            max_tree_height: 1,
        }
    }

    pub fn babybear_default() -> Self {
        Self {
            base_field_digest_elems: 8,
            ext_field_digest_elems: 8,
            max_tree_height: 32,
        }
    }

    // TODO: For now we are not considering packed inputs for BabyBear.
    pub fn babybear_quartic_extension_default() -> Self {
        let packing = false;
        Self {
            base_field_digest_elems: 8,
            ext_field_digest_elems: if packing { 2 } else { 8 },
            max_tree_height: 32,
        }
    }

    pub fn koalabear_default() -> Self {
        Self {
            base_field_digest_elems: 8,
            ext_field_digest_elems: 8,
            max_tree_height: 32,
        }
    }

    // TODO: For now we are not considering packed inputs for KoalaBear.
    pub fn koalabear_quartic_extension_default() -> Self {
        let packing = false;
        Self {
            base_field_digest_elems: 8,
            ext_field_digest_elems: if packing { 2 } else { 8 },
            max_tree_height: 32,
        }
    }

    pub fn goldilocks_default() -> Self {
        Self {
            base_field_digest_elems: 4,
            ext_field_digest_elems: 4,
            max_tree_height: 32,
        }
    }

    // TODO: For now we are not considering packed inputs for Goldilocks.
    pub fn goldilocks_quadratic_extension_default() -> Self {
        let packing = false;
        Self {
            base_field_digest_elems: 4,
            ext_field_digest_elems: if packing { 1 } else { 4 },
            max_tree_height: 32,
        }
    }

    /// Returns whether digests are packed into extension field elements or not.
    pub const fn is_packing(&self) -> bool {
        self.base_field_digest_elems > self.ext_field_digest_elems
    }
}

/// Extension trait for Mmcs-related non-primitive ops.
pub trait MmcsOps<F> {
    /// Add a Mmcs verification constraint (non-primitive operation)
    ///
    /// Non-primitive operations are complex constraints that:
    /// - Take existing expressions as inputs (leaves_expr, directions_expr, root_expr)
    /// - Add verification constraints to the circuit
    /// - Don't produce new ExprIds (unlike primitive ops)
    /// - Are kept separate from primitives to avoid disrupting optimization
    ///
    /// Returns an operation ID for setting private data later during execution.
    fn add_mmcs_verify(
        &mut self,
        leaves_expr: &[Vec<ExprId>],
        directions_expr: &[ExprId],
        root_expr: &[ExprId],
    ) -> Result<NonPrimitiveOpId, CircuitBuilderError>;
}

impl<F> MmcsOps<F> for CircuitBuilder<F>
where
    F: Clone + p3_field::PrimeCharacteristicRing + Eq + core::hash::Hash,
{
    fn add_mmcs_verify(
        &mut self,
        leaves_expr: &[Vec<ExprId>],
        directions_expr: &[ExprId],
        root_expr: &[ExprId],
    ) -> Result<NonPrimitiveOpId, CircuitBuilderError> {
        self.ensure_op_enabled(NonPrimitiveOpType::MmcsVerify)?;

<<<<<<< HEAD
        let mut witness_exprs = vec![];
        witness_exprs.extend(leaves_expr.to_vec());
        witness_exprs.push(directions_expr.to_vec());
        witness_exprs.push(root_expr.to_vec());
        Ok(
            self.push_non_primitive_op(
                NonPrimitiveOpType::MmcsVerify,
                witness_exprs,
                "mmcs_verify",
            ),
        )
=======
        let mut inputs = vec![];
        inputs.extend(leaf_expr);
        inputs.push(*index_expr);
        // Include root exprs as inputs for the non-primitive op; they are asserted
        inputs.extend(root_expr);

        Ok(self.push_non_primitive_op(NonPrimitiveOpType::MmcsVerify, inputs, "mmcs_verify"))
    }
}

/// Executor for MMCS verification operations
///
/// This executor validates that the private MMCS path data is consistent with
/// the witness values. It does not compute outputs - they must be provided by the user.
#[derive(Debug, Clone)]
pub struct MmcsVerifyExecutor {
    op_type: NonPrimitiveOpType,
}

impl MmcsVerifyExecutor {
    /// Create a new MMCS verify executor
    pub fn new() -> Self {
        Self {
            op_type: NonPrimitiveOpType::MmcsVerify,
        }
    }
}

impl Default for MmcsVerifyExecutor {
    fn default() -> Self {
        Self::new()
    }
}

impl<F: Field> NonPrimitiveExecutor<F> for MmcsVerifyExecutor {
    fn execute(
        &self,
        inputs: &[WitnessId],
        _outputs: &[WitnessId],
        ctx: &mut ExecutionContext<F>,
    ) -> Result<(), CircuitError> {
        // Get the configuration
        let config = match ctx.get_config(&self.op_type)? {
            NonPrimitiveOpConfig::MmcsVerifyConfig(cfg) => cfg,
            _ => {
                return Err(CircuitError::InvalidNonPrimitiveOpConfiguration {
                    op: self.op_type.clone(),
                });
            }
        };

        // Get private data
        let NonPrimitiveOpPrivateData::MmcsVerify(private_data) = ctx.get_private_data()?;

        // Validate input size: leaf(ext) + index(1) + root(ext)
        let ext_digest_elems = config.ext_field_digest_elems;
        let min_inputs = ext_digest_elems + 1 + ext_digest_elems;
        if inputs.len() < min_inputs {
            return Err(CircuitError::IncorrectNonPrimitiveOpPrivateDataSize {
                op: self.op_type.clone(),
                expected: min_inputs,
                got: inputs.len(),
            });
        }

        // Extract leaf, index, and root from inputs
        let leaf_wids = &inputs[..ext_digest_elems];
        let index_wid = inputs[ext_digest_elems];
        let root_wids = &inputs[ext_digest_elems + 1..ext_digest_elems + 1 + ext_digest_elems];

        // Validate leaf values match private data
        let witness_leaf: Vec<F> = leaf_wids
            .iter()
            .map(|&wid| ctx.get_witness(wid))
            .collect::<Result<_, _>>()?;
        let private_data_leaf = private_data.path_states.first().ok_or(
            CircuitError::NonPrimitiveOpMissingPrivateData {
                operation_index: ctx.operation_id(),
            },
        )?;
        if witness_leaf != *private_data_leaf {
            return Err(CircuitError::IncorrectNonPrimitiveOpPrivateData {
                op: self.op_type.clone(),
                operation_index: ctx.operation_id(),
                expected: alloc::format!("leaf: {witness_leaf:?}"),
                got: alloc::format!("leaf: {private_data_leaf:?}"),
            });
        }

        // Validate index value matches private directions (as u64)
        let priv_index_u64: u64 = private_data
            .directions
            .iter()
            .enumerate()
            .filter_map(|(i, &b)| if b { Some(1u64 << i) } else { None })
            .sum();
        let idx_f = ctx.get_witness(index_wid)?;
        if idx_f != F::from_u64(priv_index_u64) {
            return Err(CircuitError::IncorrectNonPrimitiveOpPrivateData {
                op: self.op_type.clone(),
                operation_index: ctx.operation_id(),
                expected: alloc::format!("public index value {}", F::from_u64(priv_index_u64)),
                got: alloc::format!("{idx_f:?}"),
            });
        }

        // Verify roots match exactly (assert op; do not write)
        let private_data_root = private_data
            .path_states
            .last()
            .ok_or(CircuitError::NonPrimitiveOpMissingPrivateData {
                operation_index: ctx.operation_id(),
            })?
            .clone();

        // Ensure lengths match
        if root_wids.len() != private_data_root.len() {
            return Err(CircuitError::IncorrectNonPrimitiveOpPrivateDataSize {
                op: self.op_type.clone(),
                expected: private_data_root.len(),
                got: root_wids.len(),
            });
        }

        for (i, &wid) in root_wids.iter().enumerate() {
            let existing = ctx.get_witness(wid)?;
            if existing != private_data_root[i] {
                return Err(CircuitError::IncorrectNonPrimitiveOpPrivateData {
                    op: self.op_type.clone(),
                    operation_index: ctx.operation_id(),
                    expected: alloc::format!("root: {private_data_root:?}"),
                    got: alloc::format!("root witness at {wid:?}"),
                });
            }
        }

        Ok(())
    }

    fn op_type(&self) -> &NonPrimitiveOpType {
        &self.op_type
    }

    fn boxed(&self) -> Box<dyn NonPrimitiveExecutor<F>> {
        Box::new(self.clone())
>>>>>>> eea4d24a
    }
}<|MERGE_RESOLUTION|>--- conflicted
+++ resolved
@@ -1,10 +1,7 @@
-<<<<<<< HEAD
+use alloc::boxed::Box;
 use alloc::string::ToString;
-=======
-use alloc::boxed::Box;
->>>>>>> eea4d24a
-use alloc::vec;
 use alloc::vec::Vec;
+use alloc::{format, vec};
 use core::hash::Hash;
 use core::ops::Range;
 
@@ -32,7 +29,6 @@
 }
 
 impl MmcsVerifyConfig {
-<<<<<<< HEAD
     /// Returns the range in which valid number of inputs lie. The minimum is 3,
     /// a single leaf, a vector of directions, and a root, or self.max_tree_height leaves
     /// and a vector of directions and root.
@@ -52,12 +48,6 @@
 
     pub const fn root_size(&self) -> usize {
         self.ext_field_digest_elems
-=======
-    /// Returns the total number of witness elements consumed by the op.
-    /// Layout: leaf (ext) + index (1) + root (ext)
-    pub const fn input_size(&self) -> usize {
-        2 * self.ext_field_digest_elems + 1
->>>>>>> eea4d24a
     }
 
     /// MMCS verify is an assert-only op and does not produce outputs.
@@ -247,7 +237,6 @@
     ) -> Result<NonPrimitiveOpId, CircuitBuilderError> {
         self.ensure_op_enabled(NonPrimitiveOpType::MmcsVerify)?;
 
-<<<<<<< HEAD
         let mut witness_exprs = vec![];
         witness_exprs.extend(leaves_expr.to_vec());
         witness_exprs.push(directions_expr.to_vec());
@@ -259,14 +248,6 @@
                 "mmcs_verify",
             ),
         )
-=======
-        let mut inputs = vec![];
-        inputs.extend(leaf_expr);
-        inputs.push(*index_expr);
-        // Include root exprs as inputs for the non-primitive op; they are asserted
-        inputs.extend(root_expr);
-
-        Ok(self.push_non_primitive_op(NonPrimitiveOpType::MmcsVerify, inputs, "mmcs_verify"))
     }
 }
 
@@ -297,8 +278,8 @@
 impl<F: Field> NonPrimitiveExecutor<F> for MmcsVerifyExecutor {
     fn execute(
         &self,
-        inputs: &[WitnessId],
-        _outputs: &[WitnessId],
+        inputs: &[Vec<WitnessId>],
+        _outputs: &[Vec<WitnessId>],
         ctx: &mut ExecutionContext<F>,
     ) -> Result<(), CircuitError> {
         // Get the configuration
@@ -315,85 +296,62 @@
         let NonPrimitiveOpPrivateData::MmcsVerify(private_data) = ctx.get_private_data()?;
 
         // Validate input size: leaf(ext) + index(1) + root(ext)
-        let ext_digest_elems = config.ext_field_digest_elems;
-        let min_inputs = ext_digest_elems + 1 + ext_digest_elems;
-        if inputs.len() < min_inputs {
+        if !config.input_size().contains(&inputs.len()) {
             return Err(CircuitError::IncorrectNonPrimitiveOpPrivateDataSize {
                 op: self.op_type.clone(),
-                expected: min_inputs,
+                expected: format!("{:?}", config.input_size()),
                 got: inputs.len(),
             });
         }
 
-        // Extract leaf, index, and root from inputs
-        let leaf_wids = &inputs[..ext_digest_elems];
-        let index_wid = inputs[ext_digest_elems];
-        let root_wids = &inputs[ext_digest_elems + 1..ext_digest_elems + 1 + ext_digest_elems];
-
-        // Validate leaf values match private data
-        let witness_leaf: Vec<F> = leaf_wids
+        let root = &inputs[inputs.len() - 1];
+        let directions = &inputs[inputs.len() - 2];
+        let leaves = &inputs[0..directions.len()];
+
+        // Validate that the witness data is consistent with public inputs
+        // Check leaf values
+        let witness_leaves: Vec<Vec<F>> = leaves
+            .iter()
+            .map(|leaf| {
+                leaf.iter()
+                    .map(|&wid| ctx.get_witness(wid))
+                    .collect::<Result<Vec<F>, _>>()
+            })
+            .collect::<Result<_, _>>()?;
+
+        let witness_directions = directions
+            .iter()
+            .map(|&wid| ctx.get_witness(wid))
+            .collect::<Result<Vec<F>, _>>()?;
+        // Check that the number of leaves is the same as the number of directions
+        if witness_directions.len() != witness_leaves.len() {
+            return Err(CircuitError::IncorrectNonPrimitiveOpPrivateData {
+                op: NonPrimitiveOpType::MmcsVerify,
+                operation_index: ctx.operation_id(), // TODO: What's the operation id of the curre
+                expected: alloc::format!("{:?}", witness_directions.len()),
+                got: alloc::format!("{:?}", witness_leaves.len()),
+            });
+        }
+
+        // Check root values
+        let witness_root: Vec<F> = root
             .iter()
             .map(|&wid| ctx.get_witness(wid))
             .collect::<Result<_, _>>()?;
-        let private_data_leaf = private_data.path_states.first().ok_or(
-            CircuitError::NonPrimitiveOpMissingPrivateData {
-                operation_index: ctx.operation_id(),
-            },
-        )?;
-        if witness_leaf != *private_data_leaf {
-            return Err(CircuitError::IncorrectNonPrimitiveOpPrivateData {
-                op: self.op_type.clone(),
-                operation_index: ctx.operation_id(),
-                expected: alloc::format!("leaf: {witness_leaf:?}"),
-                got: alloc::format!("leaf: {private_data_leaf:?}"),
-            });
-        }
-
-        // Validate index value matches private directions (as u64)
-        let priv_index_u64: u64 = private_data
-            .directions
-            .iter()
-            .enumerate()
-            .filter_map(|(i, &b)| if b { Some(1u64 << i) } else { None })
-            .sum();
-        let idx_f = ctx.get_witness(index_wid)?;
-        if idx_f != F::from_u64(priv_index_u64) {
-            return Err(CircuitError::IncorrectNonPrimitiveOpPrivateData {
-                op: self.op_type.clone(),
-                operation_index: ctx.operation_id(),
-                expected: alloc::format!("public index value {}", F::from_u64(priv_index_u64)),
-                got: alloc::format!("{idx_f:?}"),
-            });
-        }
-
-        // Verify roots match exactly (assert op; do not write)
-        let private_data_root = private_data
+        let computed_root = &private_data
             .path_states
             .last()
             .ok_or(CircuitError::NonPrimitiveOpMissingPrivateData {
                 operation_index: ctx.operation_id(),
             })?
-            .clone();
-
-        // Ensure lengths match
-        if root_wids.len() != private_data_root.len() {
-            return Err(CircuitError::IncorrectNonPrimitiveOpPrivateDataSize {
-                op: self.op_type.clone(),
-                expected: private_data_root.len(),
-                got: root_wids.len(),
-            });
-        }
-
-        for (i, &wid) in root_wids.iter().enumerate() {
-            let existing = ctx.get_witness(wid)?;
-            if existing != private_data_root[i] {
-                return Err(CircuitError::IncorrectNonPrimitiveOpPrivateData {
-                    op: self.op_type.clone(),
-                    operation_index: ctx.operation_id(),
-                    expected: alloc::format!("root: {private_data_root:?}"),
-                    got: alloc::format!("root witness at {wid:?}"),
-                });
-            }
+            .0;
+        if witness_root != *computed_root {
+            return Err(CircuitError::IncorrectNonPrimitiveOpPrivateData {
+                op: NonPrimitiveOpType::MmcsVerify,
+                operation_index: ctx.operation_id(),
+                expected: alloc::format!("root: {witness_root:?}"),
+                got: alloc::format!("root: {computed_root:?}"),
+            });
         }
 
         Ok(())
@@ -405,6 +363,5 @@
 
     fn boxed(&self) -> Box<dyn NonPrimitiveExecutor<F>> {
         Box::new(self.clone())
->>>>>>> eea4d24a
     }
 }