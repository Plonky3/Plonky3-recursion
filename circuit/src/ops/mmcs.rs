--- conflicted
+++ resolved
@@ -138,7 +138,6 @@
         }
     }
 
-<<<<<<< HEAD
     /// Given a vector of leaves and dimesions it formats the leaves
     /// into a vec of size `max_height`, where each entry contains the leaves
     /// corresponding to that height. Leaves for heights that do not exist
@@ -195,10 +194,7 @@
         Ok(formatted_leaves)
     }
 
-    pub fn mock_config() -> Self {
-=======
     pub const fn mock_config() -> Self {
->>>>>>> 79f2c0b2
         Self {
             base_field_digest_elems: 1,
             ext_field_digest_elems: 1,
@@ -389,30 +385,6 @@
             });
         }
 
-<<<<<<< HEAD
-=======
-        // Check root values
-        let witness_root: Vec<F> = root
-            .iter()
-            .map(|&wid| ctx.get_witness(wid))
-            .collect::<Result<_, _>>()?;
-        let computed_root = &private_data
-            .path_states
-            .last()
-            .ok_or_else(|| CircuitError::NonPrimitiveOpMissingPrivateData {
-                operation_index: ctx.operation_id(),
-            })?
-            .0;
-        if witness_root != *computed_root {
-            return Err(CircuitError::IncorrectNonPrimitiveOpPrivateData {
-                op: NonPrimitiveOpType::MmcsVerify,
-                operation_index: ctx.operation_id(),
-                expected: format!("root: {witness_root:?}"),
-                got: format!("root: {computed_root:?}"),
-            });
-        }
-
->>>>>>> 79f2c0b2
         Ok(())
     }
 
