--- conflicted
+++ resolved
@@ -1,14 +1,8 @@
-<<<<<<< HEAD
+use alloc::boxed::Box;
 use alloc::string::ToString;
 use alloc::vec::Vec;
 use alloc::{format, vec};
 use core::cmp::Reverse;
-=======
-use alloc::boxed::Box;
-use alloc::string::ToString;
-use alloc::vec::Vec;
-use alloc::{format, vec};
->>>>>>> 328b7724
 use core::hash::Hash;
 use core::ops::Range;
 
@@ -17,10 +11,7 @@
 use p3_matrix::Dimensions;
 
 use crate::builder::{CircuitBuilder, CircuitBuilderError};
-use crate::op::{
-    ExecutionContext, NonPrimitiveExecutor, NonPrimitiveOpConfig, NonPrimitiveOpPrivateData,
-    NonPrimitiveOpType,
-};
+use crate::op::{ExecutionContext, NonPrimitiveExecutor, NonPrimitiveOpConfig, NonPrimitiveOpType};
 use crate::types::{ExprId, WitnessId};
 use crate::{CircuitError, NonPrimitiveOpId};
 
@@ -57,14 +48,11 @@
 
     pub const fn root_size(&self) -> usize {
         self.ext_field_digest_elems
-<<<<<<< HEAD
-=======
     }
 
     /// MMCS verify is an assert-only op and does not produce outputs.
     pub const fn output_size(&self) -> usize {
         0
->>>>>>> 328b7724
     }
 
     /// Convert a digest represented as extension field elements into base field elements.
@@ -360,9 +348,6 @@
             }
         };
 
-        // Get private data
-        let NonPrimitiveOpPrivateData::MmcsVerify(private_data) = ctx.get_private_data()?;
-
         // Validate input size: leaf(ext) + index(1) + root(ext)
         if !config.input_size().contains(&inputs.len()) {
             return Err(CircuitError::IncorrectNonPrimitiveOpPrivateDataSize {
@@ -372,7 +357,6 @@
             });
         }
 
-        let root = &inputs[inputs.len() - 1];
         let directions = &inputs[inputs.len() - 2];
         let leaves = &inputs[0..directions.len()];
 
@@ -401,27 +385,6 @@
             });
         }
 
-        // Check root values
-        let witness_root: Vec<F> = root
-            .iter()
-            .map(|&wid| ctx.get_witness(wid))
-            .collect::<Result<_, _>>()?;
-        let computed_root = &private_data
-            .path_states
-            .last()
-            .ok_or(CircuitError::NonPrimitiveOpMissingPrivateData {
-                operation_index: ctx.operation_id(),
-            })?
-            .0;
-        if witness_root != *computed_root {
-            return Err(CircuitError::IncorrectNonPrimitiveOpPrivateData {
-                op: NonPrimitiveOpType::MmcsVerify,
-                operation_index: ctx.operation_id(),
-                expected: alloc::format!("root: {witness_root:?}"),
-                got: alloc::format!("root: {computed_root:?}"),
-            });
-        }
-
         Ok(())
     }
 
