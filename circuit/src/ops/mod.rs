--- conflicted
+++ resolved
@@ -3,9 +3,5 @@
 pub mod mmcs;
 
 pub use fri::FriOps;
-<<<<<<< HEAD
 pub use hash::HashOps;
-pub use mmcs::MmcsOps;
-=======
-pub use mmcs::{MmcsOps, MmcsVerifyConfig};
->>>>>>> af18cf77
+pub use mmcs::{MmcsOps, MmcsVerifyConfig};