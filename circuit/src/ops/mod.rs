--- conflicted
+++ resolved
@@ -1,10 +1,3 @@
-<<<<<<< HEAD
-pub mod mmcs;
 pub mod poseidon_perm;
 
-pub use mmcs::{MmcsOps, MmcsVerifyConfig, MmcsVerifyExecutor};
-=======
-pub mod poseidon_perm;
-
->>>>>>> cd1f5586
 pub use poseidon_perm::{PoseidonPermCall, PoseidonPermExecutor, PoseidonPermOps};