--- conflicted
+++ resolved
@@ -6,15 +6,10 @@
 use p3_field::{Field, PrimeCharacteristicRing};
 
 use crate::builder::circuit_builder::NonPrimitiveOperationData;
-<<<<<<< HEAD
-use crate::builder::{BuilderConfig, CircuitBuilderError};
-use crate::op::{NonPrimitiveOp, NonPrimitiveOpConfig, NonPrimitiveOpType};
-=======
 use crate::builder::compiler::get_witness_id;
 use crate::builder::{BuilderConfig, CircuitBuilderError};
 use crate::op::{NonPrimitiveOpConfig, NonPrimitiveOpType, Op};
 use crate::ops::{HashAbsorbExecutor, HashSqueezeExecutor, MmcsVerifyExecutor};
->>>>>>> 328b7724
 use crate::types::{ExprId, WitnessId};
 
 /// Responsible for lowering non-primitive operations from ExprIds to WitnessIds.
@@ -73,7 +68,6 @@
                             got: witness_exprs.len(),
                         });
                     }
-<<<<<<< HEAD
 
                     let directions_len = witness_exprs[witness_exprs.len() - 2].len();
                     if !config.directions_size().contains(&directions_len) {
@@ -88,22 +82,6 @@
                     if witness_exprs.len() != directions_len + 2 {
                         return Err(CircuitBuilderError::NonPrimitiveOpArity {
                             op: "MmcsVerify",
-=======
-
-                    let directions_len = witness_exprs[witness_exprs.len() - 2].len();
-                    if !config.directions_size().contains(&directions_len) {
-                        return Err(CircuitBuilderError::NonPrimitiveOpArity {
-                            op: "MmcsVerify",
-                            expected: format!("{:?}", config.directions_size()),
-                            got: witness_exprs[1].len(),
-                        });
-                    }
-
-                    // The length must be directions_len + 2: directions_len leaves + direction + root
-                    if witness_exprs.len() != directions_len + 2 {
-                        return Err(CircuitBuilderError::NonPrimitiveOpArity {
-                            op: "MmcsVerify",
->>>>>>> 328b7724
                             expected: format!("{}", directions_len + 2),
                             got: witness_exprs.len(),
                         });
@@ -128,11 +106,7 @@
                         .map(|leaf| {
                             leaf.iter()
                                 .map(|expr_id| {
-<<<<<<< HEAD
-                                    Self::get_witness_id(
-=======
                                     get_witness_id(
->>>>>>> 328b7724
                                         self.expr_to_widx,
                                         *expr_id,
                                         "MmcsVerify leaf input",
@@ -146,35 +120,17 @@
                     let directions_widx = witness_exprs[directions_len]
                         .iter()
                         .map(|expr_id| {
-<<<<<<< HEAD
-                            Self::get_witness_id(
+                            get_witness_id(
                                 self.expr_to_widx,
                                 *expr_id,
                                 "MmcsVerify directions input",
                             )
-=======
-                            get_witness_id(self.expr_to_widx, *expr_id, "MmcsVerify index input")
->>>>>>> 328b7724
                         })
                         .collect::<Result<_, _>>()?;
 
                     let root_widx = witness_exprs[directions_len + 1]
                         .iter()
                         .map(|expr_id| {
-<<<<<<< HEAD
-                            Self::get_witness_id(
-                                self.expr_to_widx,
-                                *expr_id,
-                                "MmcsVerify root input",
-                            )
-                        })
-                        .collect::<Result<_, _>>()?;
-
-                    lowered_ops.push(NonPrimitiveOp::MmcsVerify {
-                        leaves: leaves_widx,
-                        directions: directions_widx,
-                        root: root_widx,
-=======
                             get_witness_id(self.expr_to_widx, *expr_id, "MmcsVerify root input")
                         })
                         .collect::<Result<_, _>>()?;
@@ -188,7 +144,6 @@
                         outputs: Vec::new(),
                         executor: alloc::boxed::Box::new(MmcsVerifyExecutor::new()),
                         op_id: *op_id,
->>>>>>> 328b7724
                     });
                 }
                 NonPrimitiveOpType::HashAbsorb { reset } => {
@@ -201,11 +156,6 @@
 
                     let inputs = witness_exprs
                         .iter()
-<<<<<<< HEAD
-                        .flatten()
-                        .map(|&expr| {
-                            Self::get_witness_id(self.expr_to_widx, expr, "HashAbsorb input")
-=======
                         .map(|witness_expr| {
                             witness_expr
                                 .iter()
@@ -213,7 +163,6 @@
                                     get_witness_id(self.expr_to_widx, expr, "HashAbsorb input")
                                 })
                                 .collect::<Result<Vec<WitnessId>, _>>()
->>>>>>> 328b7724
                         })
                         .collect::<Result<Vec<Vec<WitnessId>>, _>>()?;
 
@@ -234,11 +183,6 @@
 
                     let outputs = witness_exprs
                         .iter()
-<<<<<<< HEAD
-                        .flatten()
-                        .map(|&expr| {
-                            Self::get_witness_id(self.expr_to_widx, expr, "HashSqueeze output")
-=======
                         .map(|witness_expr| {
                             witness_expr
                                 .iter()
@@ -246,7 +190,6 @@
                                     get_witness_id(self.expr_to_widx, expr, "HashSqueeze output")
                                 })
                                 .collect::<Result<Vec<WitnessId>, _>>()
->>>>>>> 328b7724
                         })
                         .collect::<Result<Vec<Vec<WitnessId>>, _>>()?;
 
@@ -320,11 +263,7 @@
             max_tree_height: 2,
         };
         assert_eq!(mock_config.ext_field_digest_elems, 1);
-<<<<<<< HEAD
-        assert_eq!(mock_config.input_size(), (3..4));
-=======
         assert_eq!(mock_config.input_size(), (3..5));
->>>>>>> 328b7724
 
         let mut config = BuilderConfig::new();
         config.enable_mmcs(&mock_config);
@@ -334,16 +273,12 @@
         let ops = vec![(
             NonPrimitiveOpId(0),
             NonPrimitiveOpType::MmcsVerify,
-<<<<<<< HEAD
-            vec![vec![ExprId(0)], vec![ExprId(1)], vec![ExprId(2)]],
-=======
             vec![
                 vec![ExprId(0)],            // first leaf
                 vec![],                     // second leaf
                 vec![ExprId(1), ExprId(2)], // directions
                 vec![ExprId(3)],            // root
             ],
->>>>>>> 328b7724
         )];
 
         let lowerer = NonPrimitiveLowerer::new(&ops, &expr_map, &config);
@@ -352,18 +287,6 @@
         assert_eq!(result.len(), 1);
 
         match &result[0] {
-<<<<<<< HEAD
-            NonPrimitiveOp::MmcsVerify {
-                leaves,
-                directions,
-                root,
-            } => {
-                assert_eq!(leaves.len(), 1);
-                assert_eq!(leaves[0], vec![WitnessId(0)]);
-                assert_eq!(*directions, vec![WitnessId(1)]);
-                assert_eq!(root.len(), 1);
-                assert_eq!(root[0], WitnessId(2));
-=======
             Op::NonPrimitiveOpWithExecutor {
                 inputs,
                 outputs,
@@ -381,7 +304,6 @@
                     ]
                 );
                 assert!(outputs.is_empty());
->>>>>>> 328b7724
             }
             _ => panic!("Expected NonPrimitiveOpWithExecutor(MmcsVerify)"),
         }
@@ -400,16 +322,10 @@
         let expr_map = create_expr_map(26);
 
         let witness_exprs: Vec<Vec<ExprId>> = vec![
-<<<<<<< HEAD
-            (0..8).map(|i| ExprId(i as u32)).collect(),
-            vec![ExprId(8)],
-            (9..17).map(|i| ExprId(i as u32)).collect(),
-=======
             (0..8).map(|i| ExprId(i as u32)).collect(),   // leaf 1
             (8..16).map(|i| ExprId(i as u32)).collect(),  // leaf 2
             vec![ExprId(16), ExprId(17)],                 // directions
             (18..26).map(|i| ExprId(i as u32)).collect(), // root
->>>>>>> 328b7724
         ];
         let ops = vec![(
             NonPrimitiveOpId(0),
@@ -423,27 +339,6 @@
         assert_eq!(result.len(), 1);
 
         match &result[0] {
-<<<<<<< HEAD
-            NonPrimitiveOp::MmcsVerify {
-                leaves,
-                directions,
-                root,
-            } => {
-                // Verify leaf witnesses (0..8)
-                assert_eq!(leaves.len(), 1);
-                assert_eq!(leaves[0].len(), 8);
-                for (i, &leaf_witness) in leaves[0].iter().enumerate() {
-                    assert_eq!(leaf_witness, WitnessId(i as u32));
-                }
-
-                // Verify index witness (8)
-                assert_eq!(*directions, vec![WitnessId(8)]);
-
-                // Verify root witnesses (9..17)
-                assert_eq!(root.len(), 8);
-                for (i, &root_witness) in root.iter().enumerate() {
-                    assert_eq!(root_witness, WitnessId((9 + i) as u32));
-=======
             Op::NonPrimitiveOpWithExecutor {
                 inputs,
                 outputs,
@@ -462,7 +357,6 @@
                 assert_eq!(inputs[2], vec![WitnessId(16), WitnessId(17)]);
                 for (i, &wid) in inputs[3].iter().enumerate() {
                     assert_eq!(wid, WitnessId((i + 18) as u32));
->>>>>>> 328b7724
                 }
                 assert!(outputs.is_empty());
             }
@@ -506,19 +400,6 @@
         // Verify each operation independently
         for (i, op) in result.iter().enumerate() {
             match op {
-<<<<<<< HEAD
-                NonPrimitiveOp::MmcsVerify {
-                    leaves,
-                    directions,
-                    root,
-                } => {
-                    let base = (i * 3) as u32;
-                    assert_eq!(leaves.len(), 1);
-                    assert_eq!(leaves[0], vec![WitnessId(base)]);
-                    assert_eq!(*directions, vec![WitnessId(base + 1)]);
-                    assert_eq!(root.len(), 1);
-                    assert_eq!(*root, vec![WitnessId(base + 2)]);
-=======
                 Op::NonPrimitiveOpWithExecutor {
                     inputs,
                     outputs,
@@ -533,7 +414,6 @@
                     assert_eq!(inputs[2], vec![WitnessId(base + 2)]);
                     assert!(outputs.is_empty());
                     assert_eq!(*op_id, NonPrimitiveOpId(i as u32));
->>>>>>> 328b7724
                 }
                 _ => panic!("Expected NonPrimitiveOpWithExecutor(MmcsVerify)"),
             }
@@ -606,11 +486,7 @@
                 vec![ExprId(1)],
                 vec![ExprId(2)],
                 vec![ExprId(3)],
-<<<<<<< HEAD
-            ], // 4 inputs, need 3
-=======
             ], // 4 inputs, max 3
->>>>>>> 328b7724
         )];
         let expr_map = create_expr_map(4);
 
