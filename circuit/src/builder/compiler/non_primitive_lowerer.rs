use alloc::format;
use alloc::vec::Vec;
use core::hash::Hash;

use hashbrown::HashMap;
use p3_field::{Field, PrimeCharacteristicRing};

use crate::builder::circuit_builder::NonPrimitiveOperationData;
use crate::builder::compiler::get_witness_id;
use crate::builder::{BuilderConfig, CircuitBuilderError};
use crate::op::{NonPrimitiveOpConfig, NonPrimitiveOpType, Op};
use crate::ops::{HashAbsorbExecutor, HashSqueezeExecutor, MmcsVerifyExecutor};
use crate::types::{ExprId, WitnessId};

/// Responsible for lowering non-primitive operations from ExprIds to WitnessIds.
///
/// This component handles:
/// - Converting high-level non-primitive operation references to witness-based operations
/// - Validating operation configurations
/// - Checking operation arity requirements
#[derive(Debug)]
pub struct NonPrimitiveLowerer<'a> {
    /// Non-primitive operations to lower
    non_primitive_ops: &'a [NonPrimitiveOperationData],

    /// Expression to witness mapping
    expr_to_widx: &'a HashMap<ExprId, WitnessId>,

    /// Builder configuration with enabled operations
    config: &'a BuilderConfig,
}

impl<'a> NonPrimitiveLowerer<'a> {
    /// Creates a new non-primitive lowerer.
    pub const fn new(
        non_primitive_ops: &'a [NonPrimitiveOperationData],
        expr_to_widx: &'a HashMap<ExprId, WitnessId>,
        config: &'a BuilderConfig,
    ) -> Self {
        Self {
            non_primitive_ops,
            expr_to_widx,
            config,
        }
    }

    /// Lowers non-primitive operations to executable operations with explicit inputs/outputs.
    pub fn lower<F>(self) -> Result<Vec<Op<F>>, CircuitBuilderError>
    where
        F: Field + Clone + PrimeCharacteristicRing + PartialEq + Eq + Hash,
    {
        let mut lowered_ops: Vec<Op<F>> = Vec::new();

        for (op_id, op_type, witness_exprs) in self.non_primitive_ops {
            let config_opt = self.config.get_op_config(op_type);
            match op_type {
                NonPrimitiveOpType::MmcsVerify => {
                    let config = match config_opt {
                        Some(NonPrimitiveOpConfig::MmcsVerifyConfig(config)) => Ok(config),
                        _ => Err(CircuitBuilderError::InvalidNonPrimitiveOpConfiguration {
                            op: op_type.clone(),
                        }),
                    }?;
                    if !config.input_size().contains(&witness_exprs.len()) {
                        return Err(CircuitBuilderError::NonPrimitiveOpArity {
                            op: "MmcsVerify",
                            expected: format!("{:?}", config.input_size()),
                            got: witness_exprs.len(),
                        });
                    }

                    let directions_len = witness_exprs[witness_exprs.len() - 2].len();
                    if !config.directions_size().contains(&directions_len) {
                        return Err(CircuitBuilderError::NonPrimitiveOpArity {
                            op: "MmcsVerify",
                            expected: format!("{:?}", config.directions_size()),
<<<<<<< HEAD
                            got: witness_exprs[1].len(),
=======
                            got: directions_len,
>>>>>>> 9999dcf6
                        });
                    }

                    // The length must be directions_len + 2: directions_len leaves + direction + root
                    if witness_exprs.len() != directions_len + 2 {
                        return Err(CircuitBuilderError::NonPrimitiveOpArity {
                            op: "MmcsVerify",
                            expected: format!("{}", directions_len + 2),
                            got: witness_exprs.len(),
                        });
                    }

                    // The leaves are represented as the first witness_exprs.len() - 2 elements
                    // Each leave should be either a vector of length config.ext_field_digest_elems,
                    // or an empty vec, meaning that there's no matrix in the Mmcs scheme at that level.
                    let leaves_expr = &witness_exprs[..directions_len];
                    if !leaves_expr
                        .iter()
                        .all(|leaf| leaf.len() == config.ext_field_digest_elems || leaf.is_empty())
                    {
                        return Err(CircuitBuilderError::NonPrimitiveOpArity {
                            op: "MmcsVerify",
                            expected: format!("{}", config.ext_field_digest_elems),
                            got: witness_exprs[0].len(),
                        });
                    }
                    let leaves_widx: Vec<Vec<WitnessId>> = leaves_expr
                        .iter()
                        .map(|leaf| {
                            leaf.iter()
                                .map(|expr_id| {
                                    get_witness_id(
                                        self.expr_to_widx,
                                        *expr_id,
                                        "MmcsVerify leaf input",
                                    )
                                })
                                .collect::<Result<Vec<WitnessId>, _>>()
<<<<<<< HEAD
                        })
                        .collect::<Result<_, _>>()?;

                    // directions are witnesses at position directions_len
                    let directions_widx = witness_exprs[directions_len]
                        .iter()
                        .map(|expr_id| {
                            get_witness_id(
                                self.expr_to_widx,
                                *expr_id,
                                "MmcsVerify directions input",
                            )
=======
                        })
                        .collect::<Result<_, _>>()?;

                    // directions are witnesses at position directions_len
                    let directions_widx = witness_exprs[directions_len]
                        .iter()
                        .map(|expr_id| {
                            get_witness_id(self.expr_to_widx, *expr_id, "MmcsVerify index input")
                        })
                        .collect::<Result<_, _>>()?;

                    let root_widx = witness_exprs[directions_len + 1]
                        .iter()
                        .map(|expr_id| {
                            get_witness_id(self.expr_to_widx, *expr_id, "MmcsVerify root input")
>>>>>>> 9999dcf6
                        })
                        .collect::<Result<_, _>>()?;

                    let root_widx = witness_exprs[directions_len + 1]
                        .iter()
                        .map(|expr_id| {
                            get_witness_id(self.expr_to_widx, *expr_id, "MmcsVerify root input")
                        })
                        .collect::<Result<_, _>>()?;

                    // Build Op with executor: all in inputs; no outputs
                    let mut inputs = leaves_widx;
                    inputs.push(directions_widx);
                    inputs.push(root_widx);
                    lowered_ops.push(Op::NonPrimitiveOpWithExecutor {
                        inputs,
                        outputs: Vec::new(),
                        executor: alloc::boxed::Box::new(MmcsVerifyExecutor::new()),
                        op_id: *op_id,
                    });
                }
                NonPrimitiveOpType::HashAbsorb { reset } => {
                    // Operation must be enabled
                    if config_opt.is_none() {
                        return Err(CircuitBuilderError::InvalidNonPrimitiveOpConfiguration {
                            op: op_type.clone(),
                        });
                    }

                    let inputs = witness_exprs
                        .iter()
                        .map(|witness_expr| {
                            witness_expr
                                .iter()
                                .map(|&expr| {
                                    get_witness_id(self.expr_to_widx, expr, "HashAbsorb input")
                                })
                                .collect::<Result<Vec<WitnessId>, _>>()
                        })
                        .collect::<Result<Vec<Vec<WitnessId>>, _>>()?;

                    lowered_ops.push(Op::NonPrimitiveOpWithExecutor {
                        inputs,
                        outputs: Vec::new(),
                        executor: alloc::boxed::Box::new(HashAbsorbExecutor::new(*reset)),
                        op_id: *op_id,
                    });
                }
                NonPrimitiveOpType::HashSqueeze => {
                    // Operation must be enabled
                    if config_opt.is_none() {
                        return Err(CircuitBuilderError::InvalidNonPrimitiveOpConfiguration {
                            op: op_type.clone(),
                        });
                    }

                    let outputs = witness_exprs
                        .iter()
                        .map(|witness_expr| {
                            witness_expr
                                .iter()
                                .map(|&expr| {
                                    get_witness_id(self.expr_to_widx, expr, "HashSqueeze output")
                                })
                                .collect::<Result<Vec<WitnessId>, _>>()
                        })
                        .collect::<Result<Vec<Vec<WitnessId>>, _>>()?;

                    lowered_ops.push(Op::NonPrimitiveOpWithExecutor {
                        inputs: Vec::new(),
                        outputs,
                        executor: alloc::boxed::Box::new(HashSqueezeExecutor::new()),
                        op_id: *op_id,
                    });
                }
                NonPrimitiveOpType::FriVerify => {
                    todo!() // TODO: Add FRIVerify when it lands
                }
            }
        }

        Ok(lowered_ops)
    }
}

#[cfg(test)]
mod tests {
    use alloc::vec;

    use p3_baby_bear::BabyBear;

    use super::*;
    use crate::NonPrimitiveOpId;
    use crate::ops::MmcsVerifyConfig;

    /// Helper to create a simple expression to witness mapping with sequential IDs.
    fn create_expr_map(count: usize) -> HashMap<ExprId, WitnessId> {
        (0..count)
            .map(|i| (ExprId(i as u32), WitnessId(i as u32)))
            .collect()
    }

    #[test]
    fn test_lowerer_empty_operations() {
        // Empty operations list should produce empty result
        let ops = vec![];
        let expr_map = HashMap::new();
        let config = BuilderConfig::new();

        let lowerer = NonPrimitiveLowerer::new(&ops, &expr_map, &config);
        let result: Vec<Op<BabyBear>> = lowerer.lower().unwrap();

        assert!(result.is_empty());
    }

    #[test]
    fn test_lowerer_empty_operations_with_config() {
        // Empty operations with populated config should still produce empty result
        let ops = vec![];
        let expr_map = create_expr_map(10);
        let mut config = BuilderConfig::new();
        config.enable_mmcs(&MmcsVerifyConfig::mock_config());

        let lowerer = NonPrimitiveLowerer::new(&ops, &expr_map, &config);
        let result: Vec<Op<BabyBear>> = lowerer.lower().unwrap();

        assert!(result.is_empty());
    }

    #[test]
    fn test_mmcs_verify_mock_config() {
        // Test MmcsVerify with mock config (simplest case: 1 leaf + 1 index + 1 root)
        let mock_config = MmcsVerifyConfig {
            base_field_digest_elems: 1,
            ext_field_digest_elems: 1,
            max_tree_height: 2,
        };
        assert_eq!(mock_config.ext_field_digest_elems, 1);
        assert_eq!(mock_config.input_size(), (3..5));

        let mut config = BuilderConfig::new();
        config.enable_mmcs(&mock_config);

        let expr_map = create_expr_map(4);

        let ops = vec![(
            NonPrimitiveOpId(0),
            NonPrimitiveOpType::MmcsVerify,
            vec![
                vec![ExprId(0)],            // first leaf
                vec![],                     // second leaf
                vec![ExprId(1), ExprId(2)], // directions
                vec![ExprId(3)],            // root
            ],
        )];

        let lowerer = NonPrimitiveLowerer::new(&ops, &expr_map, &config);
        let result: Vec<Op<BabyBear>> = lowerer.lower().unwrap();

        assert_eq!(result.len(), 1);

        match &result[0] {
            Op::NonPrimitiveOpWithExecutor {
                inputs,
                outputs,
                executor,
                ..
            } => {
                assert_eq!(executor.op_type(), &NonPrimitiveOpType::MmcsVerify);
                assert_eq!(
                    inputs,
                    &vec![
                        vec![WitnessId(0)],
                        vec![],
                        vec![WitnessId(1), WitnessId(2)],
                        vec![WitnessId(3)]
                    ]
                );
                assert!(outputs.is_empty());
            }
            _ => panic!("Expected NonPrimitiveOpWithExecutor(MmcsVerify)"),
        }
    }

    #[test]
    fn test_mmcs_verify_babybear_config() {
        // Test MmcsVerify with BabyBear config (realistic: 8 leaf + 1 directions + 8 root)
        let babybear_config = MmcsVerifyConfig::babybear_default();
        assert_eq!(babybear_config.ext_field_digest_elems, 8);
        assert_eq!(babybear_config.input_size(), 3..35);

        let mut config = BuilderConfig::new();
        config.enable_mmcs(&babybear_config);

        let expr_map = create_expr_map(26);

        let witness_exprs: Vec<Vec<ExprId>> = vec![
            (0..8).map(|i| ExprId(i as u32)).collect(),   // leaf 1
            (8..16).map(|i| ExprId(i as u32)).collect(),  // leaf 2
            vec![ExprId(16), ExprId(17)],                 // directions
            (18..26).map(|i| ExprId(i as u32)).collect(), // root
        ];
        let ops = vec![(
            NonPrimitiveOpId(0),
            NonPrimitiveOpType::MmcsVerify,
            witness_exprs,
        )];

        let lowerer = NonPrimitiveLowerer::new(&ops, &expr_map, &config);
        let result: Vec<Op<BabyBear>> = lowerer.lower().unwrap();

        assert_eq!(result.len(), 1);

        match &result[0] {
            Op::NonPrimitiveOpWithExecutor {
                inputs,
                outputs,
                executor,
                ..
            } => {
                assert_eq!(executor.op_type(), &NonPrimitiveOpType::MmcsVerify);
                // Verify leaf witnesses (0..8) + index (8) + root (9..16)
                assert_eq!(inputs.len(), 4);
                for (i, &wid) in inputs[0].iter().enumerate() {
                    assert_eq!(wid, WitnessId(i as u32));
                }
                for (i, &wid) in inputs[1].iter().enumerate() {
                    assert_eq!(wid, WitnessId((i + 8) as u32));
                }
                assert_eq!(inputs[2], vec![WitnessId(16), WitnessId(17)]);
                for (i, &wid) in inputs[3].iter().enumerate() {
                    assert_eq!(wid, WitnessId((i + 18) as u32));
                }
                assert!(outputs.is_empty());
            }
            _ => panic!("Expected NonPrimitiveOpWithExecutor(MmcsVerify)"),
        }
    }

    #[test]
    fn test_mmcs_verify_multiple_operations() {
        // Test multiple MmcsVerify operations in sequence
        let mock_config = MmcsVerifyConfig::mock_config();
        let mut config = BuilderConfig::new();
        config.enable_mmcs(&mock_config);

        let expr_map = create_expr_map(9);

        // For mock config ext=1, expected witness_exprs layout per op: [leaf, index, root]
        let ops = vec![
            (
                NonPrimitiveOpId(0),
                NonPrimitiveOpType::MmcsVerify,
                vec![vec![ExprId(0)], vec![ExprId(1)], vec![ExprId(2)]],
            ),
            (
                NonPrimitiveOpId(1),
                NonPrimitiveOpType::MmcsVerify,
                vec![vec![ExprId(3)], vec![ExprId(4)], vec![ExprId(5)]],
            ),
            (
                NonPrimitiveOpId(2),
                NonPrimitiveOpType::MmcsVerify,
                vec![vec![ExprId(6)], vec![ExprId(7)], vec![ExprId(8)]],
            ),
        ];

        let lowerer = NonPrimitiveLowerer::new(&ops, &expr_map, &config);
        let result: Vec<Op<BabyBear>> = lowerer.lower().unwrap();

        assert_eq!(result.len(), 3);

        // Verify each operation independently
        for (i, op) in result.iter().enumerate() {
            match op {
                Op::NonPrimitiveOpWithExecutor {
                    inputs,
                    outputs,
                    executor,
                    op_id,
                } => {
                    assert_eq!(executor.op_type(), &NonPrimitiveOpType::MmcsVerify);
                    let base = (i * 3) as u32;
                    assert_eq!(inputs.len(), 3); // leaves (1) + index (1) + root(1)
                    assert_eq!(inputs[0], vec![WitnessId(base)]);
                    assert_eq!(inputs[1], vec![WitnessId(base + 1)]);
                    assert_eq!(inputs[2], vec![WitnessId(base + 2)]);
                    assert!(outputs.is_empty());
                    assert_eq!(*op_id, NonPrimitiveOpId(i as u32));
                }
                _ => panic!("Expected NonPrimitiveOpWithExecutor(MmcsVerify)"),
            }
        }
    }

    #[test]
    fn test_error_operation_not_enabled() {
        // Operation not enabled (missing config)
        let ops = vec![(
            NonPrimitiveOpId(0),
            NonPrimitiveOpType::MmcsVerify,
            vec![vec![ExprId(0)], vec![ExprId(1)], vec![ExprId(2)]],
        )];
        let expr_map = create_expr_map(3);
        let config = BuilderConfig::new(); // No MMCS enabled

        let lowerer = NonPrimitiveLowerer::new(&ops, &expr_map, &config);
        let result: Result<Vec<Op<BabyBear>>, _> = lowerer.lower();

        assert!(result.is_err());
        match result {
            Err(CircuitBuilderError::InvalidNonPrimitiveOpConfiguration { op }) => {
                assert_eq!(op, NonPrimitiveOpType::MmcsVerify);
            }
            _ => panic!("Expected InvalidNonPrimitiveOpConfiguration error"),
        }
    }

    #[test]
    fn test_error_wrong_arity_too_few() {
        // Wrong arity: too few inputs
        let mock_config = MmcsVerifyConfig::mock_config();
        let mut config = BuilderConfig::new();
        config.enable_mmcs(&mock_config);

        let ops = vec![(
            NonPrimitiveOpId(0),
            NonPrimitiveOpType::MmcsVerify,
            vec![vec![ExprId(0)], vec![ExprId(1)]], // Only 2 inputs, need 3
        )];
        let expr_map = create_expr_map(3);

        let lowerer = NonPrimitiveLowerer::new(&ops, &expr_map, &config);
        let result: Result<Vec<Op<BabyBear>>, _> = lowerer.lower();

        assert!(result.is_err());
        match result {
            Err(CircuitBuilderError::NonPrimitiveOpArity { op, expected, got }) => {
                assert_eq!(op, "MmcsVerify");
                assert_eq!(expected, format!("{:?}", 3..4));
                assert_eq!(got, 2);
            }
            _ => panic!("Expected NonPrimitiveOpArity error"),
        }
    }

    #[test]
    fn test_error_wrong_arity_too_many() {
        // Wrong arity: too many inputs
        let mock_config = MmcsVerifyConfig::mock_config();
        let mut config = BuilderConfig::new();
        config.enable_mmcs(&mock_config);

        let ops = vec![(
            NonPrimitiveOpId(0),
            NonPrimitiveOpType::MmcsVerify,
            vec![
                vec![ExprId(0)],
                vec![ExprId(1)],
                vec![ExprId(2)],
                vec![ExprId(3)],
            ], // 4 inputs, max 3
        )];
        let expr_map = create_expr_map(4);

        let lowerer = NonPrimitiveLowerer::new(&ops, &expr_map, &config);
        let result: Result<Vec<Op<BabyBear>>, _> = lowerer.lower();

        assert!(result.is_err());
        match result {
            Err(CircuitBuilderError::NonPrimitiveOpArity { op, expected, got }) => {
                assert_eq!(op, "MmcsVerify");
                assert_eq!(expected, format!("{:?}", 3..4));
                assert_eq!(got, 4);
            }
            _ => panic!("Expected NonPrimitiveOpArity error"),
        }
    }

    #[test]
    fn test_error_missing_leaf_mapping() {
        // Missing expression mapping for leaf input
        let mock_config = MmcsVerifyConfig::mock_config();
        let mut config = BuilderConfig::new();
        config.enable_mmcs(&mock_config);

        let ops = vec![(
            NonPrimitiveOpId(0),
            NonPrimitiveOpType::MmcsVerify,
            vec![vec![ExprId(99)], vec![ExprId(1)], vec![ExprId(2)]], // ExprId(99) not in map
        )];
        let expr_map = create_expr_map(3);

        let lowerer = NonPrimitiveLowerer::new(&ops, &expr_map, &config);
        let result: Result<Vec<Op<BabyBear>>, _> = lowerer.lower();

        assert!(result.is_err());
        match result {
            Err(CircuitBuilderError::MissingExprMapping { expr_id, context }) => {
                assert_eq!(expr_id, ExprId(99));
                assert!(context.contains("leaf"));
            }
            _ => panic!("Expected MissingExprMapping error for leaf"),
        }
    }

    #[test]
    fn test_error_missing_index_mapping() {
        // Missing expression mapping for index input
        let mock_config = MmcsVerifyConfig::mock_config();
        let mut config = BuilderConfig::new();
        config.enable_mmcs(&mock_config);

        let ops = vec![(
            NonPrimitiveOpId(0),
            NonPrimitiveOpType::MmcsVerify,
            vec![vec![ExprId(0)], vec![ExprId(88)], vec![ExprId(2)]], // ExprId(88) not in map
        )];
        let expr_map = create_expr_map(3);

        let lowerer = NonPrimitiveLowerer::new(&ops, &expr_map, &config);
        let result: Result<Vec<Op<BabyBear>>, _> = lowerer.lower();

        assert!(result.is_err());
        match result {
            Err(CircuitBuilderError::MissingExprMapping { expr_id, context }) => {
                assert_eq!(expr_id, ExprId(88));
                assert!(context.contains("directions"));
            }
            _ => panic!("Expected MissingExprMapping error for index"),
        }
    }

    #[test]
    fn test_error_missing_root_mapping() {
        // Missing expression mapping for root input
        let mock_config = MmcsVerifyConfig::mock_config();
        let mut config = BuilderConfig::new();
        config.enable_mmcs(&mock_config);

        let ops = vec![(
            NonPrimitiveOpId(0),
            NonPrimitiveOpType::MmcsVerify,
            vec![vec![ExprId(0)], vec![ExprId(1)], vec![ExprId(77)]], // ExprId(77) not in map
        )];
        let expr_map = create_expr_map(3);

        let lowerer = NonPrimitiveLowerer::new(&ops, &expr_map, &config);
        let result: Result<Vec<Op<BabyBear>>, _> = lowerer.lower();

        assert!(result.is_err());
        match result {
            Err(CircuitBuilderError::MissingExprMapping { expr_id, context }) => {
                assert_eq!(expr_id, ExprId(77));
                assert!(context.contains("root"));
            }
            _ => panic!("Expected MissingExprMapping error for root"),
        }
    }

    #[test]
    fn test_error_helper_function() {
        // Helper function error propagation
        let expr_map = HashMap::new();
        let result = get_witness_id(&expr_map, ExprId(42), "test context");

        match result {
            Err(CircuitBuilderError::MissingExprMapping { expr_id, context }) => {
                assert_eq!(expr_id, ExprId(42));
                assert_eq!(context, "test context");
            }
            _ => panic!("Expected MissingExprMapping error from get_witness_id"),
        }
    }
}<|MERGE_RESOLUTION|>--- conflicted
+++ resolved
@@ -74,11 +74,7 @@
                         return Err(CircuitBuilderError::NonPrimitiveOpArity {
                             op: "MmcsVerify",
                             expected: format!("{:?}", config.directions_size()),
-<<<<<<< HEAD
-                            got: witness_exprs[1].len(),
-=======
                             got: directions_len,
->>>>>>> 9999dcf6
                         });
                     }
 
@@ -117,7 +113,6 @@
                                     )
                                 })
                                 .collect::<Result<Vec<WitnessId>, _>>()
-<<<<<<< HEAD
                         })
                         .collect::<Result<_, _>>()?;
 
@@ -130,23 +125,6 @@
                                 *expr_id,
                                 "MmcsVerify directions input",
                             )
-=======
-                        })
-                        .collect::<Result<_, _>>()?;
-
-                    // directions are witnesses at position directions_len
-                    let directions_widx = witness_exprs[directions_len]
-                        .iter()
-                        .map(|expr_id| {
-                            get_witness_id(self.expr_to_widx, *expr_id, "MmcsVerify index input")
-                        })
-                        .collect::<Result<_, _>>()?;
-
-                    let root_widx = witness_exprs[directions_len + 1]
-                        .iter()
-                        .map(|expr_id| {
-                            get_witness_id(self.expr_to_widx, *expr_id, "MmcsVerify root input")
->>>>>>> 9999dcf6
                         })
                         .collect::<Result<_, _>>()?;
 
