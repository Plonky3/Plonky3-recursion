--- conflicted
+++ resolved
@@ -1,9 +1,5 @@
-<<<<<<< HEAD
 use alloc::boxed::Box;
 use alloc::string::ToString;
-use alloc::vec;
-=======
->>>>>>> eeae281c
 use alloc::vec::Vec;
 use alloc::{format, vec};
 
