--- conflicted
+++ resolved
@@ -8,9 +8,9 @@
 use super::compiler::{ExpressionLowerer, NonPrimitiveLowerer, Optimizer};
 use super::{BuilderConfig, ExpressionBuilder};
 use crate::CircuitBuilderError;
-use crate::builder::input_tracker::InputTracker;
+use crate::builder::public_input_tracker::PublicInputTracker;
 use crate::circuit::Circuit;
-use crate::op::{NonPrimitiveOpType, WitnessFiller};
+use crate::op::{NonPrimitiveOpType, WitnessHintFiller};
 use crate::ops::MmcsVerifyConfig;
 use crate::types::{ExprId, NonPrimitiveOpId, WitnessAllocator, WitnessId};
 
@@ -20,7 +20,7 @@
     expr_builder: ExpressionBuilder<F>,
 
     /// Public input tracker
-    public_tracker: InputTracker,
+    public_tracker: PublicInputTracker,
 
     /// Witness index allocator
     witness_alloc: WitnessAllocator,
@@ -52,7 +52,7 @@
     pub fn new() -> Self {
         Self {
             expr_builder: ExpressionBuilder::new(),
-            public_tracker: InputTracker::new(),
+            public_tracker: PublicInputTracker::new(),
             witness_alloc: WitnessAllocator::new(),
             non_primitive_ops: Vec::new(),
             config: BuilderConfig::new(),
@@ -121,9 +121,10 @@
         self.public_tracker.count()
     }
 
-    /// Allocates multiple witness hints.
+    /// Allocates multiple witness. Witness hints are placeholders for values that will later be provided by a
+    /// `filler`.
     #[must_use]
-    pub fn alloc_witness_hints<W: 'static + WitnessFiller<F>>(
+    pub fn alloc_witness_hints<W: 'static + WitnessHintFiller<F>>(
         &mut self,
         filler: W,
         label: &'static str,
@@ -406,7 +407,7 @@
             self.expr_builder.graph(),
             self.expr_builder.pending_connects(),
             self.public_tracker.count(),
-            self.expr_builder.witness_hints_with_fillers(),
+            self.expr_builder.hints_with_fillers(),
             self.witness_alloc,
         );
         let (primitive_ops, public_rows, expr_to_widx, public_mappings, witness_count) =
@@ -435,17 +436,11 @@
 
 #[cfg(test)]
 mod tests {
-<<<<<<< HEAD
-    use alloc::boxed::Box;
-    use alloc::vec;
-=======
     use alloc::vec;
     use alloc::vec::Vec;
->>>>>>> 9ec44829
 
     use p3_baby_bear::BabyBear;
     use p3_field::PrimeCharacteristicRing;
-    use proptest::prelude::*;
 
     use super::*;
 
@@ -717,14 +712,13 @@
         assert_eq!(circuit.witness_count, 2);
         assert_eq!(circuit.primitive_ops.len(), 2);
     }
-<<<<<<< HEAD
 
     #[derive(Debug, Clone)]
-    struct MockFiller {
+    struct ConstantHint<const C: usize> {
         inputs: Vec<ExprId>,
     }
 
-    impl MockFiller {
+    impl<const C: usize> ConstantHint<C> {
         pub fn new(input: ExprId) -> Self {
             Self {
                 inputs: vec![input],
@@ -732,7 +726,7 @@
         }
     }
 
-    impl<F: Field> WitnessFiller<F> for MockFiller {
+    impl<F: Field, const C: usize> WitnessHintFiller<F> for ConstantHint<C> {
         fn inputs(&self) -> &[ExprId] {
             &self.inputs
         }
@@ -742,18 +736,14 @@
         }
 
         fn compute_outputs(&self, _inputs_val: Vec<F>) -> Result<Vec<F>, crate::CircuitError> {
-            Ok(vec![F::ONE])
-        }
-
-        fn boxed(&self) -> Box<dyn WitnessFiller<F>> {
-            Box::new(self.clone())
+            Ok(vec![F::from_usize(C)])
         }
     }
     #[test]
     fn test_build_with_witness_hint() {
         let mut builder = CircuitBuilder::<BabyBear>::new();
         let a = builder.add_const(BabyBear::ZERO);
-        let mock_filler = MockFiller::new(a);
+        let mock_filler = ConstantHint::<1>::new(a);
         let b = builder.alloc_witness_hints(mock_filler, "a");
         assert_eq!(b.len(), 1);
         let circuit = builder
@@ -782,8 +772,6 @@
     use proptest::prelude::*;
 
     use super::*;
-=======
->>>>>>> 9ec44829
 
     // Strategy for generating valid field elements
     fn field_element() -> impl Strategy<Value = BabyBear> {
