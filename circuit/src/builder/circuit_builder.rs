--- conflicted
+++ resolved
@@ -30,11 +30,7 @@
     config: BuilderConfig,
 }
 
-<<<<<<< HEAD
 /// The non-primitive operation id, type, helper data, and the vectors of the expressions representing its inputs
-=======
-/// The non-primitive operation id, type, and the vecotors of the expressions representing its inputs
->>>>>>> 328b7724
 pub type NonPrimitiveOperationData = (NonPrimitiveOpId, NonPrimitiveOpType, Vec<Vec<ExprId>>);
 
 impl<F> Default for CircuitBuilder<F>
