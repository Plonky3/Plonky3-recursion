use alloc::sync::Arc;
use alloc::vec::Vec;
use core::hash::Hash;

use hashbrown::HashMap;
use p3_field::{Field, PrimeCharacteristicRing};

use super::compiler::{ExpressionLowerer, NonPrimitiveLowerer, Optimizer};
use super::{BuilderConfig, ExpressionBuilder, PublicInputTracker};
use crate::CircuitBuilderError;
use crate::circuit::{Circuit, CircuitField};
use crate::op::NonPrimitiveOpType;
use crate::ops::MmcsVerifyConfig;
use crate::tables::TableTraceGenerator;
use crate::tables::mmcs::MmcsTraceGenerator;
use crate::types::{ExprId, NonPrimitiveOpId, WitnessAllocator, WitnessId};

/// Builder for constructing circuits.
pub struct CircuitBuilder<F> {
    /// Expression graph builder
    expr_builder: ExpressionBuilder<F>,

    /// Public input tracker
    public_tracker: PublicInputTracker,

    /// Witness index allocator
    witness_alloc: WitnessAllocator,

    /// Non-primitive operations (complex constraints that don't produce `ExprId`s)
    non_primitive_ops: Vec<NonPrimitiveOperationData>,

    /// Builder configuration
    config: BuilderConfig,

    /// Registered generators for non-primitive tables
    non_primitive_generators: Vec<Arc<dyn TableTraceGenerator<F>>>,
}

/// The non-primitive operation id, type, and the vectors of the expressions representing its inputs
pub type NonPrimitiveOperationData = (NonPrimitiveOpId, NonPrimitiveOpType, Vec<Vec<ExprId>>);

impl<F> Default for CircuitBuilder<F>
where
    F: Clone + PrimeCharacteristicRing + Eq + core::hash::Hash,
{
    fn default() -> Self {
        Self::new()
    }
}

impl<F> CircuitBuilder<F>
where
    F: Clone + PrimeCharacteristicRing + Eq + core::hash::Hash,
{
    /// Creates a new circuit builder.
    pub fn new() -> Self {
        Self {
            expr_builder: ExpressionBuilder::new(),
            public_tracker: PublicInputTracker::new(),
            witness_alloc: WitnessAllocator::new(),
            non_primitive_ops: Vec::new(),
            config: BuilderConfig::new(),
            non_primitive_generators: Vec::new(),
        }
    }

    /// Enables a non-primitive operation type on this builder.
    pub fn enable_op(&mut self, op: NonPrimitiveOpType, cfg: crate::op::NonPrimitiveOpConfig) {
        self.config.enable_op(op, cfg);
    }

    /// Enables Mmcs verification operations.
    pub fn enable_mmcs(&mut self, mmcs_config: &MmcsVerifyConfig)
    where
        F: CircuitField,
    {
        self.config.enable_mmcs(mmcs_config);

        // Register MMCS non-primitive trace generator
        self.register_table_generator(Arc::new(MmcsTraceGenerator));
    }

    /// Enables HashAbsorb operations.
    pub fn enable_hash_absorb(&mut self, reset: bool) {
        self.config.enable_hash_absorb(reset);

        // TODO: Register HashAbsorb non-primitive trace generator when available
    }

    /// Enables HashSqueeze operations.
    pub fn enable_hash_squeeze(&mut self) {
        self.config.enable_hash_squeeze();

        // TODO: Register HashSqueeze non-primitive trace generator when available
    }

    /// Enables hash operations.
    pub fn enable_hash(&mut self, reset: bool) {
        self.enable_hash_absorb(reset);
        self.enable_hash_squeeze();
    }

    /// Enables FRI verification operations.
    pub fn enable_fri(&mut self) {
        self.config.enable_fri();

        // TODO: Register FRI non-primitive trace generator when available
    }

    /// Checks whether an op type is enabled on this builder.
    fn is_op_enabled(&self, op: &NonPrimitiveOpType) -> bool {
        self.config.is_op_enabled(op)
    }

    pub(crate) fn ensure_op_enabled(
        &self,
        op: NonPrimitiveOpType,
    ) -> Result<(), CircuitBuilderError> {
        if !self.is_op_enabled(&op) {
            return Err(CircuitBuilderError::OpNotAllowed { op });
        }
        Ok(())
    }

    /// Adds a public input to the circuit.
    ///
    /// Cost: 1 row in Public table + 1 row in witness table.
    pub fn add_public_input(&mut self) -> ExprId {
        self.alloc_public_input("")
    }

    /// Allocates a public input with a descriptive label.
    ///
    /// The label is logged in debug builds for easier debugging of public input ordering.
    ///
    /// Cost: 1 row in Public table + 1 row in witness table.
    pub fn alloc_public_input(&mut self, label: &'static str) -> ExprId {
        let pos = self.public_tracker.alloc();
        self.expr_builder.add_public(pos, label)
    }

    /// Allocates multiple public inputs with a descriptive label.
    pub fn alloc_public_inputs(&mut self, count: usize, label: &'static str) -> Vec<ExprId> {
        (0..count).map(|_| self.alloc_public_input(label)).collect()
    }

    /// Allocates a fixed-size array of public inputs with a descriptive label.
    pub fn alloc_public_input_array<const N: usize>(&mut self, label: &'static str) -> [ExprId; N] {
        core::array::from_fn(|_| self.alloc_public_input(label))
    }

    /// Returns the current public input count.
    pub fn public_input_count(&self) -> usize {
        self.public_tracker.count()
    }

    /// Allocates a witness hint (uninitialized witness slot set during non-primitive execution).
    #[must_use]
    pub fn alloc_witness_hint(&mut self, label: &'static str) -> ExprId {
        self.expr_builder.add_witness_hint(label)
    }

    /// Allocates multiple witness hints.
    #[must_use]
    pub fn alloc_witness_hints(&mut self, count: usize, label: &'static str) -> Vec<ExprId> {
        self.expr_builder.add_witness_hints(count, label)
    }

    /// Adds a constant to the circuit (deduplicated).
    ///
    /// If this value was previously added, returns the original ExprId.
    /// Cost: 1 row in Const table + 1 row in witness table (only for new constants).
    pub fn add_const(&mut self, val: F) -> ExprId {
        self.alloc_const(val, "")
    }

    /// Allocates a constant with a descriptive label.
    ///
    /// Cost: 1 row in Const table + 1 row in witness table (only for new constants).
    pub fn alloc_const(&mut self, val: F, label: &'static str) -> ExprId {
        self.expr_builder.add_const(val, label)
    }

    /// Adds two expressions.
    ///
    /// Cost: 1 row in Add table + 1 row in witness table.
    pub fn add(&mut self, lhs: ExprId, rhs: ExprId) -> ExprId {
        self.alloc_add(lhs, rhs, "")
    }

    /// Adds two expressions with a descriptive label.
    ///
    /// Cost: 1 row in Add table + 1 row in witness table.
    pub fn alloc_add(&mut self, lhs: ExprId, rhs: ExprId, label: &'static str) -> ExprId {
        self.expr_builder.add_add(lhs, rhs, label)
    }

    /// Subtracts two expressions.
    ///
    /// Cost: 1 row in Add table + 1 row in witness table (encoded as result + rhs = lhs).
    pub fn sub(&mut self, lhs: ExprId, rhs: ExprId) -> ExprId {
        self.alloc_sub(lhs, rhs, "")
    }

    /// Subtracts two expressions with a descriptive label.
    ///
    /// Cost: 1 row in Add table + 1 row in witness table.
    pub fn alloc_sub(&mut self, lhs: ExprId, rhs: ExprId, label: &'static str) -> ExprId {
        self.expr_builder.add_sub(lhs, rhs, label)
    }

    /// Multiplies two expressions.
    ///
    /// Cost: 1 row in Mul table + 1 row in witness table.
    pub fn mul(&mut self, lhs: ExprId, rhs: ExprId) -> ExprId {
        self.alloc_mul(lhs, rhs, "")
    }

    /// Multiplies two expressions with a descriptive label.
    ///
    /// Cost: 1 row in Mul table + 1 row in witness table.
    pub fn alloc_mul(&mut self, lhs: ExprId, rhs: ExprId, label: &'static str) -> ExprId {
        self.expr_builder.add_mul(lhs, rhs, label)
    }

    /// Divides two expressions.
    ///
    /// Cost: 1 row in Mul table + 1 row in witness table (encoded as rhs * out = lhs).
    pub fn div(&mut self, lhs: ExprId, rhs: ExprId) -> ExprId {
        self.alloc_div(lhs, rhs, "")
    }

    /// Divides two expressions with a descriptive label.
    ///
    /// Cost: 1 row in Mul table + 1 row in witness table.
    pub fn alloc_div(&mut self, lhs: ExprId, rhs: ExprId, label: &'static str) -> ExprId {
        self.expr_builder.add_div(lhs, rhs, label)
    }

    /// Asserts that an expression equals zero by connecting it to Const(0).
    ///
    /// Cost: Free in proving (implemented via connect).
    pub fn assert_zero(&mut self, expr: ExprId) {
        self.connect(expr, ExprId::ZERO);
    }

    /// Asserts that an expression is boolean: b ∈ {0,1}.
    ///
    /// Encodes the constraint b · (b − 1) = 0 via `assert_zero`.
    /// Cost: 1 mul + 1 add.
    pub fn assert_bool(&mut self, b: ExprId) {
        let one = self.add_const(F::ONE);
        let b_minus_one = self.sub(b, one);
        let prod = self.mul(b, b_minus_one);
        self.assert_zero(prod);
    }

    /// Connects two expressions, enforcing a == b (by aliasing outputs).
    ///
    /// Cost: Free in proving (handled by IR optimization layer via witness slot aliasing).
    pub fn connect(&mut self, a: ExprId, b: ExprId) {
        self.expr_builder.connect(a, b);
    }

    /// Selects between two values using selector `b`:
    /// result = s + b · (t − s).
    ///
    /// When `b` ∈ {0,1}, this returns `t` if b = 1, else `s` if b = 0.
    /// Call `assert_bool(b)` beforehand if you need booleanity enforced.
    /// Cost: 1 mul + 2 add.
    pub fn select(&mut self, b: ExprId, t: ExprId, s: ExprId) -> ExprId {
        let t_minus_s = self.sub(t, s);
        let scaled = self.mul(b, t_minus_s);
        self.add(s, scaled)
    }

    /// Exponentiates a base expression to a power of 2 (i.e. base^(2^power_log)), by squaring repeatedly.
    pub fn exp_power_of_2(&mut self, base: ExprId, power_log: usize) -> ExprId {
        let mut res = base;
        for _ in 0..power_log {
            let square = self.mul(res, res);
            res = square;
        }
        res
    }

    /// Pushes a non-primitive op. Returns op id.
    #[allow(unused_variables)]
    pub(crate) fn push_non_primitive_op(
        &mut self,
        op_type: NonPrimitiveOpType,
        witness_exprs: Vec<Vec<ExprId>>,
        label: &'static str,
    ) -> NonPrimitiveOpId {
        let op_id = NonPrimitiveOpId(self.non_primitive_ops.len() as u32);

        #[cfg(debug_assertions)]
        self.expr_builder.log_non_primitive_op(
            op_id,
            op_type.clone(),
            witness_exprs.clone(),
            label,
        );

        self.non_primitive_ops.push((op_id, op_type, witness_exprs));
        op_id
    }

    /// Pushes a new scope onto the scope stack.
    ///
    /// All subsequent allocations will be tagged with this scope until
    /// `pop_scope` is called. Scopes can be nested.
    ///
    /// If debug_assertions are not enabled, this is a no-op.
    #[allow(unused_variables)]
    pub fn push_scope(&mut self, scope: &'static str) {
        #[cfg(debug_assertions)]
        self.expr_builder.push_scope(scope);
    }

    /// Pops the current scope from the scope stack.
    ///
    /// If debug_assertions are not enabled, this is a no-op.
    pub fn pop_scope(&mut self) {
        #[cfg(debug_assertions)]
        self.expr_builder.pop_scope();
    }

    /// Dumps the allocation log.
    ///
    /// If debug_assertions are not enabled, this is a no-op.
    pub fn dump_allocation_log(&self) {
        self.expr_builder.dump_allocation_log();
    }

    /// Lists all unique scopes in the allocation log.
    ///
    /// Returns an empty vector if debug_assertions are not enabled.
    pub fn list_scopes(&self) -> Vec<&'static str> {
        self.expr_builder.list_scopes()
    }
}

impl<F> CircuitBuilder<F>
where
    F: Field + Clone + PrimeCharacteristicRing + PartialEq + Eq + Hash,
{
    /// Builds the circuit into a Circuit with separate lowering and IR transformation stages.
    /// Returns an error if lowering fails due to an internal inconsistency.
    pub fn build(self) -> Result<Circuit<F>, CircuitBuilderError> {
        let (circuit, _) = self.build_with_public_mapping()?;
        Ok(circuit)
    }

    /// Builds the circuit and returns both the circuit and the ExprId→WitnessId mapping for public inputs.
    #[allow(clippy::type_complexity)]
    pub fn build_with_public_mapping(
        self,
    ) -> Result<(Circuit<F>, HashMap<ExprId, WitnessId>), CircuitBuilderError> {
        // Stage 1: Lower expressions to primitives
        let lowerer = ExpressionLowerer::new(
            self.expr_builder.graph(),
            self.expr_builder.pending_connects(),
            self.public_tracker.count(),
            self.witness_alloc,
        );
        let (primitive_ops, public_rows, expr_to_widx, public_mappings, witness_count) =
            lowerer.lower()?;

        // Stage 2: Lower non-primitive operations using the expr_to_widx mapping
        let non_primitive_lowerer =
            NonPrimitiveLowerer::new(&self.non_primitive_ops, &expr_to_widx, &self.config);
        let lowered_non_primitive_ops = non_primitive_lowerer.lower()?;

        // Stage 3: IR transformations and optimizations
        let optimizer = Optimizer::new();
        let primitive_ops = optimizer.optimize(primitive_ops);

        // Stage 4: Generate final circuit
<<<<<<< HEAD
        let circuit = Circuit {
            witness_count,
            primitive_ops,
            non_primitive_ops: lowered_non_primitive_ops,
            public_rows,
            public_flat_len: self.public_tracker.count(),
            enabled_ops: self.config.into_enabled_ops(),
            non_primitive_generators: self.non_primitive_generators,
        };
=======
        let mut circuit = Circuit::new(witness_count, expr_to_widx);
        circuit.primitive_ops = primitive_ops;
        circuit.non_primitive_ops = lowered_non_primitive_ops;
        circuit.public_rows = public_rows;
        circuit.public_flat_len = self.public_tracker.count();
        circuit.enabled_ops = self.config.into_enabled_ops();
>>>>>>> e94479de

        Ok((circuit, public_mappings))
    }

    /// Register a non-primitive table generator
    pub fn register_table_generator(&mut self, generator: Arc<dyn TableTraceGenerator<F>>) {
        self.non_primitive_generators.push(generator);
    }
}

#[cfg(test)]
mod tests {
    use p3_baby_bear::BabyBear;

    use super::*;

    #[test]
    fn test_new_builder_initialization() {
        let builder = CircuitBuilder::<BabyBear>::new();
        assert_eq!(builder.public_input_count(), 0);
    }

    #[test]
    fn test_default_same_as_new() {
        let builder1 = CircuitBuilder::<BabyBear>::new();
        let builder2 = CircuitBuilder::<BabyBear>::default();
        assert_eq!(builder1.public_input_count(), builder2.public_input_count());
    }

    #[test]
    fn test_add_public_input_single() {
        let mut builder = CircuitBuilder::<BabyBear>::new();
        builder.add_public_input();
        assert_eq!(builder.public_input_count(), 1);
    }

    #[test]
    fn test_alloc_public_inputs_multiple() {
        let mut builder = CircuitBuilder::<BabyBear>::new();
        let pis = builder.alloc_public_inputs(5, "batch");
        assert_eq!(pis.len(), 5);
        assert_eq!(builder.public_input_count(), 5);
    }

    #[test]
    fn test_alloc_public_input_array() {
        let mut builder = CircuitBuilder::<BabyBear>::new();
        let pis: [ExprId; 3] = builder.alloc_public_input_array("array");
        assert_eq!(pis.len(), 3);
        assert_eq!(builder.public_input_count(), 3);
    }

    #[test]
    fn test_public_input_count_increments() {
        let mut builder = CircuitBuilder::<BabyBear>::new();
        assert_eq!(builder.public_input_count(), 0);
        builder.add_public_input();
        assert_eq!(builder.public_input_count(), 1);
        builder.add_public_input();
        assert_eq!(builder.public_input_count(), 2);
    }

    #[test]
    fn test_add_const_deduplication() {
        let mut builder = CircuitBuilder::<BabyBear>::new();
        let c1 = builder.add_const(BabyBear::from_u64(99));
        let c2 = builder.add_const(BabyBear::from_u64(99));
        assert_eq!(c1, c2);
    }

    #[test]
    fn test_exp_power_of_2_zero() {
        let mut builder = CircuitBuilder::<BabyBear>::new();
        let base = builder.add_const(BabyBear::from_u64(5));
        let result = builder.exp_power_of_2(base, 0);
        assert_eq!(result, base);
    }

    #[test]
    fn test_select_operation() {
        let mut builder = CircuitBuilder::<BabyBear>::new();
        let b = builder.add_public_input();
        let t = builder.add_const(BabyBear::from_u64(10));
        let s = builder.add_const(BabyBear::from_u64(5));
        let _result = builder.select(b, t, s);
        // Should create: t_minus_s, scaled, and result
        assert_eq!(builder.public_input_count(), 1);
    }

    #[test]
    fn test_ensure_op_enabled_success() {
        let mut builder = CircuitBuilder::<BabyBear>::new();
        let config = MmcsVerifyConfig::mock_config();
        builder.enable_mmcs(&config);
        let result = builder.ensure_op_enabled(NonPrimitiveOpType::MmcsVerify);
        assert!(result.is_ok());
    }

    #[test]
    fn test_ensure_op_enabled_failure() {
        let builder = CircuitBuilder::<BabyBear>::new();
        let result = builder.ensure_op_enabled(NonPrimitiveOpType::MmcsVerify);
        assert!(result.is_err());
        match result {
            Err(CircuitBuilderError::OpNotAllowed { op }) => {
                assert_eq!(op, NonPrimitiveOpType::MmcsVerify);
            }
            _ => panic!("Expected OpNotAllowed error"),
        }
    }

    #[test]
    #[cfg(debug_assertions)]
    fn test_scope_operations() {
        let mut builder = CircuitBuilder::<BabyBear>::new();
        builder.push_scope("test_scope");
        builder.add_const(BabyBear::ONE);
        builder.pop_scope();
        let scopes = builder.list_scopes();
        assert!(scopes.contains(&"test_scope"));
    }

    #[test]
    #[cfg(not(debug_assertions))]
    fn test_list_scopes_release() {
        let builder = CircuitBuilder::<BabyBear>::new();
        assert!(builder.list_scopes().is_empty());
    }

    #[test]
    fn test_build_empty_circuit() {
        let builder = CircuitBuilder::<BabyBear>::new();
        let circuit = builder
            .build()
            .expect("Empty circuit should build successfully");

        assert_eq!(circuit.public_flat_len, 0);
        assert_eq!(circuit.witness_count, 1);
        assert_eq!(circuit.primitive_ops.len(), 1);
        assert!(circuit.non_primitive_ops.is_empty());
        assert!(circuit.public_rows.is_empty());
        assert!(circuit.enabled_ops.is_empty());

        match &circuit.primitive_ops[0] {
            crate::op::Op::Const { out, val } => {
                assert_eq!(*out, WitnessId(0));
                assert_eq!(*val, BabyBear::ZERO);
            }
            _ => panic!("Expected Const operation at index 0"),
        }
    }

    #[test]
    fn test_build_with_public_inputs() {
        let mut builder = CircuitBuilder::<BabyBear>::new();
        builder.add_public_input();
        builder.add_public_input();
        let circuit = builder
            .build()
            .expect("Circuit with public inputs should build");

        assert_eq!(circuit.public_flat_len, 2);
        assert_eq!(circuit.public_rows.len(), 2);
        assert_eq!(circuit.witness_count, 3);
        assert_eq!(circuit.primitive_ops.len(), 3);

        match &circuit.primitive_ops[0] {
            crate::op::Op::Const { out, val } => {
                assert_eq!(*out, WitnessId(0));
                assert_eq!(*val, BabyBear::ZERO);
            }
            _ => panic!("Expected Const at index 0"),
        }

        match &circuit.primitive_ops[1] {
            crate::op::Op::Public { out, public_pos } => {
                assert_eq!(*out, WitnessId(1));
                assert_eq!(*public_pos, 0);
            }
            _ => panic!("Expected Public at index 1"),
        }

        match &circuit.primitive_ops[2] {
            crate::op::Op::Public { out, public_pos } => {
                assert_eq!(*out, WitnessId(2));
                assert_eq!(*public_pos, 1);
            }
            _ => panic!("Expected Public at index 2"),
        }

        assert_eq!(circuit.public_rows[0], WitnessId(1));
        assert_eq!(circuit.public_rows[1], WitnessId(2));
    }

    #[test]
    fn test_build_with_constants() {
        let mut builder = CircuitBuilder::<BabyBear>::new();
        builder.add_const(BabyBear::from_u64(1));
        builder.add_const(BabyBear::from_u64(2));
        let circuit = builder
            .build()
            .expect("Circuit with constants should build");

        assert_eq!(circuit.public_flat_len, 0);
        assert!(circuit.public_rows.is_empty());
        assert_eq!(circuit.witness_count, 3);
        assert_eq!(circuit.primitive_ops.len(), 3);

        match &circuit.primitive_ops[0] {
            crate::op::Op::Const { out, val } => {
                assert_eq!(*out, WitnessId(0));
                assert_eq!(*val, BabyBear::ZERO);
            }
            _ => panic!("Expected Const at index 0"),
        }

        match &circuit.primitive_ops[1] {
            crate::op::Op::Const { out, val } => {
                assert_eq!(*out, WitnessId(1));
                assert_eq!(*val, BabyBear::from_u64(1));
            }
            _ => panic!("Expected Const at index 1"),
        }

        match &circuit.primitive_ops[2] {
            crate::op::Op::Const { out, val } => {
                assert_eq!(*out, WitnessId(2));
                assert_eq!(*val, BabyBear::from_u64(2));
            }
            _ => panic!("Expected Const at index 2"),
        }
    }

    #[test]
    fn test_build_with_operations() {
        let mut builder = CircuitBuilder::<BabyBear>::new();
        let a = builder.add_const(BabyBear::from_u64(2));
        let b = builder.add_const(BabyBear::from_u64(3));
        builder.add(a, b);
        let circuit = builder
            .build()
            .expect("Circuit with operations should build");

        assert_eq!(circuit.witness_count, 4);
        assert_eq!(circuit.primitive_ops.len(), 4);

        match &circuit.primitive_ops[3] {
            crate::op::Op::Add { out, a, b } => {
                assert_eq!(*out, WitnessId(3));
                assert_eq!(*a, WitnessId(1));
                assert_eq!(*b, WitnessId(2));
            }
            _ => panic!("Expected Add at index 3"),
        }
    }

    #[test]
    fn test_build_with_public_mapping() {
        let mut builder = CircuitBuilder::<BabyBear>::new();
        let p0 = builder.add_public_input();
        let p1 = builder.add_public_input();
        let (circuit, mapping) = builder
            .build_with_public_mapping()
            .expect("Circuit should build with public mapping");

        assert_eq!(circuit.public_flat_len, 2);
        assert_eq!(mapping.len(), 2);
        assert_eq!(mapping[&p0], WitnessId(1));
        assert_eq!(mapping[&p1], WitnessId(2));
    }

    #[test]
    fn test_build_with_connect_deduplication() {
        let mut builder = CircuitBuilder::<BabyBear>::new();
        let a = builder.add_const(BabyBear::from_u64(5));
        let b = builder.add_const(BabyBear::from_u64(5));
        builder.connect(a, b);
        let circuit = builder
            .build()
            .expect("Circuit with constraints should build");

        assert_eq!(circuit.witness_count, 2);
        assert_eq!(circuit.primitive_ops.len(), 2);
    }
}

#[cfg(test)]
mod proptests {
    use p3_baby_bear::BabyBear;
    use p3_field::PrimeCharacteristicRing;
    use proptest::prelude::*;

    use super::*;

    // Strategy for generating valid field elements
    fn field_element() -> impl Strategy<Value = BabyBear> {
        any::<u64>().prop_map(BabyBear::from_u64)
    }

    proptest! {
        #[test]
        fn field_add_commutative(a in field_element(), b in field_element()) {
            let mut builder1 = CircuitBuilder::<BabyBear>::new();
            let ca = builder1.add_const(a);
            let cb = builder1.add_const(b);
            let sum1 = builder1.add(ca, cb);

            let mut builder2 = CircuitBuilder::<BabyBear>::new();
            let ca2 = builder2.add_const(a);
            let cb2 = builder2.add_const(b);
            let sum2 = builder2.add(cb2, ca2);

            let circuit1 = builder1.build().unwrap();
            let circuit2 = builder2.build().unwrap();

            let  runner1 = circuit1.runner();
            let  runner2 = circuit2.runner();

            let traces1 = runner1.run().unwrap();
            let traces2 = runner2.run().unwrap();

            prop_assert_eq!(
                traces1.witness_trace.values[sum1.0 as usize],
                traces2.witness_trace.values[sum2.0 as usize],
                "addition should be commutative"
            );
        }

        #[test]
        fn field_mul_commutative(a in field_element(), b in field_element()) {
            let mut builder1 = CircuitBuilder::<BabyBear>::new();
            let ca = builder1.add_const(a);
            let cb = builder1.add_const(b);
            let prod1 = builder1.mul(ca, cb);

            let mut builder2 = CircuitBuilder::<BabyBear>::new();
            let ca2 = builder2.add_const(a);
            let cb2 = builder2.add_const(b);
            let prod2 = builder2.mul(cb2, ca2);

            let circuit1 = builder1.build().unwrap();
            let circuit2 = builder2.build().unwrap();

            let  runner1 = circuit1.runner();
            let  runner2 = circuit2.runner();

            let traces1 = runner1.run().unwrap();
            let traces2 = runner2.run().unwrap();

            prop_assert_eq!(
                traces1.witness_trace.values[prod1.0 as usize],
                traces2.witness_trace.values[prod2.0 as usize],
                "multiplication should be commutative"
            );
        }

        #[test]
        fn field_add_identity(a in field_element()) {
            let mut builder = CircuitBuilder::<BabyBear>::new();
            let ca = builder.add_const(a);
            let zero = builder.add_const(BabyBear::ZERO);
            let result = builder.add(ca, zero);

            let circuit = builder.build().unwrap();
            let  runner = circuit.runner();
            let traces = runner.run().unwrap();

            prop_assert_eq!(
                traces.witness_trace.values[result.0 as usize],
                a,
                "a + 0 = a"
            );
        }

        #[test]
        fn field_mul_identity(a in field_element()) {
            let mut builder = CircuitBuilder::<BabyBear>::new();
            let ca = builder.add_const(a);
            let one = builder.add_const(BabyBear::ONE);
            let result = builder.mul(ca, one);

            let circuit = builder.build().unwrap();
            let  runner = circuit.runner();
            let traces = runner.run().unwrap();

            prop_assert_eq!(
                traces.witness_trace.values[result.0 as usize],
                a,
                "a * 1 = a"
            );
        }

        #[test]
        fn field_add_sub(a in field_element(), b in field_element()) {
            let mut builder = CircuitBuilder::<BabyBear>::new();
            let ca = builder.add_const(a);
            let cb = builder.add_const(b);
            let diff = builder.sub(ca, cb);
            let result = builder.add(diff, cb);

            let circuit = builder.build().unwrap();
            let  runner = circuit.runner();
            let traces = runner.run().unwrap();

            prop_assert_eq!(
                traces.witness_trace.values[result.0 as usize],
                a,
                "(a - b) + b = a"
            );
        }

        #[test]
        fn field_mul_div(a in field_element(), b in field_element().prop_filter("b must be non-zero", |&x| x != BabyBear::ZERO)) {
            let mut builder = CircuitBuilder::<BabyBear>::new();
            let ca = builder.add_const(a);
            let cb = builder.add_const(b);
            let quot = builder.div(ca, cb);
            let result = builder.mul(quot, cb);

            let circuit = builder.build().unwrap();
            let  runner = circuit.runner();
            let traces = runner.run().unwrap();

            prop_assert_eq!(
                traces.witness_trace.values[result.0 as usize],
                a,
                "(a / b) * b = a"
            );
        }
    }
}<|MERGE_RESOLUTION|>--- conflicted
+++ resolved
@@ -1,4 +1,3 @@
-use alloc::sync::Arc;
 use alloc::vec::Vec;
 use core::hash::Hash;
 
@@ -8,11 +7,9 @@
 use super::compiler::{ExpressionLowerer, NonPrimitiveLowerer, Optimizer};
 use super::{BuilderConfig, ExpressionBuilder, PublicInputTracker};
 use crate::CircuitBuilderError;
-use crate::circuit::{Circuit, CircuitField};
+use crate::circuit::Circuit;
 use crate::op::NonPrimitiveOpType;
 use crate::ops::MmcsVerifyConfig;
-use crate::tables::TableTraceGenerator;
-use crate::tables::mmcs::MmcsTraceGenerator;
 use crate::types::{ExprId, NonPrimitiveOpId, WitnessAllocator, WitnessId};
 
 /// Builder for constructing circuits.
@@ -32,8 +29,7 @@
     /// Builder configuration
     config: BuilderConfig,
 
-    /// Registered generators for non-primitive tables
-    non_primitive_generators: Vec<Arc<dyn TableTraceGenerator<F>>>,
+    // Generators registry removed; main branch uses trace builders
 }
 
 /// The non-primitive operation id, type, and the vectors of the expressions representing its inputs
@@ -60,7 +56,6 @@
             witness_alloc: WitnessAllocator::new(),
             non_primitive_ops: Vec::new(),
             config: BuilderConfig::new(),
-            non_primitive_generators: Vec::new(),
         }
     }
 
@@ -70,14 +65,8 @@
     }
 
     /// Enables Mmcs verification operations.
-    pub fn enable_mmcs(&mut self, mmcs_config: &MmcsVerifyConfig)
-    where
-        F: CircuitField,
-    {
+    pub fn enable_mmcs(&mut self, mmcs_config: &MmcsVerifyConfig) {
         self.config.enable_mmcs(mmcs_config);
-
-        // Register MMCS non-primitive trace generator
-        self.register_table_generator(Arc::new(MmcsTraceGenerator));
     }
 
     /// Enables HashAbsorb operations.
@@ -377,32 +366,17 @@
         let primitive_ops = optimizer.optimize(primitive_ops);
 
         // Stage 4: Generate final circuit
-<<<<<<< HEAD
-        let circuit = Circuit {
-            witness_count,
-            primitive_ops,
-            non_primitive_ops: lowered_non_primitive_ops,
-            public_rows,
-            public_flat_len: self.public_tracker.count(),
-            enabled_ops: self.config.into_enabled_ops(),
-            non_primitive_generators: self.non_primitive_generators,
-        };
-=======
         let mut circuit = Circuit::new(witness_count, expr_to_widx);
         circuit.primitive_ops = primitive_ops;
         circuit.non_primitive_ops = lowered_non_primitive_ops;
         circuit.public_rows = public_rows;
         circuit.public_flat_len = self.public_tracker.count();
         circuit.enabled_ops = self.config.into_enabled_ops();
->>>>>>> e94479de
 
         Ok((circuit, public_mappings))
     }
 
-    /// Register a non-primitive table generator
-    pub fn register_table_generator(&mut self, generator: Arc<dyn TableTraceGenerator<F>>) {
-        self.non_primitive_generators.push(generator);
-    }
+    
 }
 
 #[cfg(test)]
