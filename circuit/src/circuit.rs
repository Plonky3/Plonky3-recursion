--- conflicted
+++ resolved
@@ -1,8 +1,8 @@
 use alloc::vec;
 use alloc::vec::Vec;
 use core::fmt::Debug;
+use core::iter;
 use core::ops::{Add, Mul, Sub};
-use core::{iter, panic};
 
 use hashbrown::HashMap;
 use p3_field::Field;
@@ -158,28 +158,12 @@
                         .max()
                         .unwrap_or(max_idx);
                 }
-<<<<<<< HEAD
-                // Non-primitive ops should not appear in primitive_ops.
-                Op::NonPrimitiveOpWithExecutor { executor, .. } => panic!(
-                    "Unexpected non-primitive op {:?} in primitive_ops",
-                    executor.op_type()
-                ),
-=======
-                // TODO: Add preprocessed columns for non-primitive tables.
-                Op::NonPrimitiveOpWithExecutor { .. } => {}
->>>>>>> d1ede11a
-            }
-        }
-
-        for op in &self.non_primitive_ops {
-            match op {
                 Op::NonPrimitiveOpWithExecutor {
                     executor,
                     inputs,
                     outputs,
                     ..
                 } => executor.preprocess(inputs, outputs, &mut preprocessed),
-                _ => panic!("Unexpected primitive op {:?} in non_primitive_ops", op),
             }
         }
 
