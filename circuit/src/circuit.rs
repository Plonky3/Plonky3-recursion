--- conflicted
+++ resolved
@@ -1,18 +1,11 @@
-use alloc::sync::Arc;
 use alloc::vec::Vec;
 
 use hashbrown::HashMap;
 use p3_field::Field;
 
-<<<<<<< HEAD
-use crate::op::{NonPrimitiveOp, NonPrimitiveOpConfig, NonPrimitiveOpType, Prim};
-use crate::tables::{CircuitRunner, TableTraceGenerator};
-use crate::types::WitnessId;
-=======
 use crate::op::{NonPrimitiveOpConfig, NonPrimitiveOpType, Op};
 use crate::tables::CircuitRunner;
 use crate::types::{ExprId, WitnessId};
->>>>>>> e94479de
 
 /// Trait encapsulating the required field operations for circuits
 pub trait CircuitField:
@@ -62,10 +55,6 @@
     pub public_flat_len: usize,
     /// Enabled non-primitive operation types with their respective configuration
     pub enabled_ops: HashMap<NonPrimitiveOpType, NonPrimitiveOpConfig>,
-<<<<<<< HEAD
-    /// Registered generators for non-primitive tables
-    pub non_primitive_generators: Vec<Arc<dyn TableTraceGenerator<F>>>,
-=======
     pub expr_to_widx: HashMap<ExprId, WitnessId>,
 }
 
@@ -95,7 +84,6 @@
             expr_to_widx,
         }
     }
->>>>>>> e94479de
 }
 
 impl<F: CircuitField> Circuit<F> {
