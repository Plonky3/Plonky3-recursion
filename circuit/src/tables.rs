--- conflicted
+++ resolved
@@ -1,12 +1,8 @@
-<<<<<<< HEAD
 use alloc::string::{String, ToString};
 use alloc::vec::Vec;
 use alloc::{format, vec};
 
-use p3_field::PrimeCharacteristicRing;
-=======
 use p3_field::Field;
->>>>>>> fb4aeab1
 
 use crate::circuit::Circuit;
 use crate::op::{NonPrimitiveOpPrivateData, Prim};
@@ -151,13 +147,8 @@
         + core::ops::Sub<Output = F>
         + core::ops::Mul<Output = F>
         + PartialEq
-<<<<<<< HEAD
         + core::fmt::Debug
-        + PrimeCharacteristicRing,
-=======
-        + std::fmt::Debug
         + Field,
->>>>>>> fb4aeab1
 > CircuitRunner<F>
 {
     /// Create a new prover instance
@@ -186,11 +177,7 @@
 
         for (i, value) in public_values.iter().enumerate() {
             let widx = self.circuit.public_rows[i];
-<<<<<<< HEAD
             self.set_witness(widx, value.clone())?;
-=======
-            self.witness[widx.0 as usize] = Some(*value);
->>>>>>> fb4aeab1
         }
 
         Ok(())
@@ -553,13 +540,8 @@
         + core::ops::Sub<Output = F>
         + core::ops::Mul<Output = F>
         + PartialEq
-<<<<<<< HEAD
         + core::fmt::Debug
-        + PrimeCharacteristicRing,
-=======
-        + std::fmt::Debug
         + Field,
->>>>>>> fb4aeab1
 > Circuit<F>
 {
     /// Create a circuit runner for execution and trace generation
@@ -718,13 +700,8 @@
         // Should have two mul operations (explicit Mul and Div lowering to Mul with inverse)
         assert_eq!(traces.mul_trace.lhs_values.len(), 2);
 
-<<<<<<< HEAD
         // Should have two sub operations (explicit Sub and assert_zero lowering to Sub with zero)
         assert_eq!(traces.sub_trace.lhs_values.len(), 1);
-=======
-        // Should have four sub operations (2 explicit Sub and 2 assert_zero lowering to Sub with zero)
-        assert_eq!(traces.sub_trace.lhs_values.len(), 4);
->>>>>>> fb4aeab1
     }
 
     #[test]
