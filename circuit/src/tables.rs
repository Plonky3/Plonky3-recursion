<<<<<<< HEAD
use std::marker::PhantomData;

use p3_baby_bear::{BabyBear, Poseidon2BabyBear};
use p3_field::extension::BinomiallyExtendable;
use p3_field::{
    BasedVectorSpace, ExtensionField, Field, PrimeCharacteristicRing, PrimeField, PrimeField64,
};
use p3_keccak::KeccakF;
use p3_merkle_tree_air::cols::{MerklePathTrace, MerklePrivateData, MerkleTrace};
use p3_merkle_tree_air::compress::FieldCompression;
use p3_symmetric::{CompressionFunctionFromHasher, PaddingFreeSponge, TruncatedPermutation};

use crate::NonPrimitiveOp;
=======
use alloc::string::String;
use alloc::vec::Vec;
use alloc::{format, vec};

use p3_field::Field;

>>>>>>> 616aeb26
use crate::circuit::Circuit;
use crate::op::{NonPrimitiveOpPrivateData, Prim};
use crate::types::{NonPrimitiveOpId, WitnessId};

/// Errors that can occur during circuit execution and trace generation.
#[derive(Debug)]
pub enum CircuitError {
    /// Public input length mismatch.
    PublicInputLengthMismatch { expected: usize, got: usize },
    /// Circuit missing public_rows mapping.
    MissingPublicRowsMapping,
    /// NonPrimitiveOpId out of range.
    NonPrimitiveOpIdOutOfRange { op_id: u32, max_ops: usize },
    /// Public input not set for a WitnessId.
    PublicInputNotSet { witness_id: u32 },
    /// Witness not set for a WitnessId.
    WitnessNotSet { witness_id: u32 },
    /// WitnessId out of bounds.
    WitnessIdOutOfBounds { witness_id: u32 },
    /// Witness conflict: trying to reassign to a different value.
    WitnessConflict {
        witness_id: u32,
        existing: String,
        new: String,
    },
    /// Witness not set for an index during trace generation.
    WitnessNotSetForIndex { index: usize },
    /// Non-primitive op attempted to read a witness value that was not set.
    NonPrimitiveOpWitnessNotSet { operation_index: usize },
    /// Missing private data for a non-primitive operation.
    NonPrimitiveOpMissingPrivateData { operation_index: usize },
    /// Division by zero encountered.
    DivisionByZero,
}

impl core::fmt::Display for CircuitError {
    fn fmt(&self, f: &mut core::fmt::Formatter<'_>) -> core::fmt::Result {
        match self {
            CircuitError::PublicInputLengthMismatch { expected, got } => {
                write!(
                    f,
                    "Public input length mismatch: expected {expected}, got {got}"
                )
            }
            CircuitError::MissingPublicRowsMapping => {
                write!(f, "Circuit missing public_rows mapping")
            }
            CircuitError::NonPrimitiveOpIdOutOfRange { op_id, max_ops } => {
                write!(
                    f,
                    "NonPrimitiveOpId {op_id} out of range (circuit has {max_ops} complex ops)"
                )
            }
            CircuitError::PublicInputNotSet { witness_id } => {
                write!(f, "Public input not set for WitnessId({witness_id})")
            }
            CircuitError::WitnessNotSet { witness_id } => {
                write!(f, "Witness not set for WitnessId({witness_id})")
            }
            CircuitError::WitnessIdOutOfBounds { witness_id } => {
                write!(f, "WitnessId({witness_id}) out of bounds")
            }
            CircuitError::WitnessConflict {
                witness_id,
                existing,
                new,
            } => {
                write!(
                    f,
                    "Witness conflict: WitnessId({witness_id}) already set to {existing}, cannot reassign to {new}"
                )
            }
            CircuitError::WitnessNotSetForIndex { index } => {
                write!(f, "Witness not set for index {index}")
            }
            CircuitError::NonPrimitiveOpWitnessNotSet { operation_index } => {
                write!(
                    f,
                    "Witness value not set for non-primitive operation {operation_index}"
                )
            }
            CircuitError::NonPrimitiveOpMissingPrivateData { operation_index } => {
                write!(
                    f,
                    "Missing private data for non-primitive operation {operation_index}"
                )
            }
            CircuitError::DivisionByZero => {
                write!(f, "Division by zero encountered")
            }
        }
    }
}

/// Execution traces for all tables
#[derive(Debug, Clone)]
pub struct Traces<F> {
    /// Witness table (central bus)
    pub witness_trace: WitnessTrace<F>,
    /// Constant table
    pub const_trace: ConstTrace<F>,
    /// Public input table
    pub public_trace: PublicTrace<F>,
    /// Add operation table
    pub add_trace: AddTrace<F>,
    /// Mul operation table
    pub mul_trace: MulTrace<F>,
    /// Sub operation table
    pub sub_trace: SubTrace<F>,
    /// Fake Merkle verification table
    pub fake_merkle_trace: FakeMerkleTrace<F>,
    /// Fake Merkle verification table
    pub merkle_trace: MerkleTrace<F>,
}

/// Central witness table with transparent index column
#[derive(Debug, Clone)]
pub struct WitnessTrace<F> {
    /// Transparent index column (0, 1, 2, ...)
    pub index: Vec<u32>,
    /// Witness values
    pub values: Vec<F>,
}

/// Constant table
#[derive(Debug, Clone)]
pub struct ConstTrace<F> {
    /// Transparent index column (equals the WitnessId this row binds)
    pub index: Vec<u32>,
    /// Constant values
    pub values: Vec<F>,
}

/// Public input table
#[derive(Debug, Clone)]
pub struct PublicTrace<F> {
    /// Transparent index column (equals the WitnessId of that public)
    pub index: Vec<u32>,
    /// Public input values
    pub values: Vec<F>,
}

/// Add operation table
#[derive(Debug, Clone)]
pub struct AddTrace<F> {
    /// Left operand values
    pub lhs_values: Vec<F>,
    /// Left operand indices
    pub lhs_index: Vec<u32>,
    /// Right operand values
    pub rhs_values: Vec<F>,
    /// Right operand indices
    pub rhs_index: Vec<u32>,
    /// Result values
    pub result_values: Vec<F>,
    /// Result indices
    pub result_index: Vec<u32>,
}

/// Mul operation table
#[derive(Debug, Clone)]
pub struct MulTrace<F> {
    /// Left operand values
    pub lhs_values: Vec<F>,
    /// Left operand indices
    pub lhs_index: Vec<u32>,
    /// Right operand values
    pub rhs_values: Vec<F>,
    /// Right operand indices
    pub rhs_index: Vec<u32>,
    /// Result values
    pub result_values: Vec<F>,
    /// Result indices
    pub result_index: Vec<u32>,
}

/// Sub operation table
#[derive(Debug, Clone)]
pub struct SubTrace<F> {
    /// Left operand values
    pub lhs_values: Vec<F>,
    /// Left operand indices
    pub lhs_index: Vec<u32>,
    /// Right operand values
    pub rhs_values: Vec<F>,
    /// Right operand indices
    pub rhs_index: Vec<u32>,
    /// Result values
    pub result_values: Vec<F>,
    /// Result indices
    pub result_index: Vec<u32>,
}

/// Fake Merkle verification table (simplified: single field elements)
#[derive(Debug, Clone)]
pub struct FakeMerkleTrace<F> {
    /// Left operand values (current hash)
    pub left_values: Vec<F>,
    /// Left operand indices
    pub left_index: Vec<u32>,
    /// Right operand values (sibling hash)
    pub right_values: Vec<F>,
    /// Right operand indices (not on witness bus - private)
    pub right_index: Vec<u32>,
    /// Result values (computed parent hash)
    pub result_values: Vec<F>,
    /// Result indices
    pub result_index: Vec<u32>,
    /// Path direction bits (0 = left, 1 = right) - private
    pub path_directions: Vec<u32>,
}

/// Circuit runner that executes circuits and generates execution traces
///
/// This struct manages the runtime execution of a `Circuit` specification:
/// - Maintains a mutable witness table for intermediate values  
/// - Accepts public input values and private data for complex operations
/// - Runs all operations to generate execution traces for proving
///
/// Created from a `Circuit` via `.runner()`, this provides the execution
/// layer between the immutable constraint specification and trace generation.
pub struct CircuitRunner<F> {
    circuit: Circuit<F>,
    witness: Vec<Option<F>>,
    /// Private data for complex operations (not on witness bus)
    non_primitive_op_private_data: Vec<Option<NonPrimitiveOpPrivateData<F>>>,
}

impl<
    F: Clone
        + Default
        + core::ops::Add<Output = F>
        + core::ops::Sub<Output = F>
        + core::ops::Mul<Output = F>
        + PartialEq
<<<<<<< HEAD
        + std::fmt::Debug
        + PrimeCharacteristicRing
        + Field
        + BasedVectorSpace<BabyBear>
        + ExtensionField<BabyBear>,
=======
        + core::fmt::Debug
        + Field,
>>>>>>> 616aeb26
> CircuitRunner<F>
{
    /// Create a new prover instance
    pub fn new(circuit: Circuit<F>) -> Self {
        let witness = vec![None; circuit.witness_count as usize];
        let non_primitive_op_private_data = vec![None; circuit.non_primitive_ops.len()];
        Self {
            circuit,
            witness,
            non_primitive_op_private_data,
        }
    }

    /// Set public inputs according to Circuit.public_rows mapping
    pub fn set_public_inputs(&mut self, public_values: &[F]) -> Result<(), CircuitError> {
        if public_values.len() != self.circuit.public_flat_len {
            return Err(CircuitError::PublicInputLengthMismatch {
                expected: self.circuit.public_flat_len,
                got: public_values.len(),
            });
        }
        if self.circuit.public_rows.len() != self.circuit.public_flat_len {
            return Err(CircuitError::MissingPublicRowsMapping);
        }

        for (i, value) in public_values.iter().enumerate() {
            let widx = self.circuit.public_rows[i];
            self.set_witness(widx, *value)?;
        }

        Ok(())
    }

    /// Set private data for a complex operation
    pub fn set_non_primitive_op_private_data(
        &mut self,
        op_id: NonPrimitiveOpId,
        private_data: NonPrimitiveOpPrivateData<F>,
    ) -> Result<(), CircuitError> {
        // Validate that the op_id exists in the circuit
        if op_id.0 as usize >= self.circuit.non_primitive_ops.len() {
            return Err(CircuitError::NonPrimitiveOpIdOutOfRange {
                op_id: op_id.0,
                max_ops: self.circuit.non_primitive_ops.len(),
            });
        }

        // Validate that the private data matches the operation type
        let non_primitive_op = &self.circuit.non_primitive_ops[op_id.0 as usize];
        match (non_primitive_op, &private_data) {
            (
                NonPrimitiveOp::FakeMerkleVerify { .. },
                NonPrimitiveOpPrivateData::FakeMerkleVerify(_),
            ) => {
                // Type match - good!
            }
            (NonPrimitiveOp::MerkleVerify { .. }, NonPrimitiveOpPrivateData::MerkleVerify(_)) => {
                // Type match - good!
            }
            _ => {
                return Err(format!(
                    "NonPrimitiveOp {:?} does not match NonPrimitiveOpPrivateData {:?}",
                    complex_op, private_data,
                ));
            }
        }

        self.non_primitive_op_private_data[op_id.0 as usize] = Some(private_data);
        Ok(())
    }

    /// Run the circuit and generate traces
    pub fn run(mut self) -> Result<Traces<F>, CircuitError> {
        // Step 1: Execute primitives to fill witness vector
        self.execute_primitives()?;

        // Step 2: Generate all table traces
        let witness_trace = self.generate_witness_trace()?;
        let const_trace = self.generate_const_trace()?;
        let public_trace = self.generate_public_trace()?;
        let add_trace = self.generate_add_trace()?;
        let mul_trace = self.generate_mul_trace()?;
        let sub_trace = self.generate_sub_trace()?;
        let fake_merkle_trace = self.generate_fake_merkle_trace()?;
        let merkle_trace = match F::DIMENSION {
            1 => Ok(MerkleTrace {
                merkle_paths: vec![],
            }),
            4 => {
                // TODO: This is not the right hash
                type U64Hash = PaddingFreeSponge<KeccakF, 25, 17, 4>;
                let u64_hash = U64Hash::new(KeccakF {});

                type MyCompress = CompressionFunctionFromHasher<U64Hash, 2, 4>;
                let compress = MyCompress::new(u64_hash);
                self.generate_merkle_trace::<_, 1, 4>(&compress)
            }
            _ => Err(format!("Degree {} no supported!", F::DIMENSION)),
        }?;

        Ok(Traces {
            witness_trace,
            const_trace,
            public_trace,
            add_trace,
            mul_trace,
            sub_trace,
            fake_merkle_trace,
            merkle_trace,
        })
    }

    /// Execute all primitive operations to fill witness vector
    fn execute_primitives(&mut self) -> Result<(), CircuitError> {
        // Clone primitive operations to avoid borrowing issues
        let primitive_ops = self.circuit.primitive_ops.clone();

        for prim in primitive_ops {
            match prim {
                Prim::Const { out, val } => {
                    self.set_witness(out, val)?;
                }
                Prim::Public { out, public_pos: _ } => {
                    // Public inputs should already be set
                    if self.witness[out.0 as usize].is_none() {
                        return Err(CircuitError::PublicInputNotSet { witness_id: out.0 });
                    }
                }
                Prim::Add { a, b, out } => {
                    let a_val = self.get_witness(a)?;
                    let b_val = self.get_witness(b)?;
                    let result = a_val + b_val;
                    self.set_witness(out, result)?;
                }
                Prim::Sub { a, b, out } => {
                    let a_val = self.get_witness(a)?;
                    let b_val = self.get_witness(b)?;
                    let result = a_val - b_val;
                    self.set_witness(out, result)?;
                }
                Prim::Mul { a, b, out } => {
                    // Mul is used to represent either `Mul` or `Div` operations.
                    // We determine which based on which inputs are set.
                    let a_val = self.get_witness(a)?;
                    if let Ok(b_val) = self.get_witness(b) {
                        let result = a_val * b_val;
                        self.set_witness(out, result)?;
                    } else {
                        let result_val = self.get_witness(out)?;
                        let a_inv = a_val.try_inverse().ok_or(CircuitError::DivisionByZero)?;
                        let b_val = result_val * a_inv;
                        self.set_witness(b, b_val)?;
                    }
                }
            }
        }

        Ok(())
    }

    fn get_witness(&self, widx: WitnessId) -> Result<F, CircuitError> {
        self.witness
            .get(widx.0 as usize)
            .and_then(|opt| opt.as_ref())
            .cloned()
            .ok_or(CircuitError::WitnessNotSet { witness_id: widx.0 })
    }

    fn set_witness(&mut self, widx: WitnessId, value: F) -> Result<(), CircuitError> {
        if widx.0 as usize >= self.witness.len() {
            return Err(CircuitError::WitnessIdOutOfBounds { witness_id: widx.0 });
        }

        // Check for conflicting reassignment
        if let Some(existing_value) = self.witness[widx.0 as usize] {
            if existing_value != value {
                return Err(CircuitError::WitnessConflict {
                    witness_id: widx.0,
                    existing: format!("{existing_value:?}"),
                    new: format!("{value:?}"),
                });
            }
        } else {
            self.witness[widx.0 as usize] = Some(value);
        }

        Ok(())
    }

    fn generate_witness_trace(&self) -> Result<WitnessTrace<F>, CircuitError> {
        let mut index = Vec::new();
        let mut values = Vec::new();

        for (i, witness_opt) in self.witness.iter().enumerate() {
            match witness_opt {
                Some(value) => {
                    index.push(i as u32);
                    values.push(*value);
                }
                None => {
                    return Err(CircuitError::WitnessNotSetForIndex { index: i });
                }
            }
        }

        Ok(WitnessTrace { index, values })
    }

    fn generate_const_trace(&self) -> Result<ConstTrace<F>, CircuitError> {
        let mut index = Vec::new();
        let mut values = Vec::new();

        // Collect all constants from primitive operations
        for prim in &self.circuit.primitive_ops {
            if let Prim::Const { out, val } = prim {
                index.push(out.0);
                values.push(*val);
            }
        }

        Ok(ConstTrace { index, values })
    }

    fn generate_public_trace(&self) -> Result<PublicTrace<F>, CircuitError> {
        let mut index = Vec::new();
        let mut values = Vec::new();

        // Collect all public inputs from primitive operations
        for prim in &self.circuit.primitive_ops {
            if let Prim::Public { out, public_pos: _ } = prim {
                index.push(out.0);
                let value = self.get_witness(*out)?;
                values.push(value);
            }
        }

        Ok(PublicTrace { index, values })
    }

    fn generate_add_trace(&self) -> Result<AddTrace<F>, CircuitError> {
        let mut lhs_values = Vec::new();
        let mut lhs_index = Vec::new();
        let mut rhs_values = Vec::new();
        let mut rhs_index = Vec::new();
        let mut result_values = Vec::new();
        let mut result_index = Vec::new();

        for prim in &self.circuit.primitive_ops {
            if let Prim::Add { a, b, out } = prim {
                lhs_values.push(self.get_witness(*a)?);
                lhs_index.push(a.0);
                rhs_values.push(self.get_witness(*b)?);
                rhs_index.push(b.0);
                result_values.push(self.get_witness(*out)?);
                result_index.push(out.0);
            }
        }

        Ok(AddTrace {
            lhs_values,
            lhs_index,
            rhs_values,
            rhs_index,
            result_values,
            result_index,
        })
    }

    fn generate_mul_trace(&self) -> Result<MulTrace<F>, CircuitError> {
        let mut lhs_values = Vec::new();
        let mut lhs_index = Vec::new();
        let mut rhs_values = Vec::new();
        let mut rhs_index = Vec::new();
        let mut result_values = Vec::new();
        let mut result_index = Vec::new();

        for prim in &self.circuit.primitive_ops {
            if let Prim::Mul { a, b, out } = prim {
                lhs_values.push(self.get_witness(*a)?);
                lhs_index.push(a.0);
                rhs_values.push(self.get_witness(*b)?);
                rhs_index.push(b.0);
                result_values.push(self.get_witness(*out)?);
                result_index.push(out.0);
            }
        }

        Ok(MulTrace {
            lhs_values,
            lhs_index,
            rhs_values,
            rhs_index,
            result_values,
            result_index,
        })
    }

    fn generate_sub_trace(&self) -> Result<SubTrace<F>, CircuitError> {
        let mut lhs_values = Vec::new();
        let mut lhs_index = Vec::new();
        let mut rhs_values = Vec::new();
        let mut rhs_index = Vec::new();
        let mut result_values = Vec::new();
        let mut result_index = Vec::new();

        for prim in &self.circuit.primitive_ops {
            if let Prim::Sub { a, b, out } = prim {
                lhs_values.push(self.get_witness(*a)?);
                lhs_index.push(a.0);
                rhs_values.push(self.get_witness(*b)?);
                rhs_index.push(b.0);
                result_values.push(self.get_witness(*out)?);
                result_index.push(out.0);
            }
        }

        Ok(SubTrace {
            lhs_values,
            lhs_index,
            rhs_values,
            rhs_index,
            result_values,
            result_index,
        })
    }

    fn generate_fake_merkle_trace(&mut self) -> Result<FakeMerkleTrace<F>, CircuitError> {
        let mut left_values = Vec::new();
        let mut left_index = Vec::new();
        let mut right_values = Vec::new();
        let mut right_index = Vec::new();
        let mut result_values = Vec::new();
        let mut result_index = Vec::new();
        let mut path_directions = Vec::new();

        // Process each complex operation by index to avoid borrowing conflicts
        for op_idx in 0..self.circuit.non_primitive_ops.len() {
            // Copy out leaf/root to end immutable borrow immediately
<<<<<<< HEAD
            if let NonPrimitiveOp::FakeMerkleVerify { leaf, root } =
                self.circuit.non_primitive_ops[op_idx]
            {
                // Clone private data option to avoid holding a borrow on self
                if let Some(Some(NonPrimitiveOpPrivateData::FakeMerkleVerify(private_data))) =
                    self.complex_op_private_data.get(op_idx).cloned()
                {
                    let mut current_hash = if let Some(val) =
                        self.witness.get(leaf.0 as usize).and_then(|x| x.as_ref())
                    {
                        val.clone()
=======
            let (leaf, root) = match &self.circuit.non_primitive_ops[op_idx] {
                crate::op::NonPrimitiveOp::FakeMerkleVerify { leaf, root } => (*leaf, *root),
            };

            // Clone private data option to avoid holding a borrow on self
            if let Some(Some(NonPrimitiveOpPrivateData::FakeMerkleVerify(private_data))) =
                self.non_primitive_op_private_data.get(op_idx).cloned()
            {
                let mut current_hash =
                    if let Some(val) = self.witness.get(leaf.0 as usize).and_then(|x| x.as_ref()) {
                        *val
>>>>>>> 616aeb26
                    } else {
                        return Err(CircuitError::NonPrimitiveOpWitnessNotSet {
                            operation_index: op_idx,
                        });
                    };

<<<<<<< HEAD
                    // For each step in the Merkle path
                    for (sibling_value, &direction) in private_data
                        .path_siblings
                        .iter()
                        .zip(private_data.path_directions.iter())
                    {
                        // Current hash becomes left operand
                        left_values.push(current_hash.clone());
                        left_index.push(leaf.0); // Points to witness bus

                        // Sibling becomes right operand (private data - not on witness bus)
                        right_values.push(sibling_value.clone());
                        right_index.push(0); // Not on witness bus - private data

                        // Compute parent hash (simple mock hash: left + right + direction)
                        let parent_hash = current_hash.clone()
                            + sibling_value.clone()
                            + if direction {
                                F::from_u64(1)
                            } else {
                                F::from_u64(0)
                            };

                        result_values.push(parent_hash.clone());
                        result_index.push(root.0); // Points to witness bus

                        path_directions.push(if direction { 1 } else { 0 });

                        // Update current hash for next iteration
                        current_hash = parent_hash;
                    }

                    // Root is computed; write back to the witness bus at root index
                    // self.set_witness(root, current_hash.clone())?;
                } else {
                    return Err(format!(
                        "Missing private data for FakeMerkleVerify operation {op_idx}"
                    ));
                }
=======
                // For each step in the Merkle path
                for (sibling_value, &direction) in private_data
                    .path_siblings
                    .iter()
                    .zip(private_data.path_directions.iter())
                {
                    // Current hash becomes left operand
                    left_values.push(current_hash);
                    left_index.push(leaf.0); // Points to witness bus

                    // Sibling becomes right operand (private data - not on witness bus)
                    right_values.push(*sibling_value);
                    right_index.push(0); // Not on witness bus - private data

                    // Compute parent hash (simple mock hash: left + right + direction)
                    let parent_hash = current_hash
                        + *sibling_value
                        + if direction {
                            F::from_u64(1)
                        } else {
                            F::from_u64(0)
                        };

                    result_values.push(parent_hash);
                    result_index.push(root.0); // Points to witness bus

                    path_directions.push(if direction { 1 } else { 0 });

                    // Update current hash for next iteration
                    current_hash = parent_hash;
                }

                // Root is computed; write back to the witness bus at root index
                self.set_witness(root, current_hash)?;
            } else {
                return Err(CircuitError::NonPrimitiveOpMissingPrivateData {
                    operation_index: op_idx,
                });
>>>>>>> 616aeb26
            }
        }

        Ok(FakeMerkleTrace {
            left_values,
            left_index,
            right_values,
            right_index,
            result_values,
            result_index,
            path_directions,
        })
    }

    fn generate_merkle_trace<C, const HASH_ELEMS: usize, const D: usize>(
        &mut self,
        compress: &C,
    ) -> Result<MerkleTrace<F>, String>
    where
        C: FieldCompression<BabyBear, F, D, 2, HASH_ELEMS>,
    {
        debug_assert!(F::DIMENSION == D);
        let mut merkle_paths = Vec::new();

        // Process each complex operation by index to avoid borrowing conflicts
        for op_idx in 0..self.circuit.non_primitive_ops.len() {
            // Copy out leaf/root to end immutable borrow immediately
            if let NonPrimitiveOp::MerkleVerify { leaf, root } =
                self.circuit.non_primitive_ops[op_idx]
            {
                // Clone private data option to avoid holding a borrow on self
                let first = leaf.0 as usize;
                let last = first + HASH_ELEMS;
                let leaf: [F; HASH_ELEMS] = if let Some(val) =
                    self.witness.get(first..last).and_then(|xs| {
                        xs.into_iter()
                            .map(|x| x.clone())
                            .collect::<Option<Vec<F>>>()
                    }) {
                    val.try_into().map_err(|_| "Incorrect size of hahses")?
                } else {
                    return Err(format!(
                        "Leaf value not set for MerkleVerify operation {op_idx}"
                    ));
                };

                if let Some(Some(NonPrimitiveOpPrivateData::MerkleVerify(private_data))) =
                    self.complex_op_private_data.get(op_idx).cloned()
                {
                    let trace = private_data.to_trace(compress, first as u32, leaf)?;
                    merkle_paths.push(trace);
                } else {
                    return Err(format!(
                        "Missing private data for eMerkleVerify operation {op_idx}"
                    ));
                }
            }
        }

        Ok(MerkleTrace { merkle_paths })
    }
}

impl<
    F: Clone
        + Default
        + core::ops::Add<Output = F>
        + core::ops::Sub<Output = F>
        + core::ops::Mul<Output = F>
        + PartialEq
<<<<<<< HEAD
        + std::fmt::Debug
        + PrimeCharacteristicRing
        + Field
        + ExtensionField<BabyBear>,
=======
        + core::fmt::Debug
        + Field,
>>>>>>> 616aeb26
> Circuit<F>
{
    /// Create a circuit runner for execution and trace generation
    pub fn runner(self) -> CircuitRunner<F> {
        CircuitRunner::new(self)
    }
}

#[cfg(test)]
mod tests {
    extern crate std;
    use std::println;

    use p3_baby_bear::BabyBear;
    use p3_field::extension::BinomialExtensionField;
    use p3_field::{BasedVectorSpace, PrimeCharacteristicRing};
    use p3_keccak::KeccakF;
    use p3_symmetric::{CompressionFunctionFromHasher, PaddingFreeSponge};

    use crate::builder::CircuitBuilder;

    #[test]
    fn test_table_generation_basic() {
        let mut builder = CircuitBuilder::<BabyBear>::new();

        // Simple test: x + 5 = result
        let x = builder.add_public_input();
        let c5 = builder.add_const(BabyBear::from_u64(5));
        let _result = builder.add(x, c5);

        let circuit = builder.build().unwrap();
        let mut runner = circuit.runner();

        // Set public input: x = 3
        runner.set_public_inputs(&[BabyBear::from_u64(3)]).unwrap();

        let traces = runner.run().unwrap();

        // Check witness trace
        assert_eq!(
            traces.witness_trace.index.len(),
            traces.witness_trace.values.len()
        );

        // Check that we have const trace entries
        assert!(!traces.const_trace.values.is_empty());

        // Check that we have public trace entries
        assert!(!traces.public_trace.values.is_empty());

        // Check that we have add trace entries
        assert!(!traces.add_trace.lhs_values.is_empty());
    }

    #[test]
    fn test_toy_example_37_times_x_minus_111() {
        let mut builder = CircuitBuilder::<BabyBear>::new();

        let x = builder.add_public_input();
        let c37 = builder.add_const(BabyBear::from_u64(37));
        let c111 = builder.add_const(BabyBear::from_u64(111));
        let c1 = builder.add_const(BabyBear::from_u64(1));

        let mul_result = builder.mul(c37, x);
        let sub_result = builder.sub(mul_result, c111);
        builder.assert_zero(sub_result);

        let div_result = builder.div(mul_result, c111);
        let sub_one = builder.sub(div_result, c1);
        builder.assert_zero(sub_one);

        let circuit = builder.build().unwrap();
        println!("=== CIRCUIT PRIMITIVE OPERATIONS ===");
        for (i, prim) in circuit.primitive_ops.iter().enumerate() {
            println!("{i}: {prim:?}");
        }

        let witness_count = circuit.witness_count;
        let mut runner = circuit.runner();

        // Set public input: x = 3 (should satisfy 37 * 3 - 111 = 0)
        runner.set_public_inputs(&[BabyBear::from_u64(3)]).unwrap();

        let traces = runner.run().unwrap();

        println!("\n=== WITNESS TRACE ===");
        for (i, (idx, val)) in traces
            .witness_trace
            .index
            .iter()
            .zip(traces.witness_trace.values.iter())
            .enumerate()
        {
            println!("Row {i}: WitnessId({idx}) = {val:?}");
        }

        println!("\n=== CONST TRACE ===");
        for (i, (idx, val)) in traces
            .const_trace
            .index
            .iter()
            .zip(traces.const_trace.values.iter())
            .enumerate()
        {
            println!("Row {i}: WitnessId({idx}) = {val:?}");
        }

        println!("\n=== PUBLIC TRACE ===");
        for (i, (idx, val)) in traces
            .public_trace
            .index
            .iter()
            .zip(traces.public_trace.values.iter())
            .enumerate()
        {
            println!("Row {i}: WitnessId({idx}) = {val:?}");
        }

        println!("\n=== MUL TRACE ===");
        for i in 0..traces.mul_trace.lhs_values.len() {
            println!(
                "Row {}: WitnessId({}) * WitnessId({}) -> WitnessId({}) | {:?} * {:?} -> {:?}",
                i,
                traces.mul_trace.lhs_index[i],
                traces.mul_trace.rhs_index[i],
                traces.mul_trace.result_index[i],
                traces.mul_trace.lhs_values[i],
                traces.mul_trace.rhs_values[i],
                traces.mul_trace.result_values[i]
            );
        }

        println!("\n=== ADD TRACE ===");
        for i in 0..traces.add_trace.lhs_values.len() {
            println!(
                "Row {}: WitnessId({}) + WitnessId({}) -> WitnessId({}) | {:?} + {:?} -> {:?}",
                i,
                traces.add_trace.lhs_index[i],
                traces.add_trace.rhs_index[i],
                traces.add_trace.result_index[i],
                traces.add_trace.lhs_values[i],
                traces.add_trace.rhs_values[i],
                traces.add_trace.result_values[i]
            );
        }

        println!("\n=== SUB TRACE ===");
        for i in 0..traces.sub_trace.lhs_values.len() {
            println!(
                "Row {}: WitnessId({}) - WitnessId({}) -> WitnessId({}) | {:?} - {:?} -> {:?}",
                i,
                traces.sub_trace.lhs_index[i],
                traces.sub_trace.rhs_index[i],
                traces.sub_trace.result_index[i],
                traces.sub_trace.lhs_values[i],
                traces.sub_trace.rhs_values[i],
                traces.sub_trace.result_values[i]
            );
        }

        // Verify trace structure
        assert_eq!(traces.witness_trace.index.len(), witness_count as usize);

        // Should have constants: 37, 111, 1 and 0 (for assert_zero)
        assert!(traces.const_trace.values.len() >= 4);

        // Should have one public input
        assert_eq!(traces.public_trace.values.len(), 1);
        assert_eq!(traces.public_trace.values[0], BabyBear::from_u64(3));

        // Should have two mul operations (explicit Mul and Div lowering to Mul with inverse)
        assert_eq!(traces.mul_trace.lhs_values.len(), 2);

        // Should have two sub operations
        assert_eq!(traces.sub_trace.lhs_values.len(), 2);
    }

    #[test]
    fn test_extension_field_support() {
        type ExtField = BinomialExtensionField<BabyBear, 4>;

        let mut builder = CircuitBuilder::<ExtField>::new();

        // Test extension field operations: x + y * z
        let x = builder.add_public_input();
        let y = builder.add_public_input();
        let z = builder.add_public_input();

        let yz = builder.mul(y, z);
        let _result = builder.add(x, yz);

<<<<<<< HEAD
        let circuit = builder.build();

        type U64Hash = PaddingFreeSponge<KeccakF, 25, 17, 1>;
        type MyCompress = CompressionFunctionFromHasher<U64Hash, 2, 1>;

        let u64_hash = U64Hash::new(KeccakF {});

        let compress = MyCompress::new(u64_hash);
=======
        let circuit = builder.build().unwrap();
>>>>>>> 616aeb26
        let mut runner = circuit.runner();

        // Set public inputs to genuine extension field values with ALL non-zero coefficients
        let x_val = ExtField::from_basis_coefficients_slice(&[
            BabyBear::from_u64(1), // a0
            BabyBear::from_u64(2), // a1
            BabyBear::from_u64(3), // a2
            BabyBear::from_u64(4), // a3
        ])
        .unwrap();
        let y_val = ExtField::from_basis_coefficients_slice(&[
            BabyBear::from_u64(5), // b0
            BabyBear::from_u64(6), // b1
            BabyBear::from_u64(7), // b2
            BabyBear::from_u64(8), // b3
        ])
        .unwrap();
        let z_val = ExtField::from_basis_coefficients_slice(&[
            BabyBear::from_u64(9),  // c0
            BabyBear::from_u64(10), // c1
            BabyBear::from_u64(11), // c2
            BabyBear::from_u64(12), // c3
        ])
        .unwrap();

        runner.set_public_inputs(&[x_val, y_val, z_val]).unwrap();
        let traces = runner.run().unwrap();

        // Verify extension field traces were generated correctly
        assert_eq!(traces.public_trace.values.len(), 3);
        assert_eq!(traces.public_trace.values[0], x_val);
        assert_eq!(traces.public_trace.values[1], y_val);
        assert_eq!(traces.public_trace.values[2], z_val);

        // Should have one mul and one add operation
        assert_eq!(traces.mul_trace.lhs_values.len(), 1);
        assert_eq!(traces.add_trace.lhs_values.len(), 1);

        // Verify mul operation: y * z with genuine extension field multiplication
        let expected_yz = y_val * z_val;
        assert_eq!(traces.mul_trace.lhs_values[0], y_val);
        assert_eq!(traces.mul_trace.rhs_values[0], z_val);
        assert_eq!(traces.mul_trace.result_values[0], expected_yz);

        // Verify add operation: x + yz with genuine extension field addition
        let expected_result = x_val + expected_yz;
        assert_eq!(traces.add_trace.lhs_values[0], x_val);
        assert_eq!(traces.add_trace.rhs_values[0], expected_yz);
        assert_eq!(traces.add_trace.result_values[0], expected_result);

        // No sub operations in this simplified test
        assert_eq!(traces.sub_trace.lhs_values.len(), 0);
    }
}<|MERGE_RESOLUTION|>--- conflicted
+++ resolved
@@ -1,28 +1,15 @@
-<<<<<<< HEAD
-use std::marker::PhantomData;
-
-use p3_baby_bear::{BabyBear, Poseidon2BabyBear};
-use p3_field::extension::BinomiallyExtendable;
-use p3_field::{
-    BasedVectorSpace, ExtensionField, Field, PrimeCharacteristicRing, PrimeField, PrimeField64,
-};
-use p3_keccak::KeccakF;
-use p3_merkle_tree_air::cols::{MerklePathTrace, MerklePrivateData, MerkleTrace};
-use p3_merkle_tree_air::compress::FieldCompression;
-use p3_symmetric::{CompressionFunctionFromHasher, PaddingFreeSponge, TruncatedPermutation};
-
-use crate::NonPrimitiveOp;
-=======
 use alloc::string::String;
 use alloc::vec::Vec;
 use alloc::{format, vec};
 
-use p3_field::Field;
-
->>>>>>> 616aeb26
+use p3_field::{BasedVectorSpace, Field, Packable, PackedValue, PrimeCharacteristicRing};
+use p3_symmetric::PseudoCompressionFunction;
+
+use crate::NonPrimitiveOp;
 use crate::circuit::Circuit;
 use crate::op::{NonPrimitiveOpPrivateData, Prim};
 use crate::types::{NonPrimitiveOpId, WitnessId};
+use crate::utils::MockCompression;
 
 /// Errors that can occur during circuit execution and trace generation.
 #[derive(Debug)]
@@ -53,6 +40,10 @@
     NonPrimitiveOpMissingPrivateData { operation_index: usize },
     /// Division by zero encountered.
     DivisionByZero,
+    /// Degree not supported.
+    UnsupportedDegree(usize),
+    ///
+    MerkleVerifyDigestLengthMismatch { expected: usize, got: usize },
 }
 
 impl core::fmt::Display for CircuitError {
@@ -109,6 +100,10 @@
             }
             CircuitError::DivisionByZero => {
                 write!(f, "Division by zero encountered")
+            }
+            CircuitError::UnsupportedDegree(degree) => write!(f, "Degree {degree} not supported"),
+            CircuitError::MerkleVerifyDigestLengthMismatch { expected, got } => {
+                write!(f, "Expected digest len {expected} got {got}")
             }
         }
     }
@@ -232,6 +227,146 @@
     pub path_directions: Vec<u32>,
 }
 
+/// Merkle verification table (simplified: single field elements) containing
+/// the verification of several merkle paths.
+#[derive(Debug, Clone)]
+pub struct MerkleTrace<F> {
+    /// All the merkle paths computed in this trace
+    pub merkle_paths: Vec<MerklePathTrace<F>>,
+}
+
+/// A single Merkle Path verification table (simplified: single field elements)
+#[derive(Debug, Clone)]
+pub struct MerklePathTrace<F> {
+    /// Left operand values (current hash)
+    pub left_values: Vec<Vec<F>>,
+    /// Left operand indices
+    pub left_index: Vec<u32>,
+    /// Right operand values (sibling hash)
+    pub right_values: Vec<Vec<F>>,
+    /// Right operand indices (not on witness bus - private)
+    pub right_index: Vec<u32>,
+    /// Path direction bits (0 = left, 1 = right) - private
+    pub path_directions: Vec<bool>,
+    /// Indicates if the current row is processing a smaller
+    /// matrix of the Mmcs.
+    pub is_extra: Vec<bool>,
+}
+
+impl<F> MerklePathTrace<F> {
+    pub fn new() -> Self {
+        MerklePathTrace {
+            left_values: Vec::new(),
+            left_index: Vec::new(),
+            right_values: Vec::new(),
+            right_index: Vec::new(),
+            path_directions: Vec::new(),
+            is_extra: Vec::new(),
+        }
+    }
+}
+
+/// Private Merkle path data for fake Merkle verification (simplified)
+///
+/// This represents the private witness information that the prover needs
+/// to demonstrate knowledge of a valid Merkle path from leaf to root.
+/// In a real implementation, this would contain cryptographic hash values
+/// and tree structure information.
+///
+/// Note: This is a simplified "fake" implementation for demonstration.
+/// Production Merkle verification would use proper cryptographic hashes
+/// and handle multi-element hash digests, not single field elements.
+#[derive(Debug, Clone, PartialEq)]
+pub struct MerklePrivateData<F> {
+    /// Sibling hash values along the Merkle path
+    ///
+    /// For each level of the tree (from leaf to root), contains the
+    /// sibling hash needed to compute the parent hash. It might optionally
+    /// include the hash of the row of a smaller matrix in the Mmcs.
+    pub path_siblings: Vec<(Vec<F>, Option<Vec<F>>)>,
+
+    /// Direction bits indicating path through the tree
+    ///
+    /// For each level: `false` = current node is left child,
+    /// `true` = current node is right child. Used to determine
+    /// hash input ordering: `hash(current, sibling)` vs `hash(sibling, current)`.
+    pub path_directions: Vec<bool>,
+}
+
+impl<F: Packable + Clone> MerklePrivateData<F> {
+    pub fn to_trace<C, const DIGEST_ELEMS: usize, const D: usize>(
+        &self,
+        compress: &C,
+        leaf_index: u32,
+        leaf_value: [F; DIGEST_ELEMS],
+    ) -> Result<MerklePathTrace<F>, CircuitError>
+    where
+        C: PseudoCompressionFunction<[<F as PackedValue>::Value; DIGEST_ELEMS], 2>
+            + PseudoCompressionFunction<[F; DIGEST_ELEMS], 2>
+            + Sync,
+    {
+        let mut trace = MerklePathTrace::new();
+        let mut state = leaf_value;
+
+        // For each step in the Merkle path
+        for ((sibling_value, extra_sibling_value), &direction) in
+            self.path_siblings.iter().zip(self.path_directions.iter())
+        {
+            let sibling_value: [F; DIGEST_ELEMS] =
+                sibling_value.clone().try_into().map_err(|_| {
+                    CircuitError::MerkleVerifyDigestLengthMismatch {
+                        expected: DIGEST_ELEMS,
+                        got: sibling_value.len(),
+                    }
+                })?;
+            // Current hash becomes left operand
+            trace.left_values.push(state.to_vec());
+            // TODO: What is the address of this value?
+            trace.left_index.push(leaf_index); // Points to witness bus
+
+            // Sibling becomes right operand (private data - not on witness bus)
+            trace.right_values.push(sibling_value.to_vec());
+            trace.right_index.push(0); // Not on witness bus - private data
+
+            // Compute parent hash (simple mock hash: left + right + direction)
+            let parent_hash = if direction {
+                compress.compress([state, sibling_value])
+            } else {
+                compress.compress([sibling_value, state])
+            };
+
+            trace.path_directions.push(direction);
+            trace.is_extra.push(false);
+
+            // Update current hash for next iteration
+            state = parent_hash;
+
+            // If there's an extra sibling we push another row to the trace
+            if let Some(extra_sibling_value) = extra_sibling_value {
+                let extra_sibling_value: [F; DIGEST_ELEMS] = extra_sibling_value
+                    .clone()
+                    .try_into()
+                    .map_err(|_| CircuitError::MerkleVerifyDigestLengthMismatch {
+                        expected: DIGEST_ELEMS,
+                        got: extra_sibling_value.len(),
+                    })?;
+                trace.left_values.push(state.to_vec());
+                trace.left_index.push(leaf_index);
+
+                trace.right_values.push(extra_sibling_value.to_vec());
+                trace.right_index.push(0); // TODO: This should have an address on the witness table
+
+                let parent_hash = compress.compress([state, extra_sibling_value.clone()]);
+                trace.path_directions.push(direction);
+                trace.is_extra.push(true);
+
+                state = parent_hash.clone();
+            }
+        }
+        Ok(trace)
+    }
+}
+
 /// Circuit runner that executes circuits and generates execution traces
 ///
 /// This struct manages the runtime execution of a `Circuit` specification:
@@ -255,16 +390,10 @@
         + core::ops::Sub<Output = F>
         + core::ops::Mul<Output = F>
         + PartialEq
-<<<<<<< HEAD
-        + std::fmt::Debug
+        + core::fmt::Debug
         + PrimeCharacteristicRing
-        + Field
-        + BasedVectorSpace<BabyBear>
-        + ExtensionField<BabyBear>,
-=======
-        + core::fmt::Debug
+        + Packable
         + Field,
->>>>>>> 616aeb26
 > CircuitRunner<F>
 {
     /// Create a new prover instance
@@ -292,7 +421,7 @@
 
         for (i, value) in public_values.iter().enumerate() {
             let widx = self.circuit.public_rows[i];
-            self.set_witness(widx, *value)?;
+            self.set_witness(widx, value.clone())?;
         }
 
         Ok(())
@@ -324,12 +453,7 @@
             (NonPrimitiveOp::MerkleVerify { .. }, NonPrimitiveOpPrivateData::MerkleVerify(_)) => {
                 // Type match - good!
             }
-            _ => {
-                return Err(format!(
-                    "NonPrimitiveOp {:?} does not match NonPrimitiveOpPrivateData {:?}",
-                    complex_op, private_data,
-                ));
-            }
+            _ => return Err(CircuitError::DivisionByZero), // TODO: This won't be necessary when fake doesn't exists anymore
         }
 
         self.non_primitive_op_private_data[op_id.0 as usize] = Some(private_data);
@@ -337,7 +461,10 @@
     }
 
     /// Run the circuit and generate traces
-    pub fn run(mut self) -> Result<Traces<F>, CircuitError> {
+    pub fn run<BF: PrimeCharacteristicRing>(mut self) -> Result<Traces<F>, CircuitError>
+    where
+        F: Field + BasedVectorSpace<BF>,
+    {
         // Step 1: Execute primitives to fill witness vector
         self.execute_primitives()?;
 
@@ -350,19 +477,15 @@
         let sub_trace = self.generate_sub_trace()?;
         let fake_merkle_trace = self.generate_fake_merkle_trace()?;
         let merkle_trace = match F::DIMENSION {
-            1 => Ok(MerkleTrace {
+            1..=3 | 5..=8 => Ok(MerkleTrace {
                 merkle_paths: vec![],
             }),
             4 => {
-                // TODO: This is not the right hash
-                type U64Hash = PaddingFreeSponge<KeccakF, 25, 17, 4>;
-                let u64_hash = U64Hash::new(KeccakF {});
-
-                type MyCompress = CompressionFunctionFromHasher<U64Hash, 2, 4>;
-                let compress = MyCompress::new(u64_hash);
+                // TODO: Is this the right hash?
+                let compress = MockCompression {};
                 self.generate_merkle_trace::<_, 1, 4>(&compress)
             }
-            _ => Err(format!("Degree {} no supported!", F::DIMENSION)),
+            _ => Err(CircuitError::UnsupportedDegree(F::DIMENSION)),
         }?;
 
         Ok(Traces {
@@ -603,38 +726,23 @@
         // Process each complex operation by index to avoid borrowing conflicts
         for op_idx in 0..self.circuit.non_primitive_ops.len() {
             // Copy out leaf/root to end immutable borrow immediately
-<<<<<<< HEAD
             if let NonPrimitiveOp::FakeMerkleVerify { leaf, root } =
                 self.circuit.non_primitive_ops[op_idx]
             {
                 // Clone private data option to avoid holding a borrow on self
                 if let Some(Some(NonPrimitiveOpPrivateData::FakeMerkleVerify(private_data))) =
-                    self.complex_op_private_data.get(op_idx).cloned()
+                    self.non_primitive_op_private_data.get(op_idx).cloned()
                 {
                     let mut current_hash = if let Some(val) =
                         self.witness.get(leaf.0 as usize).and_then(|x| x.as_ref())
                     {
                         val.clone()
-=======
-            let (leaf, root) = match &self.circuit.non_primitive_ops[op_idx] {
-                crate::op::NonPrimitiveOp::FakeMerkleVerify { leaf, root } => (*leaf, *root),
-            };
-
-            // Clone private data option to avoid holding a borrow on self
-            if let Some(Some(NonPrimitiveOpPrivateData::FakeMerkleVerify(private_data))) =
-                self.non_primitive_op_private_data.get(op_idx).cloned()
-            {
-                let mut current_hash =
-                    if let Some(val) = self.witness.get(leaf.0 as usize).and_then(|x| x.as_ref()) {
-                        *val
->>>>>>> 616aeb26
                     } else {
                         return Err(CircuitError::NonPrimitiveOpWitnessNotSet {
                             operation_index: op_idx,
                         });
                     };
 
-<<<<<<< HEAD
                     // For each step in the Merkle path
                     for (sibling_value, &direction) in private_data
                         .path_siblings
@@ -670,50 +778,10 @@
                     // Root is computed; write back to the witness bus at root index
                     // self.set_witness(root, current_hash.clone())?;
                 } else {
-                    return Err(format!(
-                        "Missing private data for FakeMerkleVerify operation {op_idx}"
-                    ));
+                    return Err(CircuitError::NonPrimitiveOpMissingPrivateData {
+                        operation_index: op_idx,
+                    });
                 }
-=======
-                // For each step in the Merkle path
-                for (sibling_value, &direction) in private_data
-                    .path_siblings
-                    .iter()
-                    .zip(private_data.path_directions.iter())
-                {
-                    // Current hash becomes left operand
-                    left_values.push(current_hash);
-                    left_index.push(leaf.0); // Points to witness bus
-
-                    // Sibling becomes right operand (private data - not on witness bus)
-                    right_values.push(*sibling_value);
-                    right_index.push(0); // Not on witness bus - private data
-
-                    // Compute parent hash (simple mock hash: left + right + direction)
-                    let parent_hash = current_hash
-                        + *sibling_value
-                        + if direction {
-                            F::from_u64(1)
-                        } else {
-                            F::from_u64(0)
-                        };
-
-                    result_values.push(parent_hash);
-                    result_index.push(root.0); // Points to witness bus
-
-                    path_directions.push(if direction { 1 } else { 0 });
-
-                    // Update current hash for next iteration
-                    current_hash = parent_hash;
-                }
-
-                // Root is computed; write back to the witness bus at root index
-                self.set_witness(root, current_hash)?;
-            } else {
-                return Err(CircuitError::NonPrimitiveOpMissingPrivateData {
-                    operation_index: op_idx,
-                });
->>>>>>> 616aeb26
             }
         }
 
@@ -728,47 +796,56 @@
         })
     }
 
-    fn generate_merkle_trace<C, const HASH_ELEMS: usize, const D: usize>(
+    fn generate_merkle_trace<C, const DIGEST_ELEMS: usize, const D: usize>(
         &mut self,
         compress: &C,
-    ) -> Result<MerkleTrace<F>, String>
+    ) -> Result<MerkleTrace<F>, CircuitError>
     where
-        C: FieldCompression<BabyBear, F, D, 2, HASH_ELEMS>,
+        C: PseudoCompressionFunction<[<F as PackedValue>::Value; DIGEST_ELEMS], 2> + Sync,
     {
-        debug_assert!(F::DIMENSION == D);
+        // debug_assert_eq!(F::DIMENSION, D);
         let mut merkle_paths = Vec::new();
 
         // Process each complex operation by index to avoid borrowing conflicts
         for op_idx in 0..self.circuit.non_primitive_ops.len() {
             // Copy out leaf/root to end immutable borrow immediately
-            if let NonPrimitiveOp::MerkleVerify { leaf, root } =
+            if let NonPrimitiveOp::MerkleVerify { leaf, root: _ } =
                 self.circuit.non_primitive_ops[op_idx]
             {
                 // Clone private data option to avoid holding a borrow on self
                 let first = leaf.0 as usize;
-                let last = first + HASH_ELEMS;
-                let leaf: [F; HASH_ELEMS] = if let Some(val) =
+                let last = first + DIGEST_ELEMS;
+                let leaf: [F; DIGEST_ELEMS] = if let Some(val) =
                     self.witness.get(first..last).and_then(|xs| {
                         xs.into_iter()
                             .map(|x| x.clone())
                             .collect::<Option<Vec<F>>>()
                     }) {
-                    val.try_into().map_err(|_| "Incorrect size of hahses")?
+                    let val_len = val.len();
+                    val.try_into()
+                        .map_err(|_| CircuitError::MerkleVerifyDigestLengthMismatch {
+                            expected: DIGEST_ELEMS,
+                            got: val_len,
+                        })?
                 } else {
-                    return Err(format!(
-                        "Leaf value not set for MerkleVerify operation {op_idx}"
-                    ));
+                    return Err(CircuitError::NonPrimitiveOpWitnessNotSet {
+                        operation_index: op_idx,
+                    });
                 };
 
                 if let Some(Some(NonPrimitiveOpPrivateData::MerkleVerify(private_data))) =
-                    self.complex_op_private_data.get(op_idx).cloned()
+                    self.non_primitive_op_private_data.get(op_idx).cloned()
                 {
-                    let trace = private_data.to_trace(compress, first as u32, leaf)?;
+                    let trace = private_data.to_trace::<C, DIGEST_ELEMS, D>(
+                        compress,
+                        first as u32,
+                        leaf,
+                    )?;
                     merkle_paths.push(trace);
                 } else {
-                    return Err(format!(
-                        "Missing private data for eMerkleVerify operation {op_idx}"
-                    ));
+                    return Err(CircuitError::NonPrimitiveOpMissingPrivateData {
+                        operation_index: op_idx,
+                    });
                 }
             }
         }
@@ -784,15 +861,10 @@
         + core::ops::Sub<Output = F>
         + core::ops::Mul<Output = F>
         + PartialEq
-<<<<<<< HEAD
-        + std::fmt::Debug
+        + core::fmt::Debug
         + PrimeCharacteristicRing
-        + Field
-        + ExtensionField<BabyBear>,
-=======
-        + core::fmt::Debug
+        + Packable
         + Field,
->>>>>>> 616aeb26
 > Circuit<F>
 {
     /// Create a circuit runner for execution and trace generation
@@ -809,8 +881,6 @@
     use p3_baby_bear::BabyBear;
     use p3_field::extension::BinomialExtensionField;
     use p3_field::{BasedVectorSpace, PrimeCharacteristicRing};
-    use p3_keccak::KeccakF;
-    use p3_symmetric::{CompressionFunctionFromHasher, PaddingFreeSponge};
 
     use crate::builder::CircuitBuilder;
 
@@ -984,18 +1054,7 @@
         let yz = builder.mul(y, z);
         let _result = builder.add(x, yz);
 
-<<<<<<< HEAD
-        let circuit = builder.build();
-
-        type U64Hash = PaddingFreeSponge<KeccakF, 25, 17, 1>;
-        type MyCompress = CompressionFunctionFromHasher<U64Hash, 2, 1>;
-
-        let u64_hash = U64Hash::new(KeccakF {});
-
-        let compress = MyCompress::new(u64_hash);
-=======
         let circuit = builder.build().unwrap();
->>>>>>> 616aeb26
         let mut runner = circuit.runner();
 
         // Set public inputs to genuine extension field values with ALL non-zero coefficients
@@ -1022,7 +1081,7 @@
         .unwrap();
 
         runner.set_public_inputs(&[x_val, y_val, z_val]).unwrap();
-        let traces = runner.run().unwrap();
+        let traces = runner.run::<BabyBear>().unwrap();
 
         // Verify extension field traces were generated correctly
         assert_eq!(traces.public_trace.values.len(), 3);
