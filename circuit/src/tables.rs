--- conflicted
+++ resolved
@@ -144,31 +144,8 @@
         expr_id: ExprId,
         private_data: NonPrimitiveOpPrivateData<F>,
     ) -> Result<(), CircuitError> {
-<<<<<<< HEAD
         self.non_primitive_op_private_data
             .insert(expr_id, Some(private_data));
-=======
-        // Validate that the op_id exists in the circuit
-        if op_id.0 as usize >= self.circuit.non_primitive_ops.len() {
-            return Err(CircuitError::NonPrimitiveOpIdOutOfRange {
-                op_id: op_id.0,
-                max_ops: self.circuit.non_primitive_ops.len(),
-            });
-        }
-
-        // Validate that the private data matches the operation type
-        let non_primitive_op = &self.circuit.non_primitive_ops[op_id.0 as usize];
-        match (non_primitive_op, &private_data) {
-            (NonPrimitiveOp::MmcsVerify { .. }, NonPrimitiveOpPrivateData::MmcsVerify(_)) => {
-                // Type match - good!
-            }
-            (NonPrimitiveOp::HashAbsorb { .. }, _) | (NonPrimitiveOp::HashSqueeze { .. }, _) => {
-                // HashAbsorb/HashSqueeze don't use private data
-            }
-        }
-
-        self.non_primitive_op_private_data[op_id.0 as usize] = Some(private_data);
->>>>>>> 46ac59e2
         Ok(())
     }
 
