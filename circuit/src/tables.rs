use alloc::vec::Vec;
use alloc::{format, vec};

use tracing::instrument;

use crate::circuit::Circuit;
use crate::op::{NonPrimitiveOp, NonPrimitiveOpPrivateData, Prim};
use crate::types::{NonPrimitiveOpId, WitnessId};
use crate::{CircuitError, CircuitField};

mod mmcs;
pub use mmcs::{MmcsPathTrace, MmcsPrivateData, MmcsTrace};

/// Execution traces for all tables
#[derive(Debug, Clone)]
pub struct Traces<F> {
    /// Witness table (central bus)
    pub witness_trace: WitnessTrace<F>,
    /// Constant table
    pub const_trace: ConstTrace<F>,
    /// Public input table
    pub public_trace: PublicTrace<F>,
    /// Add operation table
    pub add_trace: AddTrace<F>,
    /// Mul operation table
    pub mul_trace: MulTrace<F>,
    /// Mmcs verification table
    pub mmcs_trace: MmcsTrace<F>,
}

/// Central witness table with preprocessed index column
#[derive(Debug, Clone)]
pub struct WitnessTrace<F> {
    /// Preprocessed index column (WitnessId(0), WitnessId(1), WitnessId(2), ...)
    pub index: Vec<WitnessId>,
    /// Witness values
    pub values: Vec<F>,
}

/// Constant table
#[derive(Debug, Clone)]
pub struct ConstTrace<F> {
    /// Preprocessed index column (equals the WitnessId this row binds)
    pub index: Vec<WitnessId>,
    /// Constant values
    pub values: Vec<F>,
}

/// Public input table
#[derive(Debug, Clone)]
pub struct PublicTrace<F> {
    /// Preprocessed index column (equals the WitnessId of that public)
    pub index: Vec<WitnessId>,
    /// Public input values
    pub values: Vec<F>,
}

/// Add operation table
#[derive(Debug, Clone)]
pub struct AddTrace<F> {
    /// Left operand values
    pub lhs_values: Vec<F>,
    /// Left operand indices (references witness bus)
    pub lhs_index: Vec<WitnessId>,
    /// Right operand values
    pub rhs_values: Vec<F>,
    /// Right operand indices (references witness bus)
    pub rhs_index: Vec<WitnessId>,
    /// Result values
    pub result_values: Vec<F>,
    /// Result indices (references witness bus)
    pub result_index: Vec<WitnessId>,
}

/// Mul operation table
#[derive(Debug, Clone)]
pub struct MulTrace<F> {
    /// Left operand values
    pub lhs_values: Vec<F>,
    /// Left operand indices (references witness bus)
    pub lhs_index: Vec<WitnessId>,
    /// Right operand values
    pub rhs_values: Vec<F>,
    /// Right operand indices (references witness bus)
    pub rhs_index: Vec<WitnessId>,
    /// Result values
    pub result_values: Vec<F>,
    /// Result indices (references witness bus)
    pub result_index: Vec<WitnessId>,
}

/// Circuit runner that executes circuits and generates execution traces
///
/// This struct manages the runtime execution of a `Circuit` specification:
/// - Maintains a mutable witness table for intermediate values
/// - Accepts public input values and private data for complex operations
/// - Runs all operations to generate execution traces for proving
///
/// Created from a `Circuit` via `.runner()`, this provides the execution
/// layer between the immutable constraint specification and trace generation.
pub struct CircuitRunner<F> {
    circuit: Circuit<F>,
    witness: Vec<Option<F>>,
    /// Private data for complex operations (not on witness bus)
    non_primitive_op_private_data: Vec<Option<NonPrimitiveOpPrivateData<F>>>,
}

impl<F: CircuitField> CircuitRunner<F> {
    /// Create a new prover instance
    pub fn new(circuit: Circuit<F>) -> Self {
        let witness = vec![None; circuit.witness_count as usize];
        let non_primitive_op_private_data = vec![None; circuit.non_primitive_ops.len()];
        Self {
            circuit,
            witness,
            non_primitive_op_private_data,
        }
    }

    /// Set public inputs according to Circuit.public_rows mapping
    pub fn set_public_inputs(&mut self, public_values: &[F]) -> Result<(), CircuitError> {
        if public_values.len() != self.circuit.public_flat_len {
            return Err(CircuitError::PublicInputLengthMismatch {
                expected: self.circuit.public_flat_len,
                got: public_values.len(),
            });
        }
        if self.circuit.public_rows.len() != self.circuit.public_flat_len {
            return Err(CircuitError::MissingPublicRowsMapping);
        }

        for (i, value) in public_values.iter().enumerate() {
            let widx = self.circuit.public_rows[i];
            self.set_witness(widx, *value)?;
        }

        Ok(())
    }

    /// Set private data for a complex operation
    pub fn set_non_primitive_op_private_data(
        &mut self,
        op_id: NonPrimitiveOpId,
        private_data: NonPrimitiveOpPrivateData<F>,
    ) -> Result<(), CircuitError> {
        // Validate that the op_id exists in the circuit
        if op_id.0 as usize >= self.circuit.non_primitive_ops.len() {
            return Err(CircuitError::NonPrimitiveOpIdOutOfRange {
                op_id: op_id.0,
                max_ops: self.circuit.non_primitive_ops.len(),
            });
        }

        // Validate that the private data matches the operation type
        let non_primitive_op = &self.circuit.non_primitive_ops[op_id.0 as usize];
        match (non_primitive_op, &private_data) {
            (NonPrimitiveOp::MmcsVerify { .. }, NonPrimitiveOpPrivateData::MmcsVerify(_)) => {
                // Type match - good!
            }
            (NonPrimitiveOp::HashAbsorb { .. }, _) | (NonPrimitiveOp::HashSqueeze { .. }, _) => {
                // HashAbsorb/HashSqueeze don't use private data
            }
        }

        self.non_primitive_op_private_data[op_id.0 as usize] = Some(private_data);
        Ok(())
    }

    /// Run the circuit and generate traces
    #[instrument(skip_all)]
    pub fn run(mut self) -> Result<Traces<F>, CircuitError> {
        // Step 1: Execute primitives to fill witness vector
        self.execute_primitives()?;

        // Step 2: Generate all table traces
        let witness_trace = self.generate_witness_trace()?;
        let const_trace = self.generate_const_trace()?;
        let public_trace = self.generate_public_trace()?;
        let add_trace = self.generate_add_trace()?;
        let mul_trace = self.generate_mul_trace()?;
        let mmcs_trace = self.generate_mmcs_trace()?;

        Ok(Traces {
            witness_trace,
            const_trace,
            public_trace,
            add_trace,
            mul_trace,
            mmcs_trace,
        })
    }

    /// Execute all primitive operations to fill witness vector
    fn execute_primitives(&mut self) -> Result<(), CircuitError> {
        // Clone primitive operations to avoid borrowing issues
        let primitive_ops = self.circuit.primitive_ops.clone();

        for prim in primitive_ops {
            match prim {
                Prim::Const { out, val } => {
                    self.set_witness(out, val)?;
                }
                Prim::Public { out, public_pos: _ } => {
                    // Public inputs should already be set
                    if self.witness[out.0 as usize].is_none() {
                        return Err(CircuitError::PublicInputNotSet { witness_id: out });
                    }
                }
                Prim::Add { a, b, out } => {
                    let a_val = self.get_witness(a)?;
                    if let Ok(b_val) = self.get_witness(b) {
                        let result = a_val + b_val;
                        self.set_witness(out, result)?;
                    } else {
                        let out_val = self.get_witness(out)?;
                        let b_val = out_val - a_val;
                        self.set_witness(b, b_val)?;
                    }
                }
                Prim::Mul { a, b, out } => {
                    // Mul is used to represent either `Mul` or `Div` operations.
                    // We determine which based on which inputs are set.
                    let a_val = self.get_witness(a)?;
                    if let Ok(b_val) = self.get_witness(b) {
                        let result = a_val * b_val;
                        self.set_witness(out, result)?;
                    } else {
                        let result_val = self.get_witness(out)?;
                        let a_inv = a_val.try_inverse().ok_or(CircuitError::DivisionByZero)?;
                        let b_val = result_val * a_inv;
                        self.set_witness(b, b_val)?;
                    }
                }
            }
        }

        Ok(())
    }

    fn get_witness(&self, widx: WitnessId) -> Result<F, CircuitError> {
        self.witness
            .get(widx.0 as usize)
            .and_then(|opt| opt.as_ref())
            .cloned()
            .ok_or(CircuitError::WitnessNotSet { witness_id: widx })
    }

    fn set_witness(&mut self, widx: WitnessId, value: F) -> Result<(), CircuitError> {
        if widx.0 as usize >= self.witness.len() {
            return Err(CircuitError::WitnessIdOutOfBounds { witness_id: widx });
        }

        // Check for conflicting reassignment
        if let Some(existing_value) = self.witness[widx.0 as usize] {
            if existing_value != value {
                return Err(CircuitError::WitnessConflict {
                    witness_id: widx,
                    existing: format!("{existing_value:?}"),
                    new: format!("{value:?}"),
                });
            }
        } else {
            self.witness[widx.0 as usize] = Some(value);
        }

        Ok(())
    }

    fn generate_witness_trace(&self) -> Result<WitnessTrace<F>, CircuitError> {
        let mut index = Vec::new();
        let mut values = Vec::new();

        for (i, witness_opt) in self.witness.iter().enumerate() {
            match witness_opt {
                Some(value) => {
                    index.push(WitnessId(i as u32));
                    values.push(*value);
                }
                None => {
                    return Err(CircuitError::WitnessNotSetForIndex { index: i });
                }
            }
        }

        Ok(WitnessTrace { index, values })
    }

    fn generate_const_trace(&self) -> Result<ConstTrace<F>, CircuitError> {
        let mut index = Vec::new();
        let mut values = Vec::new();

        // Collect all constants from primitive operations
        for prim in &self.circuit.primitive_ops {
            if let Prim::Const { out, val } = prim {
                index.push(*out);
                values.push(*val);
            }
        }

        Ok(ConstTrace { index, values })
    }

    fn generate_public_trace(&self) -> Result<PublicTrace<F>, CircuitError> {
        let mut index = Vec::new();
        let mut values = Vec::new();

        // Collect all public inputs from primitive operations
        for prim in &self.circuit.primitive_ops {
            if let Prim::Public { out, public_pos: _ } = prim {
                index.push(*out);
                let value = self.get_witness(*out)?;
                values.push(value);
            }
        }

        Ok(PublicTrace { index, values })
    }

    fn generate_add_trace(&self) -> Result<AddTrace<F>, CircuitError> {
        let mut lhs_values = Vec::new();
        let mut lhs_index = Vec::new();
        let mut rhs_values = Vec::new();
        let mut rhs_index = Vec::new();
        let mut result_values = Vec::new();
        let mut result_index = Vec::new();

        for prim in &self.circuit.primitive_ops {
            if let Prim::Add { a, b, out } = prim {
                lhs_values.push(self.get_witness(*a)?);
                lhs_index.push(*a);
                rhs_values.push(self.get_witness(*b)?);
                rhs_index.push(*b);
                result_values.push(self.get_witness(*out)?);
                result_index.push(*out);
            }
        }

        Ok(AddTrace {
            lhs_values,
            lhs_index,
            rhs_values,
            rhs_index,
            result_values,
            result_index,
        })
    }

    fn generate_mul_trace(&self) -> Result<MulTrace<F>, CircuitError> {
        let mut lhs_values = Vec::new();
        let mut lhs_index = Vec::new();
        let mut rhs_values = Vec::new();
        let mut rhs_index = Vec::new();
        let mut result_values = Vec::new();
        let mut result_index = Vec::new();

        for prim in &self.circuit.primitive_ops {
            if let Prim::Mul { a, b, out } = prim {
                lhs_values.push(self.get_witness(*a)?);
                lhs_index.push(*a);
                rhs_values.push(self.get_witness(*b)?);
                rhs_index.push(*b);
                result_values.push(self.get_witness(*out)?);
                result_index.push(*out);
            }
        }

        Ok(MulTrace {
            lhs_values,
            lhs_index,
            rhs_values,
            rhs_index,
            result_values,
            result_index,
        })
    }

<<<<<<< HEAD
    fn generate_mmcs_trace(&mut self) -> Result<MmcsTrace<F>, CircuitError> {
        let mut mmcs_paths = Vec::new();

        // Process each complex operation by index to avoid borrowing conflicts
        for op_idx in 0..self.circuit.non_primitive_ops.len() {
            // Copy out leaf/root to end immutable borrow immediately
            let NonPrimitiveOp::MmcsVerify { leaf, index, root } =
                &self.circuit.non_primitive_ops[op_idx]
            else {
                // Skip non-MmcsVerify operations (e.g., HashAbsorb, HashSqueeze)
                continue;
            };

            if let Some(Some(NonPrimitiveOpPrivateData::MmcsVerify(private_data))) =
                self.non_primitive_op_private_data.get(op_idx).cloned()
            {
                let config = match self
                    .circuit
                    .enabled_ops
                    .get(&NonPrimitiveOpType::MmcsVerify)
                {
                    Some(NonPrimitiveOpConfig::MmcsVerifyConfig(config)) => Ok(config),
                    _ => Err(CircuitError::InvalidNonPrimitiveOpConfiguration {
                        op: NonPrimitiveOpType::MmcsVerify,
                    }),
                }?;

                // Validate that the witness data is consistent with public inputs
                // Check leaf values
                let witness_leaf: Vec<F> = leaf
                    .iter()
                    .map(|&wid| self.get_witness(wid))
                    .collect::<Result<_, _>>()?;
                let private_data_leaf = private_data.path_states.first().ok_or(
                    CircuitError::NonPrimitiveOpMissingPrivateData {
                        operation_index: op_idx,
                    },
                )?;
                if witness_leaf != *private_data_leaf {
                    return Err(CircuitError::IncorrectNonPrimitiveOpPrivateData {
                        op: NonPrimitiveOpType::MmcsVerify,
                        operation_index: op_idx,
                        expected: alloc::format!("leaf: {witness_leaf:?}"),
                        got: alloc::format!("leaf: {private_data_leaf:?}"),
                    });
                }

                // Check root values
                let witness_root: Vec<F> = root
                    .iter()
                    .map(|&wid| self.get_witness(wid))
                    .collect::<Result<_, _>>()?;
                let computed_root = private_data.path_states.last().ok_or(
                    CircuitError::NonPrimitiveOpMissingPrivateData {
                        operation_index: op_idx,
                    },
                )?;
                if witness_root != *computed_root {
                    return Err(CircuitError::IncorrectNonPrimitiveOpPrivateData {
                        op: NonPrimitiveOpType::MmcsVerify,
                        operation_index: op_idx,
                        expected: alloc::format!("root: {witness_root:?}"),
                        got: alloc::format!("root: {computed_root:?}"),
                    });
                }

                let trace = private_data.to_trace(config, leaf, root, index.0)?;
                mmcs_paths.push(trace);
            } else {
                return Err(CircuitError::NonPrimitiveOpMissingPrivateData {
                    operation_index: op_idx,
                });
            }
        }

        Ok(MmcsTrace { mmcs_paths })
=======
    fn generate_mmcs_trace(&self) -> Result<MmcsTrace<F>, CircuitError> {
        mmcs::generate_mmcs_trace(
            &self.circuit,
            &self.witness,
            &self.non_primitive_op_private_data,
            |widx| self.get_witness(widx),
        )
>>>>>>> af18cf77
    }
}

#[cfg(test)]
mod tests {
    extern crate std;
    use alloc::vec;
    use std::println;

    use p3_baby_bear::BabyBear;
    use p3_field::extension::BinomialExtensionField;
    use p3_field::{BasedVectorSpace, PrimeCharacteristicRing};

    use crate::builder::CircuitBuilder;
    use crate::types::WitnessId;

    #[test]
    fn test_table_generation_basic() {
        let mut builder = CircuitBuilder::new();

        // Simple test: x + 5 = result
        let x = builder.add_public_input();
        let c5 = builder.add_const(BabyBear::from_u64(5));
        let _result = builder.add(x, c5);

        let circuit = builder.build().unwrap();
        let mut runner = circuit.runner();

        // Set public input: x = 3
        runner.set_public_inputs(&[BabyBear::from_u64(3)]).unwrap();

        let traces = runner.run().unwrap();

        // Check witness trace
        assert_eq!(
            traces.witness_trace.index.len(),
            traces.witness_trace.values.len()
        );

        // Check that we have const trace entries
        assert!(!traces.const_trace.values.is_empty());

        // Check that we have public trace entries
        assert!(!traces.public_trace.values.is_empty());

        // Check that we have add trace entries
        assert!(!traces.add_trace.lhs_values.is_empty());
    }

    #[test]
    // Proves that we know x such that 37 * x - 111 = 0
    fn test_toy_example_37_times_x_minus_111() {
        let mut builder = CircuitBuilder::new();

        let x = builder.add_public_input();
        let c37 = builder.add_const(BabyBear::from_u64(37));
        let c111 = builder.add_const(BabyBear::from_u64(111));

        let mul_result = builder.mul(c37, x);
        let sub_result = builder.sub(mul_result, c111);
        builder.assert_zero(sub_result);

        let circuit = builder.build().unwrap();
        println!("=== CIRCUIT PRIMITIVE OPERATIONS ===");
        for (i, prim) in circuit.primitive_ops.iter().enumerate() {
            println!("{i}: {prim:?}");
        }

        let witness_count = circuit.witness_count;
        let mut runner = circuit.runner();

        // Set public input: x = 3 (should satisfy 37 * 3 - 111 = 0)
        runner.set_public_inputs(&[BabyBear::from_u64(3)]).unwrap();

        let traces = runner.run().unwrap();

        println!("\n=== WITNESS TRACE ===");
        for (i, (idx, val)) in traces
            .witness_trace
            .index
            .iter()
            .zip(traces.witness_trace.values.iter())
            .enumerate()
        {
            println!("Row {i}: WitnessId({idx}) = {val:?}");
        }

        println!("\n=== CONST TRACE ===");
        for (i, (idx, val)) in traces
            .const_trace
            .index
            .iter()
            .zip(traces.const_trace.values.iter())
            .enumerate()
        {
            println!("Row {i}: WitnessId({idx}) = {val:?}");
        }

        println!("\n=== PUBLIC TRACE ===");
        for (i, (idx, val)) in traces
            .public_trace
            .index
            .iter()
            .zip(traces.public_trace.values.iter())
            .enumerate()
        {
            println!("Row {i}: WitnessId({idx}) = {val:?}");
        }

        println!("\n=== MUL TRACE ===");
        for i in 0..traces.mul_trace.lhs_values.len() {
            println!(
                "Row {}: WitnessId({}) * WitnessId({}) -> WitnessId({}) | {:?} * {:?} -> {:?}",
                i,
                traces.mul_trace.lhs_index[i],
                traces.mul_trace.rhs_index[i],
                traces.mul_trace.result_index[i],
                traces.mul_trace.lhs_values[i],
                traces.mul_trace.rhs_values[i],
                traces.mul_trace.result_values[i]
            );
        }

        println!("\n=== ADD TRACE ===");
        for i in 0..traces.add_trace.lhs_values.len() {
            println!(
                "Row {}: WitnessId({}) + WitnessId({}) -> WitnessId({}) | {:?} + {:?} -> {:?}",
                i,
                traces.add_trace.lhs_index[i],
                traces.add_trace.rhs_index[i],
                traces.add_trace.result_index[i],
                traces.add_trace.lhs_values[i],
                traces.add_trace.rhs_values[i],
                traces.add_trace.result_values[i]
            );
        }

        // Verify trace structure
        assert_eq!(traces.witness_trace.index.len(), witness_count as usize);

        // Should have constants: 0, 37, 111
        assert_eq!(traces.const_trace.values.len(), 3);

        // Should have one public input
        assert_eq!(traces.public_trace.values.len(), 1);
        assert_eq!(traces.public_trace.values[0], BabyBear::from_u64(3));

        // Should have one mul operation: 37 * x
        assert_eq!(traces.mul_trace.lhs_values.len(), 1);

        // Encoded subtraction lands in the add table (result + rhs = lhs).
        assert_eq!(traces.add_trace.lhs_values.len(), 1);
        assert_eq!(traces.add_trace.lhs_index, vec![WitnessId(2)]);
        assert_eq!(traces.add_trace.rhs_index, vec![WitnessId(0)]);
        assert_eq!(traces.add_trace.result_index, vec![WitnessId(4)]);
    }

    #[test]
    fn test_extension_field_support() {
        type ExtField = BinomialExtensionField<BabyBear, 4>;

        let mut builder = CircuitBuilder::new();

        // Test extension field operations: x + y * z
        let x = builder.add_public_input();
        let y = builder.add_public_input();
        let z = builder.add_public_input();

        let yz = builder.mul(y, z);
        let _result = builder.add(x, yz);

        let circuit = builder.build().unwrap();
        let mut runner = circuit.runner();

        // Set public inputs to genuine extension field values with ALL non-zero coefficients
        let x_val = ExtField::from_basis_coefficients_slice(&[
            BabyBear::from_u64(1), // a0
            BabyBear::from_u64(2), // a1
            BabyBear::from_u64(3), // a2
            BabyBear::from_u64(4), // a3
        ])
        .unwrap();
        let y_val = ExtField::from_basis_coefficients_slice(&[
            BabyBear::from_u64(5), // b0
            BabyBear::from_u64(6), // b1
            BabyBear::from_u64(7), // b2
            BabyBear::from_u64(8), // b3
        ])
        .unwrap();
        let z_val = ExtField::from_basis_coefficients_slice(&[
            BabyBear::from_u64(9),  // c0
            BabyBear::from_u64(10), // c1
            BabyBear::from_u64(11), // c2
            BabyBear::from_u64(12), // c3
        ])
        .unwrap();

        runner.set_public_inputs(&[x_val, y_val, z_val]).unwrap();
        let traces = runner.run().unwrap();

        // Verify extension field traces were generated correctly
        assert_eq!(traces.public_trace.values.len(), 3);
        assert_eq!(traces.public_trace.values[0], x_val);
        assert_eq!(traces.public_trace.values[1], y_val);
        assert_eq!(traces.public_trace.values[2], z_val);

        // Should have one mul and one add operation
        assert_eq!(traces.mul_trace.lhs_values.len(), 1);
        assert_eq!(traces.add_trace.lhs_values.len(), 1);

        // Verify mul operation: y * z with genuine extension field multiplication
        let expected_yz = y_val * z_val;
        assert_eq!(traces.mul_trace.lhs_values[0], y_val);
        assert_eq!(traces.mul_trace.rhs_values[0], z_val);
        assert_eq!(traces.mul_trace.result_values[0], expected_yz);

        // Verify add operation: x + yz with genuine extension field addition
        let expected_result = x_val + expected_yz;
        assert_eq!(traces.add_trace.lhs_values[0], x_val);
        assert_eq!(traces.add_trace.rhs_values[0], expected_yz);
        assert_eq!(traces.add_trace.result_values[0], expected_result);
    }
}<|MERGE_RESOLUTION|>--- conflicted
+++ resolved
@@ -374,84 +374,6 @@
         })
     }
 
-<<<<<<< HEAD
-    fn generate_mmcs_trace(&mut self) -> Result<MmcsTrace<F>, CircuitError> {
-        let mut mmcs_paths = Vec::new();
-
-        // Process each complex operation by index to avoid borrowing conflicts
-        for op_idx in 0..self.circuit.non_primitive_ops.len() {
-            // Copy out leaf/root to end immutable borrow immediately
-            let NonPrimitiveOp::MmcsVerify { leaf, index, root } =
-                &self.circuit.non_primitive_ops[op_idx]
-            else {
-                // Skip non-MmcsVerify operations (e.g., HashAbsorb, HashSqueeze)
-                continue;
-            };
-
-            if let Some(Some(NonPrimitiveOpPrivateData::MmcsVerify(private_data))) =
-                self.non_primitive_op_private_data.get(op_idx).cloned()
-            {
-                let config = match self
-                    .circuit
-                    .enabled_ops
-                    .get(&NonPrimitiveOpType::MmcsVerify)
-                {
-                    Some(NonPrimitiveOpConfig::MmcsVerifyConfig(config)) => Ok(config),
-                    _ => Err(CircuitError::InvalidNonPrimitiveOpConfiguration {
-                        op: NonPrimitiveOpType::MmcsVerify,
-                    }),
-                }?;
-
-                // Validate that the witness data is consistent with public inputs
-                // Check leaf values
-                let witness_leaf: Vec<F> = leaf
-                    .iter()
-                    .map(|&wid| self.get_witness(wid))
-                    .collect::<Result<_, _>>()?;
-                let private_data_leaf = private_data.path_states.first().ok_or(
-                    CircuitError::NonPrimitiveOpMissingPrivateData {
-                        operation_index: op_idx,
-                    },
-                )?;
-                if witness_leaf != *private_data_leaf {
-                    return Err(CircuitError::IncorrectNonPrimitiveOpPrivateData {
-                        op: NonPrimitiveOpType::MmcsVerify,
-                        operation_index: op_idx,
-                        expected: alloc::format!("leaf: {witness_leaf:?}"),
-                        got: alloc::format!("leaf: {private_data_leaf:?}"),
-                    });
-                }
-
-                // Check root values
-                let witness_root: Vec<F> = root
-                    .iter()
-                    .map(|&wid| self.get_witness(wid))
-                    .collect::<Result<_, _>>()?;
-                let computed_root = private_data.path_states.last().ok_or(
-                    CircuitError::NonPrimitiveOpMissingPrivateData {
-                        operation_index: op_idx,
-                    },
-                )?;
-                if witness_root != *computed_root {
-                    return Err(CircuitError::IncorrectNonPrimitiveOpPrivateData {
-                        op: NonPrimitiveOpType::MmcsVerify,
-                        operation_index: op_idx,
-                        expected: alloc::format!("root: {witness_root:?}"),
-                        got: alloc::format!("root: {computed_root:?}"),
-                    });
-                }
-
-                let trace = private_data.to_trace(config, leaf, root, index.0)?;
-                mmcs_paths.push(trace);
-            } else {
-                return Err(CircuitError::NonPrimitiveOpMissingPrivateData {
-                    operation_index: op_idx,
-                });
-            }
-        }
-
-        Ok(MmcsTrace { mmcs_paths })
-=======
     fn generate_mmcs_trace(&self) -> Result<MmcsTrace<F>, CircuitError> {
         mmcs::generate_mmcs_trace(
             &self.circuit,
@@ -459,7 +381,6 @@
             &self.non_primitive_op_private_data,
             |widx| self.get_witness(widx),
         )
->>>>>>> af18cf77
     }
 }
 
