use alloc::vec::Vec;
use alloc::{format, vec};

<<<<<<< HEAD
use p3_field::{Field, Packable, PrimeCharacteristicRing};
use thiserror::Error;

use crate::NonPrimitiveOp;
=======
>>>>>>> 16e87e80
use crate::circuit::Circuit;
use crate::op::{MerkleVerifyConfig, NonPrimitiveOpPrivateData, Prim};
use crate::types::{NonPrimitiveOpId, WitnessId};
<<<<<<< HEAD

/// Errors that can occur during circuit execution and trace generation.
#[derive(Debug, Error)]
pub enum CircuitError {
    /// Public input length mismatch.
    #[error("Public input length mismatch: expected {expected}, got {got}")]
    PublicInputLengthMismatch { expected: usize, got: usize },

    /// Circuit missing public_rows mapping.
    #[error("Circuit missing public_rows mapping")]
    MissingPublicRowsMapping,

    /// NonPrimitiveOpId out of range.
    #[error("NonPrimitiveOpId {op_id} out of range (circuit has {max_ops} complex ops)")]
    NonPrimitiveOpIdOutOfRange { op_id: u32, max_ops: usize },

    /// Public input not set for a WitnessId.
    #[error("Public input not set for WitnessId({witness_id})")]
    PublicInputNotSet { witness_id: u32 },

    /// Witness not set for a WitnessId.
    #[error("Witness not set for WitnessId({witness_id})")]
    WitnessNotSet { witness_id: u32 },

    /// WitnessId out of bounds.
    #[error("WitnessId({witness_id}) out of bounds")]
    WitnessIdOutOfBounds { witness_id: u32 },

    /// Witness conflict: trying to reassign to a different value.
    #[error(
        "Witness conflict: WitnessId({witness_id}) already set to {existing}, cannot reassign to {new}"
    )]
    WitnessConflict {
        witness_id: u32,
        existing: String,
        new: String,
    },

    /// Witness not set for an index during trace generation.
    #[error("Witness not set for index {index}")]
    WitnessNotSetForIndex { index: usize },

    /// Non-primitive op attempted to read a witness value that was not set.
    #[error("Witness value not set for non-primitive operation {operation_index}")]
    NonPrimitiveOpWitnessNotSet { operation_index: usize },

    /// Missing private data for a non-primitive operation.
    #[error("Missing private data for non-primitive operation {operation_index}")]
    NonPrimitiveOpMissingPrivateData { operation_index: usize },

    /// Division by zero encountered.
    #[error("Division by zero encountered")]
    DivisionByZero,

    /// Invalid bit value in SampleBits bit decomposition (must be 0 or 1).
    #[error(
        "Invalid bit value in SampleBits bit decomposition for WitnessId({input_witness_id}): {bit_value} (must be 0 or 1)"
    )]
    InvalidBitValue {
        input_witness_id: u32,
        bit_value: String,
    },

    /// Bit decomposition doesn't reconstruct to the input value.
    #[error(
        "Bit decomposition for WitnessId({input_witness_id}) doesn't match input: expected {expected}, reconstructed {reconstructed}"
    )]
    BitDecompositionMismatch {
        input_witness_id: u32,
        expected: String,
        reconstructed: String,
    },
    /// The size of the digest does not match the expected one.
    #[error(
        "The size of the digest does not match the expected one: expected {expected}, got {got}"
    )]
    MerkleVerifyDigestLengthMismatch { expected: usize, got: usize },
}
=======
use crate::{CircuitError, CircuitField};
>>>>>>> 16e87e80

/// Execution traces for all tables
#[derive(Debug, Clone)]
pub struct Traces<F> {
    /// Witness table (central bus)
    pub witness_trace: WitnessTrace<F>,
    /// Constant table
    pub const_trace: ConstTrace<F>,
    /// Public input table
    pub public_trace: PublicTrace<F>,
    /// Add operation table
    pub add_trace: AddTrace<F>,
    /// Mul operation table
    pub mul_trace: MulTrace<F>,
    /// Merkle verification table
    pub merkle_trace: MerkleTrace<F>,
}

/// Central witness table with preprocessed index column
#[derive(Debug, Clone)]
pub struct WitnessTrace<F> {
    /// Preprocessed index column (WitnessId(0), WitnessId(1), WitnessId(2), ...)
    pub index: Vec<WitnessId>,
    /// Witness values
    pub values: Vec<F>,
}

/// Constant table
#[derive(Debug, Clone)]
pub struct ConstTrace<F> {
    /// Preprocessed index column (equals the WitnessId this row binds)
    pub index: Vec<WitnessId>,
    /// Constant values
    pub values: Vec<F>,
}

/// Public input table
#[derive(Debug, Clone)]
pub struct PublicTrace<F> {
    /// Preprocessed index column (equals the WitnessId of that public)
    pub index: Vec<WitnessId>,
    /// Public input values
    pub values: Vec<F>,
}

/// Add operation table
#[derive(Debug, Clone)]
pub struct AddTrace<F> {
    /// Left operand values
    pub lhs_values: Vec<F>,
    /// Left operand indices (references witness bus)
    pub lhs_index: Vec<WitnessId>,
    /// Right operand values
    pub rhs_values: Vec<F>,
    /// Right operand indices (references witness bus)
    pub rhs_index: Vec<WitnessId>,
    /// Result values
    pub result_values: Vec<F>,
    /// Result indices (references witness bus)
    pub result_index: Vec<WitnessId>,
}

/// Mul operation table
#[derive(Debug, Clone)]
pub struct MulTrace<F> {
    /// Left operand values
    pub lhs_values: Vec<F>,
    /// Left operand indices (references witness bus)
    pub lhs_index: Vec<WitnessId>,
    /// Right operand values
    pub rhs_values: Vec<F>,
    /// Right operand indices (references witness bus)
    pub rhs_index: Vec<WitnessId>,
    /// Result values
    pub result_values: Vec<F>,
    /// Result indices (references witness bus)
    pub result_index: Vec<WitnessId>,
}

/// Fake Merkle verification table (simplified: single field elements)
#[derive(Debug, Clone)]
<<<<<<< HEAD
pub struct MerkleTrace<F> {
    /// All the merkle paths computed in this trace
    pub merkle_paths: Vec<MerklePathTrace<F>>,
}

/// A single Merkle Path verification table
#[derive(Debug, Clone, Default)]
pub struct MerklePathTrace<F> {
    /// Left operand values (current hash). A vector of field elements representing a digest.
    pub left_values: Vec<Vec<F>>,
    /// Left operand indices.
    pub left_index: Vec<Vec<u32>>,
    /// Right operand values (sibling hash). A vector of field elements representing a digest
    pub right_values: Vec<Vec<F>>,
    /// Right operand indices (not on witness bus - private)
    pub right_index: Vec<u32>,
    /// Path direction bits (0 = left, 1 = right) - private
    pub path_directions: Vec<bool>,
    /// Indicates if the current row is processing a smaller
    /// matrix of the Mmcs.
    pub is_extra: Vec<bool>,
}

/// Private Merkle path data for fake Merkle verification (simplified)
///
/// This represents the private witness information that the prover needs
/// to demonstrate knowledge of a valid Merkle path from leaf to root.
/// In a real implementation, this would contain cryptographic hash values
/// and tree structure information.
///
/// Note: This is a simplified "fake" implementation for demonstration.
/// Production Merkle verification would use proper cryptographic hashes
/// and handle multi-element hash digests, not single field elements.
#[derive(Debug, Clone, PartialEq)]
pub struct MerklePrivateData<F> {
    /// Sibling hash values along the Merkle path
    ///
    /// For each level of the tree (from leaf to root), contains the
    /// sibling hash needed to compute the parent hash. It might optionally
    /// include the hash of the row of a smaller matrix in the Mmcs.
    pub path_siblings: Vec<(Vec<F>, Option<Vec<F>>)>,
}

impl<F: Clone + Default> MerklePrivateData<F> {
    pub fn to_trace(
        &self,
        merkle_config: &MerkleVerifyConfig<F>,
        leaf_indices: Vec<WitnessId>,
        leaf_value: &[F],
        index_value: u32,
    ) -> Result<MerklePathTrace<F>, CircuitError> {
        debug_assert_eq!(merkle_config.ext_field_digest_elems, leaf_value.len());

        let mut trace = MerklePathTrace::default();
        let mut state = leaf_value.to_vec();

        let leaf_indices: Vec<u32> = leaf_indices.iter().map(|wid| wid.0).collect();

        let path_directions =
            (0..merkle_config.max_tree_height).map(|i| (index_value >> i) & 1 == 1);
        // For each step in the Merkle path
        for ((sibling_value, extra_sibling_value), direction) in
            self.path_siblings.iter().zip(path_directions)
        {
            // Current hash becomes left operand
            trace.left_values.push(state.clone());
            // TODO: What is the address of this value?
            trace.left_index.push(leaf_indices.clone()); // Points to witness bus

            // Sibling becomes right operand (private data - not on witness bus)
            trace.right_values.push(sibling_value.clone());
            trace.right_index.push(0); // Not on witness bus - private data

            // Compute parent hash
            let parent_hash = if direction {
                (merkle_config.compress)([&state, sibling_value])
            } else {
                (merkle_config.compress)([sibling_value, &state])
            };

            trace.path_directions.push(direction);
            trace.is_extra.push(false);

            // Update current hash for next iteration
            state = parent_hash;

            // If there's an extra sibling we push another row to the trace
            if let Some(extra_sibling_value) = extra_sibling_value {
                trace.left_values.push(state.to_vec());
                trace.left_index.push(leaf_indices.clone());

                trace.right_values.push(extra_sibling_value.clone());
                trace.right_index.push(0); // TODO: This should have an address on the witness table

                let parent_hash = (merkle_config.compress)([&state, extra_sibling_value]).to_vec();
                trace.path_directions.push(direction);
                trace.is_extra.push(true);

                state = parent_hash;
            }
        }
        Ok(trace)
    }
=======
pub struct FakeMerkleTrace<F> {
    /// Left operand values (current hash)
    pub left_values: Vec<F>,
    /// Left operand indices (references witness bus)
    pub left_index: Vec<WitnessId>,
    /// Right operand values (sibling hash)
    pub right_values: Vec<F>,
    /// Right operand indices (not on witness bus - private data, so stays u32)
    pub right_index: Vec<u32>,
    /// Result values (computed parent hash)
    pub result_values: Vec<F>,
    /// Result indices (references witness bus)
    pub result_index: Vec<WitnessId>,
    /// Path direction bits (0 = left, 1 = right) - private data
    pub path_directions: Vec<u32>,
>>>>>>> 16e87e80
}

/// Circuit runner that executes circuits and generates execution traces
///
/// This struct manages the runtime execution of a `Circuit` specification:
/// - Maintains a mutable witness table for intermediate values
/// - Accepts public input values and private data for complex operations
/// - Runs all operations to generate execution traces for proving
///
/// Created from a `Circuit` via `.runner()`, this provides the execution
/// layer between the immutable constraint specification and trace generation.
pub struct CircuitRunner<F> {
    circuit: Circuit<F>,
    witness: Vec<Option<F>>,
    /// Private data for complex operations (not on witness bus)
    non_primitive_op_private_data: Vec<Option<NonPrimitiveOpPrivateData<F>>>,
}

<<<<<<< HEAD
impl<
    F: Clone
        + Default
        + core::ops::Add<Output = F>
        + core::ops::Sub<Output = F>
        + core::ops::Mul<Output = F>
        + PartialEq
        + core::fmt::Debug
        + PrimeCharacteristicRing
        + Packable
        + Field,
> CircuitRunner<F>
{
=======
impl<F: CircuitField> CircuitRunner<F> {
>>>>>>> 16e87e80
    /// Create a new prover instance
    pub fn new(circuit: Circuit<F>) -> Self {
        let witness = vec![None; circuit.witness_count as usize];
        let non_primitive_op_private_data = vec![None; circuit.non_primitive_ops.len()];
        Self {
            circuit,
            witness,
            non_primitive_op_private_data,
        }
    }

    /// Set public inputs according to Circuit.public_rows mapping
    pub fn set_public_inputs(&mut self, public_values: &[F]) -> Result<(), CircuitError> {
        if public_values.len() != self.circuit.public_flat_len {
            return Err(CircuitError::PublicInputLengthMismatch {
                expected: self.circuit.public_flat_len,
                got: public_values.len(),
            });
        }
        if self.circuit.public_rows.len() != self.circuit.public_flat_len {
            return Err(CircuitError::MissingPublicRowsMapping);
        }

        for (i, value) in public_values.iter().enumerate() {
            let widx = self.circuit.public_rows[i];
            self.set_witness(widx, *value)?;
        }

        Ok(())
    }

    /// Set private data for a complex operation
    pub fn set_non_primitive_op_private_data(
        &mut self,
        op_id: NonPrimitiveOpId,
        private_data: NonPrimitiveOpPrivateData<F>,
    ) -> Result<(), CircuitError> {
        // Validate that the op_id exists in the circuit
        if op_id.0 as usize >= self.circuit.non_primitive_ops.len() {
            return Err(CircuitError::NonPrimitiveOpIdOutOfRange {
                op_id: op_id.0,
                max_ops: self.circuit.non_primitive_ops.len(),
            });
        }

        // Validate that the private data matches the operation type
        let non_primitive_op = &self.circuit.non_primitive_ops[op_id.0 as usize];
        match (non_primitive_op, &private_data) {
            (NonPrimitiveOp::MerkleVerify { .. }, NonPrimitiveOpPrivateData::MerkleVerify(_)) => {
                // Type match - good!
            }
        }

        self.non_primitive_op_private_data[op_id.0 as usize] = Some(private_data);
        Ok(())
    }

    /// Run the circuit and generate traces
    pub fn run(mut self) -> Result<Traces<F>, CircuitError> {
        // Step 1: Execute primitives to fill witness vector
        self.execute_primitives()?;

        // Step 2: Generate all table traces
        let witness_trace = self.generate_witness_trace()?;
        let const_trace = self.generate_const_trace()?;
        let public_trace = self.generate_public_trace()?;
        let add_trace = self.generate_add_trace()?;
        let mul_trace = self.generate_mul_trace()?;
        let merkle_trace = self.generate_merkle_trace()?;

        Ok(Traces {
            witness_trace,
            const_trace,
            public_trace,
            add_trace,
            mul_trace,
            merkle_trace,
        })
    }

    /// Execute all primitive operations to fill witness vector
    fn execute_primitives(&mut self) -> Result<(), CircuitError> {
        // Clone primitive operations to avoid borrowing issues
        let primitive_ops = self.circuit.primitive_ops.clone();

        for prim in primitive_ops {
            match prim {
                Prim::Const { out, val } => {
                    self.set_witness(out, val)?;
                }
                Prim::Public { out, public_pos: _ } => {
                    // Public inputs should already be set
                    if self.witness[out.0 as usize].is_none() {
                        return Err(CircuitError::PublicInputNotSet { witness_id: out });
                    }
                }
                Prim::Add { a, b, out } => {
                    let a_val = self.get_witness(a)?;
                    if let Ok(b_val) = self.get_witness(b) {
                        let result = a_val + b_val;
                        self.set_witness(out, result)?;
                    } else {
                        let out_val = self.get_witness(out)?;
                        let b_val = out_val - a_val;
                        self.set_witness(b, b_val)?;
                    }
                }
                Prim::Mul { a, b, out } => {
                    // Mul is used to represent either `Mul` or `Div` operations.
                    // We determine which based on which inputs are set.
                    let a_val = self.get_witness(a)?;
                    if let Ok(b_val) = self.get_witness(b) {
                        let result = a_val * b_val;
                        self.set_witness(out, result)?;
                    } else {
                        let result_val = self.get_witness(out)?;
                        let a_inv = a_val.try_inverse().ok_or(CircuitError::DivisionByZero)?;
                        let b_val = result_val * a_inv;
                        self.set_witness(b, b_val)?;
                    }
                }
            }
        }

        Ok(())
    }

    fn get_witness(&self, widx: WitnessId) -> Result<F, CircuitError> {
        self.witness
            .get(widx.0 as usize)
            .and_then(|opt| opt.as_ref())
            .cloned()
            .ok_or(CircuitError::WitnessNotSet { witness_id: widx })
    }

    fn set_witness(&mut self, widx: WitnessId, value: F) -> Result<(), CircuitError> {
        if widx.0 as usize >= self.witness.len() {
            return Err(CircuitError::WitnessIdOutOfBounds { witness_id: widx });
        }

        // Check for conflicting reassignment
        if let Some(existing_value) = self.witness[widx.0 as usize] {
            if existing_value != value {
                return Err(CircuitError::WitnessConflict {
                    witness_id: widx,
                    existing: format!("{existing_value:?}"),
                    new: format!("{value:?}"),
                });
            }
        } else {
            self.witness[widx.0 as usize] = Some(value);
        }

        Ok(())
    }

    fn generate_witness_trace(&self) -> Result<WitnessTrace<F>, CircuitError> {
        let mut index = Vec::new();
        let mut values = Vec::new();

        for (i, witness_opt) in self.witness.iter().enumerate() {
            match witness_opt {
                Some(value) => {
                    index.push(WitnessId(i as u32));
                    values.push(*value);
                }
                None => {
                    return Err(CircuitError::WitnessNotSetForIndex { index: i });
                }
            }
        }

        Ok(WitnessTrace { index, values })
    }

    fn generate_const_trace(&self) -> Result<ConstTrace<F>, CircuitError> {
        let mut index = Vec::new();
        let mut values = Vec::new();

        // Collect all constants from primitive operations
        for prim in &self.circuit.primitive_ops {
            if let Prim::Const { out, val } = prim {
                index.push(*out);
                values.push(*val);
            }
        }

        Ok(ConstTrace { index, values })
    }

    fn generate_public_trace(&self) -> Result<PublicTrace<F>, CircuitError> {
        let mut index = Vec::new();
        let mut values = Vec::new();

        // Collect all public inputs from primitive operations
        for prim in &self.circuit.primitive_ops {
            if let Prim::Public { out, public_pos: _ } = prim {
                index.push(*out);
                let value = self.get_witness(*out)?;
                values.push(value);
            }
        }

        Ok(PublicTrace { index, values })
    }

    fn generate_add_trace(&self) -> Result<AddTrace<F>, CircuitError> {
        let mut lhs_values = Vec::new();
        let mut lhs_index = Vec::new();
        let mut rhs_values = Vec::new();
        let mut rhs_index = Vec::new();
        let mut result_values = Vec::new();
        let mut result_index = Vec::new();

        for prim in &self.circuit.primitive_ops {
            if let Prim::Add { a, b, out } = prim {
                lhs_values.push(self.get_witness(*a)?);
                lhs_index.push(*a);
                rhs_values.push(self.get_witness(*b)?);
                rhs_index.push(*b);
                result_values.push(self.get_witness(*out)?);
                result_index.push(*out);
            }
        }

        Ok(AddTrace {
            lhs_values,
            lhs_index,
            rhs_values,
            rhs_index,
            result_values,
            result_index,
        })
    }

    fn generate_mul_trace(&self) -> Result<MulTrace<F>, CircuitError> {
        let mut lhs_values = Vec::new();
        let mut lhs_index = Vec::new();
        let mut rhs_values = Vec::new();
        let mut rhs_index = Vec::new();
        let mut result_values = Vec::new();
        let mut result_index = Vec::new();

        for prim in &self.circuit.primitive_ops {
            if let Prim::Mul { a, b, out } = prim {
                lhs_values.push(self.get_witness(*a)?);
                lhs_index.push(*a);
                rhs_values.push(self.get_witness(*b)?);
                rhs_index.push(*b);
                result_values.push(self.get_witness(*out)?);
                result_index.push(*out);
            }
        }

        Ok(MulTrace {
            lhs_values,
            lhs_index,
            rhs_values,
            rhs_index,
            result_values,
            result_index,
        })
    }

    fn generate_merkle_trace(&mut self) -> Result<MerkleTrace<F>, CircuitError> {
        let mut merkle_paths = Vec::new();

        // Process each complex operation by index to avoid borrowing conflicts
        for op_idx in 0..self.circuit.non_primitive_ops.len() {
            // Copy out leaf/root to end immutable borrow immediately
            let NonPrimitiveOp::MerkleVerify {
                leaf,
                index,
                root: _,
                config,
            } = &self.circuit.non_primitive_ops[op_idx];

            // Clone private data option to avoid holding a borrow on self
            let leaf_value = leaf
                .iter()
                .map(|limb| {
                    if let Some(val) = self.witness.get(limb.0 as usize).and_then(|x| x.as_ref()) {
                        Ok(*val)
                    } else {
                        Err(CircuitError::NonPrimitiveOpWitnessNotSet {
                            operation_index: op_idx,
<<<<<<< HEAD
                        })
                    }
                })
                .collect::<Result<Vec<F>, CircuitError>>()?;
=======
                        });
                    };

                // For each step in the Merkle path
                for (sibling_value, &direction) in private_data
                    .path_siblings
                    .iter()
                    .zip(private_data.path_directions.iter())
                {
                    // Current hash becomes left operand
                    left_values.push(current_hash);
                    left_index.push(leaf); // Points to witness bus

                    // Sibling becomes right operand (private data - not on witness bus)
                    right_values.push(*sibling_value);
                    right_index.push(0); // Not on witness bus - private data

                    // Compute parent hash (simple mock hash: left + right + direction)
                    let parent_hash =
                        current_hash + *sibling_value + if direction { F::ONE } else { F::ZERO };

                    result_values.push(parent_hash);
                    result_index.push(root); // Points to witness bus

                    path_directions.push(if direction { 1 } else { 0 });

                    // Update current hash for next iteration
                    current_hash = parent_hash;
                }
>>>>>>> 16e87e80

            if let Some(Some(NonPrimitiveOpPrivateData::MerkleVerify(private_data))) =
                self.non_primitive_op_private_data.get(op_idx).cloned()
            {
                let trace = private_data.to_trace(config, leaf.clone(), &leaf_value, index.0)?;
                merkle_paths.push(trace);
            } else {
                return Err(CircuitError::NonPrimitiveOpMissingPrivateData {
                    operation_index: op_idx,
                });
            }
        }

        Ok(MerkleTrace { merkle_paths })
    }
}

<<<<<<< HEAD
impl<
    F: Clone
        + Default
        + core::ops::Add<Output = F>
        + core::ops::Sub<Output = F>
        + core::ops::Mul<Output = F>
        + PartialEq
        + core::fmt::Debug
        + PrimeCharacteristicRing
        + Packable
        + Field,
> Circuit<F>
{
    /// Create a circuit runner for execution and trace generation
    pub fn runner(self) -> CircuitRunner<F> {
        CircuitRunner::new(self)
    }
}

=======
>>>>>>> 16e87e80
#[cfg(test)]
mod tests {
    extern crate std;
    use alloc::vec;
    use std::println;

    use p3_baby_bear::BabyBear;
    use p3_field::extension::BinomialExtensionField;
    use p3_field::{BasedVectorSpace, PrimeCharacteristicRing};

<<<<<<< HEAD
    use crate::CircuitBuilder;
=======
    use crate::builder::CircuitBuilder;
    use crate::types::WitnessId;
>>>>>>> 16e87e80

    #[test]
    fn test_table_generation_basic() {
        let mut builder = CircuitBuilder::new();

        // Simple test: x + 5 = result
        let x = builder.add_public_input();
        let c5 = builder.add_const(BabyBear::from_u64(5));
        let _result = builder.add(x, c5);

        let circuit = builder.build().unwrap();
        let mut runner = circuit.runner();

        // Set public input: x = 3
        runner.set_public_inputs(&[BabyBear::from_u64(3)]).unwrap();

        let traces = runner.run().unwrap();

        // Check witness trace
        assert_eq!(
            traces.witness_trace.index.len(),
            traces.witness_trace.values.len()
        );

        // Check that we have const trace entries
        assert!(!traces.const_trace.values.is_empty());

        // Check that we have public trace entries
        assert!(!traces.public_trace.values.is_empty());

        // Check that we have add trace entries
        assert!(!traces.add_trace.lhs_values.is_empty());
    }

    #[test]
    fn test_toy_example_37_times_x_minus_111() {
        let mut builder = CircuitBuilder::new();

        let x = builder.add_public_input();
        let c37 = builder.add_const(BabyBear::from_u64(37));
        let c111 = builder.add_const(BabyBear::from_u64(111));
        let c1 = builder.add_const(BabyBear::from_u64(1));

        let mul_result = builder.mul(c37, x);
        let sub_result = builder.sub(mul_result, c111);
        builder.assert_zero(sub_result);

        let div_result = builder.div(mul_result, c111);
        let sub_one = builder.sub(div_result, c1);
        builder.assert_zero(sub_one);

        let circuit = builder.build().unwrap();
        println!("=== CIRCUIT PRIMITIVE OPERATIONS ===");
        for (i, prim) in circuit.primitive_ops.iter().enumerate() {
            println!("{i}: {prim:?}");
        }

        let witness_count = circuit.witness_count;
        let mut runner = circuit.runner();

        // Set public input: x = 3 (should satisfy 37 * 3 - 111 = 0)
        runner.set_public_inputs(&[BabyBear::from_u64(3)]).unwrap();

        let traces = runner.run().unwrap();

        println!("\n=== WITNESS TRACE ===");
        for (i, (idx, val)) in traces
            .witness_trace
            .index
            .iter()
            .zip(traces.witness_trace.values.iter())
            .enumerate()
        {
            println!("Row {i}: WitnessId({idx}) = {val:?}");
        }

        println!("\n=== CONST TRACE ===");
        for (i, (idx, val)) in traces
            .const_trace
            .index
            .iter()
            .zip(traces.const_trace.values.iter())
            .enumerate()
        {
            println!("Row {i}: WitnessId({idx}) = {val:?}");
        }

        println!("\n=== PUBLIC TRACE ===");
        for (i, (idx, val)) in traces
            .public_trace
            .index
            .iter()
            .zip(traces.public_trace.values.iter())
            .enumerate()
        {
            println!("Row {i}: WitnessId({idx}) = {val:?}");
        }

        println!("\n=== MUL TRACE ===");
        for i in 0..traces.mul_trace.lhs_values.len() {
            println!(
                "Row {}: WitnessId({}) * WitnessId({}) -> WitnessId({}) | {:?} * {:?} -> {:?}",
                i,
                traces.mul_trace.lhs_index[i],
                traces.mul_trace.rhs_index[i],
                traces.mul_trace.result_index[i],
                traces.mul_trace.lhs_values[i],
                traces.mul_trace.rhs_values[i],
                traces.mul_trace.result_values[i]
            );
        }

        println!("\n=== ADD TRACE ===");
        for i in 0..traces.add_trace.lhs_values.len() {
            println!(
                "Row {}: WitnessId({}) + WitnessId({}) -> WitnessId({}) | {:?} + {:?} -> {:?}",
                i,
                traces.add_trace.lhs_index[i],
                traces.add_trace.rhs_index[i],
                traces.add_trace.result_index[i],
                traces.add_trace.lhs_values[i],
                traces.add_trace.rhs_values[i],
                traces.add_trace.result_values[i]
            );
        }

        // Verify trace structure
        assert_eq!(traces.witness_trace.index.len(), witness_count as usize);

        // Should have constants: 37, 111, 1 and 0 (for assert_zero)
        assert!(traces.const_trace.values.len() >= 4);

        // Should have one public input
        assert_eq!(traces.public_trace.values.len(), 1);
        assert_eq!(traces.public_trace.values[0], BabyBear::from_u64(3));

        // Should have two mul operations (explicit Mul and Div lowering to Mul with inverse)
        assert_eq!(traces.mul_trace.lhs_values.len(), 2);

        // Encoded subtractions land in the add table (result + rhs = lhs).
        assert_eq!(traces.add_trace.lhs_values.len(), 2);
        assert_eq!(traces.add_trace.lhs_index, vec![WitnessId(2), WitnessId(3)]);
        assert_eq!(traces.add_trace.rhs_index, vec![WitnessId(0), WitnessId(0)]);
        assert_eq!(
            traces.add_trace.result_index,
            vec![WitnessId(5), WitnessId(6)]
        );
    }

    #[test]
    fn test_extension_field_support() {
        type ExtField = BinomialExtensionField<BabyBear, 4>;

        let mut builder = CircuitBuilder::new();

        // Test extension field operations: x + y * z
        let x = builder.add_public_input();
        let y = builder.add_public_input();
        let z = builder.add_public_input();

        let yz = builder.mul(y, z);
        let _result = builder.add(x, yz);

        let circuit = builder.build().unwrap();
        let mut runner = circuit.runner();

        // Set public inputs to genuine extension field values with ALL non-zero coefficients
        let x_val = ExtField::from_basis_coefficients_slice(&[
            BabyBear::from_u64(1), // a0
            BabyBear::from_u64(2), // a1
            BabyBear::from_u64(3), // a2
            BabyBear::from_u64(4), // a3
        ])
        .unwrap();
        let y_val = ExtField::from_basis_coefficients_slice(&[
            BabyBear::from_u64(5), // b0
            BabyBear::from_u64(6), // b1
            BabyBear::from_u64(7), // b2
            BabyBear::from_u64(8), // b3
        ])
        .unwrap();
        let z_val = ExtField::from_basis_coefficients_slice(&[
            BabyBear::from_u64(9),  // c0
            BabyBear::from_u64(10), // c1
            BabyBear::from_u64(11), // c2
            BabyBear::from_u64(12), // c3
        ])
        .unwrap();

        runner.set_public_inputs(&[x_val, y_val, z_val]).unwrap();
        let traces = runner.run().unwrap();

        // Verify extension field traces were generated correctly
        assert_eq!(traces.public_trace.values.len(), 3);
        assert_eq!(traces.public_trace.values[0], x_val);
        assert_eq!(traces.public_trace.values[1], y_val);
        assert_eq!(traces.public_trace.values[2], z_val);

        // Should have one mul and one add operation
        assert_eq!(traces.mul_trace.lhs_values.len(), 1);
        assert_eq!(traces.add_trace.lhs_values.len(), 1);

        // Verify mul operation: y * z with genuine extension field multiplication
        let expected_yz = y_val * z_val;
        assert_eq!(traces.mul_trace.lhs_values[0], y_val);
        assert_eq!(traces.mul_trace.rhs_values[0], z_val);
        assert_eq!(traces.mul_trace.result_values[0], expected_yz);

        // Verify add operation: x + yz with genuine extension field addition
        let expected_result = x_val + expected_yz;
        assert_eq!(traces.add_trace.lhs_values[0], x_val);
        assert_eq!(traces.add_trace.rhs_values[0], expected_yz);
        assert_eq!(traces.add_trace.result_values[0], expected_result);
    }
}<|MERGE_RESOLUTION|>--- conflicted
+++ resolved
@@ -1,98 +1,10 @@
 use alloc::vec::Vec;
 use alloc::{format, vec};
 
-<<<<<<< HEAD
-use p3_field::{Field, Packable, PrimeCharacteristicRing};
-use thiserror::Error;
-
-use crate::NonPrimitiveOp;
-=======
->>>>>>> 16e87e80
 use crate::circuit::Circuit;
 use crate::op::{MerkleVerifyConfig, NonPrimitiveOpPrivateData, Prim};
 use crate::types::{NonPrimitiveOpId, WitnessId};
-<<<<<<< HEAD
-
-/// Errors that can occur during circuit execution and trace generation.
-#[derive(Debug, Error)]
-pub enum CircuitError {
-    /// Public input length mismatch.
-    #[error("Public input length mismatch: expected {expected}, got {got}")]
-    PublicInputLengthMismatch { expected: usize, got: usize },
-
-    /// Circuit missing public_rows mapping.
-    #[error("Circuit missing public_rows mapping")]
-    MissingPublicRowsMapping,
-
-    /// NonPrimitiveOpId out of range.
-    #[error("NonPrimitiveOpId {op_id} out of range (circuit has {max_ops} complex ops)")]
-    NonPrimitiveOpIdOutOfRange { op_id: u32, max_ops: usize },
-
-    /// Public input not set for a WitnessId.
-    #[error("Public input not set for WitnessId({witness_id})")]
-    PublicInputNotSet { witness_id: u32 },
-
-    /// Witness not set for a WitnessId.
-    #[error("Witness not set for WitnessId({witness_id})")]
-    WitnessNotSet { witness_id: u32 },
-
-    /// WitnessId out of bounds.
-    #[error("WitnessId({witness_id}) out of bounds")]
-    WitnessIdOutOfBounds { witness_id: u32 },
-
-    /// Witness conflict: trying to reassign to a different value.
-    #[error(
-        "Witness conflict: WitnessId({witness_id}) already set to {existing}, cannot reassign to {new}"
-    )]
-    WitnessConflict {
-        witness_id: u32,
-        existing: String,
-        new: String,
-    },
-
-    /// Witness not set for an index during trace generation.
-    #[error("Witness not set for index {index}")]
-    WitnessNotSetForIndex { index: usize },
-
-    /// Non-primitive op attempted to read a witness value that was not set.
-    #[error("Witness value not set for non-primitive operation {operation_index}")]
-    NonPrimitiveOpWitnessNotSet { operation_index: usize },
-
-    /// Missing private data for a non-primitive operation.
-    #[error("Missing private data for non-primitive operation {operation_index}")]
-    NonPrimitiveOpMissingPrivateData { operation_index: usize },
-
-    /// Division by zero encountered.
-    #[error("Division by zero encountered")]
-    DivisionByZero,
-
-    /// Invalid bit value in SampleBits bit decomposition (must be 0 or 1).
-    #[error(
-        "Invalid bit value in SampleBits bit decomposition for WitnessId({input_witness_id}): {bit_value} (must be 0 or 1)"
-    )]
-    InvalidBitValue {
-        input_witness_id: u32,
-        bit_value: String,
-    },
-
-    /// Bit decomposition doesn't reconstruct to the input value.
-    #[error(
-        "Bit decomposition for WitnessId({input_witness_id}) doesn't match input: expected {expected}, reconstructed {reconstructed}"
-    )]
-    BitDecompositionMismatch {
-        input_witness_id: u32,
-        expected: String,
-        reconstructed: String,
-    },
-    /// The size of the digest does not match the expected one.
-    #[error(
-        "The size of the digest does not match the expected one: expected {expected}, got {got}"
-    )]
-    MerkleVerifyDigestLengthMismatch { expected: usize, got: usize },
-}
-=======
-use crate::{CircuitError, CircuitField};
->>>>>>> 16e87e80
+use crate::{CircuitError, CircuitField, NonPrimitiveOp};
 
 /// Execution traces for all tables
 #[derive(Debug, Clone)]
@@ -174,7 +86,6 @@
 
 /// Fake Merkle verification table (simplified: single field elements)
 #[derive(Debug, Clone)]
-<<<<<<< HEAD
 pub struct MerkleTrace<F> {
     /// All the merkle paths computed in this trace
     pub merkle_paths: Vec<MerklePathTrace<F>>,
@@ -278,23 +189,6 @@
         }
         Ok(trace)
     }
-=======
-pub struct FakeMerkleTrace<F> {
-    /// Left operand values (current hash)
-    pub left_values: Vec<F>,
-    /// Left operand indices (references witness bus)
-    pub left_index: Vec<WitnessId>,
-    /// Right operand values (sibling hash)
-    pub right_values: Vec<F>,
-    /// Right operand indices (not on witness bus - private data, so stays u32)
-    pub right_index: Vec<u32>,
-    /// Result values (computed parent hash)
-    pub result_values: Vec<F>,
-    /// Result indices (references witness bus)
-    pub result_index: Vec<WitnessId>,
-    /// Path direction bits (0 = left, 1 = right) - private data
-    pub path_directions: Vec<u32>,
->>>>>>> 16e87e80
 }
 
 /// Circuit runner that executes circuits and generates execution traces
@@ -313,23 +207,7 @@
     non_primitive_op_private_data: Vec<Option<NonPrimitiveOpPrivateData<F>>>,
 }
 
-<<<<<<< HEAD
-impl<
-    F: Clone
-        + Default
-        + core::ops::Add<Output = F>
-        + core::ops::Sub<Output = F>
-        + core::ops::Mul<Output = F>
-        + PartialEq
-        + core::fmt::Debug
-        + PrimeCharacteristicRing
-        + Packable
-        + Field,
-> CircuitRunner<F>
-{
-=======
 impl<F: CircuitField> CircuitRunner<F> {
->>>>>>> 16e87e80
     /// Create a new prover instance
     pub fn new(circuit: Circuit<F>) -> Self {
         let witness = vec![None; circuit.witness_count as usize];
@@ -616,42 +494,10 @@
                     } else {
                         Err(CircuitError::NonPrimitiveOpWitnessNotSet {
                             operation_index: op_idx,
-<<<<<<< HEAD
                         })
                     }
                 })
                 .collect::<Result<Vec<F>, CircuitError>>()?;
-=======
-                        });
-                    };
-
-                // For each step in the Merkle path
-                for (sibling_value, &direction) in private_data
-                    .path_siblings
-                    .iter()
-                    .zip(private_data.path_directions.iter())
-                {
-                    // Current hash becomes left operand
-                    left_values.push(current_hash);
-                    left_index.push(leaf); // Points to witness bus
-
-                    // Sibling becomes right operand (private data - not on witness bus)
-                    right_values.push(*sibling_value);
-                    right_index.push(0); // Not on witness bus - private data
-
-                    // Compute parent hash (simple mock hash: left + right + direction)
-                    let parent_hash =
-                        current_hash + *sibling_value + if direction { F::ONE } else { F::ZERO };
-
-                    result_values.push(parent_hash);
-                    result_index.push(root); // Points to witness bus
-
-                    path_directions.push(if direction { 1 } else { 0 });
-
-                    // Update current hash for next iteration
-                    current_hash = parent_hash;
-                }
->>>>>>> 16e87e80
 
             if let Some(Some(NonPrimitiveOpPrivateData::MerkleVerify(private_data))) =
                 self.non_primitive_op_private_data.get(op_idx).cloned()
@@ -669,28 +515,6 @@
     }
 }
 
-<<<<<<< HEAD
-impl<
-    F: Clone
-        + Default
-        + core::ops::Add<Output = F>
-        + core::ops::Sub<Output = F>
-        + core::ops::Mul<Output = F>
-        + PartialEq
-        + core::fmt::Debug
-        + PrimeCharacteristicRing
-        + Packable
-        + Field,
-> Circuit<F>
-{
-    /// Create a circuit runner for execution and trace generation
-    pub fn runner(self) -> CircuitRunner<F> {
-        CircuitRunner::new(self)
-    }
-}
-
-=======
->>>>>>> 16e87e80
 #[cfg(test)]
 mod tests {
     extern crate std;
@@ -701,12 +525,8 @@
     use p3_field::extension::BinomialExtensionField;
     use p3_field::{BasedVectorSpace, PrimeCharacteristicRing};
 
-<<<<<<< HEAD
-    use crate::CircuitBuilder;
-=======
     use crate::builder::CircuitBuilder;
     use crate::types::WitnessId;
->>>>>>> 16e87e80
 
     #[test]
     fn test_table_generation_basic() {
