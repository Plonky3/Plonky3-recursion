--- conflicted
+++ resolved
@@ -2,11 +2,9 @@
 use alloc::{format, vec};
 use core::array;
 
-use p3_symmetric::{CryptographicPermutation, Permutation};
-
 use itertools::izip;
 use p3_field::{ExtensionField, Field};
-use p3_symmetric::PseudoCompressionFunction;
+use p3_symmetric::{CryptographicPermutation, Permutation, PseudoCompressionFunction};
 use tracing::instrument;
 
 use crate::circuit::Circuit;
@@ -39,15 +37,10 @@
     pub add_trace: AddTrace<F>,
     /// Mul operation table
     pub mul_trace: MulTrace<F>,
-<<<<<<< HEAD
-    /// Fake Merkle verification table
-    pub fake_merkle_trace: FakeMerkleTrace<F>,
+    /// Mmcs verification table
+    pub mmcs_trace: MmcsTrace<F>,
     /// Sponge hash table
     pub sponge_trace: SpongeTrace<F>,
-=======
-    /// Mmcs verification table
-    pub mmcs_trace: MmcsTrace<F>,
->>>>>>> 011d3fc2
 }
 
 /// Central witness table with preprocessed index column
@@ -373,7 +366,6 @@
     }
 
     /// Run the circuit and generate traces
-<<<<<<< HEAD
     pub fn run<
         P: CryptographicPermutation<[F; N]>,
         const N: usize,
@@ -383,10 +375,6 @@
         mut self,
         perm: P,
     ) -> Result<Traces<F>, CircuitError> {
-=======
-    #[instrument(skip_all)]
-    pub fn run(mut self) -> Result<Traces<F>, CircuitError> {
->>>>>>> 011d3fc2
         // Step 1: Execute primitives to fill witness vector
         self.execute_primitives()?;
 
@@ -396,12 +384,8 @@
         let public_trace = self.generate_public_trace()?;
         let add_trace = self.generate_add_trace()?;
         let mul_trace = self.generate_mul_trace()?;
-<<<<<<< HEAD
-        let fake_merkle_trace = self.generate_fake_merkle_trace()?;
+        let mmcs_trace = self.generate_mmcs_trace()?;
         let sponge_trace = self.generate_sponge_trace::<_, N, R, C>(perm)?;
-=======
-        let mmcs_trace = self.generate_mmcs_trace()?;
->>>>>>> 011d3fc2
 
         Ok(Traces {
             witness_trace,
@@ -409,12 +393,8 @@
             public_trace,
             add_trace,
             mul_trace,
-<<<<<<< HEAD
-            fake_merkle_trace,
+            mmcs_trace,
             sponge_trace,
-=======
-            mmcs_trace,
->>>>>>> 011d3fc2
         })
     }
 
@@ -607,57 +587,28 @@
 
         // Process each complex operation by index to avoid borrowing conflicts
         for op_idx in 0..self.circuit.non_primitive_ops.len() {
-<<<<<<< HEAD
-            // Only handle FakeMerkleVerify ops here
+            // Only handle MmcsVerify ops here
             match &self.circuit.non_primitive_ops[op_idx] {
-                crate::op::NonPrimitiveOp::FakeMerkleVerify { leaf, root } => {
+                crate::op::NonPrimitiveOp::MmcsVerify { leaf, index, root } => {
                     // Copy out leaf/root to end immutable borrow immediately
-                    let (leaf, root) = (*leaf, *root);
+                    let (leaf, index, root) = (*leaf, *index, *root);
 
                     // Clone private data option to avoid holding a borrow on self
-                    if let Some(Some(NonPrimitiveOpPrivateData::FakeMerkleVerify(private_data))) =
+                    if let Some(Some(NonPrimitiveOpPrivateData::MmcsVerify(private_data))) =
                         self.non_primitive_op_private_data.get(op_idx).cloned()
                     {
-                        let mut current_hash = if let Some(val) =
-                            self.witness.get(leaf.0 as usize).and_then(|x| x.as_ref())
+                        let config = match self
+                            .circuit
+                            .enabled_ops
+                            .get(&NonPrimitiveOpType::MmcsVerify)
                         {
-                            *val
-                        } else {
-                            return Err(CircuitError::NonPrimitiveOpWitnessNotSet {
-                                operation_index: op_idx,
-                            });
-                        };
-
-                        // For each step in the Merkle path
-                        for (sibling_value, &direction) in private_data
-                            .path_siblings
-                            .iter()
-                            .zip(private_data.path_directions.iter())
-                        {
-                            // Current hash becomes left operand
-                            left_values.push(current_hash);
-                            left_index.push(leaf); // Points to witness bus
-
-                            // Sibling becomes right operand (private data - not on witness bus)
-                            right_values.push(*sibling_value);
-                            right_index.push(0); // Not on witness bus - private data
-
-                            // Compute parent hash (simple mock hash: left + right + direction)
-                            let parent_hash = current_hash
-                                + *sibling_value
-                                + if direction { F::ONE } else { F::ZERO };
-
-                            result_values.push(parent_hash);
-                            result_index.push(root); // Points to witness bus
-
-                            path_directions.push(if direction { 1 } else { 0 });
-
-                            // Update current hash for next iteration
-                            current_hash = parent_hash;
-                        }
-
-                        // Root is computed; write back to the witness bus at root index
-                        self.set_witness(root, current_hash)?;
+                            Some(NonPrimitiveOpConfig::MmcsVerifyConfig(config)) => Ok(config),
+                            _ => Err(CircuitError::InvalidNonPrimitiveOpConfiguration {
+                                op: NonPrimitiveOpType::MmcsVerify,
+                            }),
+                        }?;
+                        let trace = private_data.to_trace(config, leaf, root, index.0)?;
+                        mmcs_paths.push(trace);
                     } else {
                         return Err(CircuitError::NonPrimitiveOpMissingPrivateData {
                             operation_index: op_idx,
@@ -666,32 +617,6 @@
                 }
                 _ => continue,
             };
-=======
-            // Copy out leaf/root to end immutable borrow immediately
-            let NonPrimitiveOp::MmcsVerify { leaf, index, root } =
-                &self.circuit.non_primitive_ops[op_idx];
-
-            if let Some(Some(NonPrimitiveOpPrivateData::MmcsVerify(private_data))) =
-                self.non_primitive_op_private_data.get(op_idx).cloned()
-            {
-                let config = match self
-                    .circuit
-                    .enabled_ops
-                    .get(&NonPrimitiveOpType::MmcsVerify)
-                {
-                    Some(NonPrimitiveOpConfig::MmcsVerifyConfig(config)) => Ok(config),
-                    _ => Err(CircuitError::InvalidNonPrimitiveOpConfiguration {
-                        op: NonPrimitiveOpType::MmcsVerify,
-                    }),
-                }?;
-                let trace = private_data.to_trace(config, leaf, root, index.0)?;
-                mmcs_paths.push(trace);
-            } else {
-                return Err(CircuitError::NonPrimitiveOpMissingPrivateData {
-                    operation_index: op_idx,
-                });
-            }
->>>>>>> 011d3fc2
         }
 
         Ok(MmcsTrace { mmcs_paths })
@@ -771,11 +696,8 @@
 
     use crate::MmcsPrivateData;
     use crate::builder::CircuitBuilder;
-<<<<<<< HEAD
+    use crate::op::MmcsVerifyConfig;
     use crate::tables::DummyPerm;
-=======
-    use crate::op::MmcsVerifyConfig;
->>>>>>> 011d3fc2
     use crate::types::WitnessId;
 
     #[test]
