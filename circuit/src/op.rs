use alloc::vec::Vec;
use core::hash::Hash;

use p3_field::{ExtensionField, Field};

use crate::CircuitError;
use crate::tables::MmcsPrivateData;
use crate::types::WitnessId;

/// Primitive operations that represent basic field arithmetic
///
/// These operations form the core computational primitives after expression lowering.
/// All primitive operations:
/// - Operate on witness table slots (WitnessId)
/// - Can be heavily optimized (constant folding, CSE, etc.)
/// - Are executed in topological order during circuit evaluation
/// - Form a directed acyclic graph (DAG) of dependencies
///
/// Primitive operations are kept separate from complex operations to maintain
/// clean optimization boundaries and enable aggressive compiler transformations.
#[derive(Debug, Clone, PartialEq)]
pub enum Prim<F> {
    /// Load a constant value into the witness table
    ///
    /// Sets `witness[out] = val`. Used for literal constants and
    /// supports constant pooling optimization where identical constants
    /// reuse the same witness slot.
    Const { out: WitnessId, val: F },

    /// Load a public input value into the witness table
    ///
    /// Sets `witness[out] = public_inputs[public_pos]`. Public inputs
    /// are values known to both prover and verifier, typically used
    /// for circuit inputs and expected outputs.
    Public { out: WitnessId, public_pos: usize },

    /// Field addition: witness[out] = witness[a] + witness[b]
    Add {
        a: WitnessId,
        b: WitnessId,
        out: WitnessId,
    },

    /// Field multiplication: witness[out] = witness[a] * witness[b]
    Mul {
        a: WitnessId,
        b: WitnessId,
        out: WitnessId,
    },
}

/// Non-primitive operation types
#[derive(Debug, Clone, PartialEq, Eq, Hash)]
pub enum NonPrimitiveOpType {
<<<<<<< HEAD
    FakeMerkleVerify,
    HashAbsorb(bool), // bool: If true, reset the capacity before absorbing
    HashSqueeze,
    FriVerify, // TODO: unimplemented
=======
    // Mmcs Verify gate with the argument is the size of the path
    MmcsVerify,
    FriVerify,
    // Future: FriVerify, HashAbsorb, etc.
}

/// Non-primitive operation types
#[derive(Debug, Clone, PartialEq, Eq, Hash)]
pub enum NonPrimitiveOpConfig {
    MmcsVerifyConfig(MmcsVerifyConfig),
    None,
>>>>>>> 011d3fc2
}

/// Non-primitive operations representing complex cryptographic constraints.
///
/// These operations implement sophisticated cryptographic primitives that:
/// - Have dedicated AIR tables for constraint verification
/// - Take witness values as public interface
/// - May require separate private data for complete specification
/// - Are NOT subject to primitive optimizations (CSE, constant folding)
/// - Enable modular addition of complex functionality
///
/// Non-primitive operations are isolated from primitive optimizations to:
/// 1. Maintain clean separation between basic arithmetic and complex crypto
/// 2. Allow specialized constraint systems for each operation type
/// 3. Enable parallel development of different cryptographic primitives
/// 4. Avoid optimization passes breaking complex constraint relationships
#[derive(Debug, Clone, PartialEq)]
pub enum NonPrimitiveOp {
    /// Verifies that a leaf value is contained in a Mmcs with given root.
    /// The actual Mmcs path verification logic is implemented in a dedicated
    /// AIR table that constrains the relationship between leaf and root.
    ///
    /// Public interface (on witness bus):
    /// - `leaf`: The leaf value being verified (single field element)
    /// - `index`: The index of the leaf
    /// - `root`: The expected Mmcs root (single field element)
    ///
    /// Private data (set via NonPrimitiveOpId):
<<<<<<< HEAD
    /// - Merkle path siblings and direction bits
    /// - See `FakeMerklePrivateData` for complete specification
    FakeMerkleVerify { leaf: WitnessId, root: WitnessId },
    /// Sponge hash absorb operation. Absorbs a single chunk of input.
    ///
    /// Public interface (on witness bus):
    /// - `reset_flag`: Whether to reset the capacity before absorbing
    /// - `inputs`: The input chunk to be absorbed.
    HashAbsorb {
        reset_flag: bool,
        inputs: Vec<WitnessId>,
    },
    /// Sponge hash squeeze operation. Produces a single chunk of output.
    HashSqueeze { outputs: Vec<WitnessId> },
=======
    /// - Mmcs path siblings and direction bits
    /// - See `MmcsPrivateData` for complete specification
    MmcsVerify {
        leaf: MmcsWitnessId,
        index: WitnessId,
        root: MmcsWitnessId,
    },
}

/// Configuration parameters for Mmcs verification operations. When
/// `base_field_digest_elems > ext_field_digest_elems`, we say the configuration
/// is packing digests into extension field elements.
#[derive(Debug, Clone, PartialEq, Eq, Hash)]
pub struct MmcsVerifyConfig {
    /// The number of base field elements required for represeting a digest.
    pub base_field_digest_elems: usize,
    /// The number of extension field elements required for representing a digest.
    pub ext_field_digest_elems: usize,
    /// The maximum height of the mmcs
    pub max_tree_height: usize,
>>>>>>> 011d3fc2
}

impl MmcsVerifyConfig {
    /// Returns the number of wires received as input.
    pub const fn input_size(&self) -> usize {
        // `ext_field_digest_elems`` for the leaf and root and 1 for the index
        2 * self.ext_field_digest_elems + 1
    }

    /// Convert a digest represented as base field elements into extension field elements.
    pub fn ext_to_base<F, EF, const DIGEST_ELEMS: usize>(
        &self,
        digest: &[EF],
    ) -> Result<[F; DIGEST_ELEMS], CircuitError>
    where
        F: Field,
        EF: ExtensionField<F> + Clone,
    {
        digest
            .iter()
            .flat_map(|limb| {
                if self.is_packing() {
                    limb.as_basis_coefficients_slice()
                } else {
                    &limb.as_basis_coefficients_slice()[0..1]
                }
            })
            .copied()
            .collect::<Vec<F>>()
            .try_into()
            .map_err(|_| CircuitError::IncorrectNonPrimitiveOpPrivateDataSize {
                op: NonPrimitiveOpType::MmcsVerify,
                expected: self.ext_field_digest_elems,
                got: digest.len(),
            })
    }

    /// Convert a digest represented as base field elements into extension field elements.
    pub fn base_to_ext<F, EF>(&self, digest: &[F]) -> Result<Vec<EF>, CircuitError>
    where
        F: Field,
        EF: ExtensionField<F> + Clone,
    {
        if digest.len() != self.base_field_digest_elems {
            return Err(CircuitError::IncorrectNonPrimitiveOpPrivateDataSize {
                op: NonPrimitiveOpType::MmcsVerify,
                expected: self.base_field_digest_elems,
                got: digest.len(),
            });
        }
        if self.is_packing() {
            Ok(digest
                .chunks(EF::DIMENSION)
                .map(|v| {
                    EF::from_basis_coefficients_slice(v)
                        .expect("chunk size is the extension field dimension")
                })
                .collect())
        } else {
            Ok(digest.iter().map(|&x| EF::from(x)).collect())
        }
    }

    pub fn mock_config() -> Self {
        Self {
            base_field_digest_elems: 1,
            ext_field_digest_elems: 1,
            max_tree_height: 1,
        }
    }

    pub fn babybear_default() -> Self {
        Self {
            base_field_digest_elems: 8,
            ext_field_digest_elems: 8,
            max_tree_height: 32,
        }
    }

    // TODO: For now we are not considering packed inputs for BabyBear.
    pub fn babybear_quartic_extension_default() -> Self {
        let packing = false;
        Self {
            base_field_digest_elems: 8,
            ext_field_digest_elems: if packing { 2 } else { 8 },
            max_tree_height: 32,
        }
    }

    pub fn koalabear_default() -> Self {
        Self {
            base_field_digest_elems: 8,
            ext_field_digest_elems: 8,
            max_tree_height: 32,
        }
    }

    // TODO: For now we are not considering packed inputs for KoalaBear.
    pub fn koalabear_quartic_extension_default() -> Self {
        let packing = false;
        Self {
            base_field_digest_elems: 8,
            ext_field_digest_elems: if packing { 2 } else { 8 },
            max_tree_height: 32,
        }
    }

    pub fn goldilocks_default() -> Self {
        Self {
            base_field_digest_elems: 4,
            ext_field_digest_elems: 4,
            max_tree_height: 32,
        }
    }

    // TODO: For now we are not considering packed inputs for Goldilocks.
    pub fn goldilocks_quadratic_extension_default() -> Self {
        let packing = false;
        Self {
            base_field_digest_elems: 4,
            ext_field_digest_elems: if packing { 1 } else { 4 },
            max_tree_height: 32,
        }
    }

    /// Returns wether digests are packed into extension field elements or not.
    pub fn is_packing(&self) -> bool {
        self.base_field_digest_elems > self.ext_field_digest_elems
    }
}

pub type MmcsWitnessId = Vec<WitnessId>;

/// Private auxiliary data for non-primitive operations
///
/// This data is NOT part of the witness table but provides additional
/// parameters needed to fully specify complex operations. Private data:
/// - Is set during circuit execution via `NonPrimitiveOpId`
/// - Contains sensitive information like cryptographic witnesses
/// - Is used by AIR tables to generate the appropriate constraints
#[derive(Debug, Clone, PartialEq)]
pub enum NonPrimitiveOpPrivateData<F> {
    /// Private data for Mmcs verification
    ///
    /// Contains the complete Mmcs path information needed by the prover
    /// to generate a valid proof. This data is not part of the public
    /// circuit specification.
    MmcsVerify(MmcsPrivateData<F>),
}<|MERGE_RESOLUTION|>--- conflicted
+++ resolved
@@ -52,16 +52,11 @@
 /// Non-primitive operation types
 #[derive(Debug, Clone, PartialEq, Eq, Hash)]
 pub enum NonPrimitiveOpType {
-<<<<<<< HEAD
-    FakeMerkleVerify,
-    HashAbsorb(bool), // bool: If true, reset the capacity before absorbing
-    HashSqueeze,
-    FriVerify, // TODO: unimplemented
-=======
     // Mmcs Verify gate with the argument is the size of the path
     MmcsVerify,
     FriVerify,
-    // Future: FriVerify, HashAbsorb, etc.
+    HashAbsorb(bool), // bool: If true, reset the capacity before absorbing
+    HashSqueeze,
 }
 
 /// Non-primitive operation types
@@ -69,7 +64,6 @@
 pub enum NonPrimitiveOpConfig {
     MmcsVerifyConfig(MmcsVerifyConfig),
     None,
->>>>>>> 011d3fc2
 }
 
 /// Non-primitive operations representing complex cryptographic constraints.
@@ -98,10 +92,13 @@
     /// - `root`: The expected Mmcs root (single field element)
     ///
     /// Private data (set via NonPrimitiveOpId):
-<<<<<<< HEAD
-    /// - Merkle path siblings and direction bits
-    /// - See `FakeMerklePrivateData` for complete specification
-    FakeMerkleVerify { leaf: WitnessId, root: WitnessId },
+    /// - Mmcs path siblings and direction bits
+    /// - See `MmcsPrivateData` for complete specification
+    MmcsVerify {
+        leaf: MmcsWitnessId,
+        index: WitnessId,
+        root: MmcsWitnessId,
+    },
     /// Sponge hash absorb operation. Absorbs a single chunk of input.
     ///
     /// Public interface (on witness bus):
@@ -113,14 +110,6 @@
     },
     /// Sponge hash squeeze operation. Produces a single chunk of output.
     HashSqueeze { outputs: Vec<WitnessId> },
-=======
-    /// - Mmcs path siblings and direction bits
-    /// - See `MmcsPrivateData` for complete specification
-    MmcsVerify {
-        leaf: MmcsWitnessId,
-        index: WitnessId,
-        root: MmcsWitnessId,
-    },
 }
 
 /// Configuration parameters for Mmcs verification operations. When
@@ -134,7 +123,6 @@
     pub ext_field_digest_elems: usize,
     /// The maximum height of the mmcs
     pub max_tree_height: usize,
->>>>>>> 011d3fc2
 }
 
 impl MmcsVerifyConfig {
