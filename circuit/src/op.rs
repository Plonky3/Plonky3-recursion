use alloc::boxed::Box;
use alloc::string::String;
use alloc::vec::Vec;
use alloc::{format, vec};
use core::fmt::Debug;
use core::hash::Hash;

use hashbrown::HashMap;
use p3_field::{Field, PrimeCharacteristicRing};
use strum_macros::EnumCount;

use crate::ops::poseidon_perm::HashConfig;
use crate::tables::PoseidonPermPrivateData;
use crate::types::{NonPrimitiveOpId, WitnessId};
use crate::{CircuitError, ExprId};

/// Circuit operations.
///
/// Operations are distinguised as primitive and non-primitive:
///
/// # Primitive operations
///
/// Primitive operations that represent basic field arithmetic
///
/// These operations form the core computational primitives after expression lowering.
/// All primitive operations:
/// - Operate on witness table slots (WitnessId)
/// - Can be heavily optimized (constant folding, CSE, etc.)
/// - Are executed in topological order during circuit evaluation
/// - Form a directed acyclic graph (DAG) of dependencies
///
/// # Non-primitive operations
///
/// Non-primitive operations may represent complex computations that would require too many,
/// primitive operations to be expressed equivalently.
///
/// They can be user-defined and selected at runtime, have private data that does not appear
/// in the central Witness bus, and are subject to their own optimization passes.
#[derive(Debug)]
pub enum Op<F> {
    /// Load a constant value into the witness table
    ///
    /// Sets `witness[out] = val`. Used for literal constants and
    /// supports constant pooling optimization where identical constants
    /// reuse the same witness slot.
    Const { out: WitnessId, val: F },

    /// Load a public input value into the witness table
    ///
    /// Sets `witness[out] = public_inputs[public_pos]`. Public inputs
    /// are values known to both prover and verifier, typically used
    /// for circuit inputs and expected outputs.
    Public { out: WitnessId, public_pos: usize },

    /// Field addition: witness[out] = witness[a] + witness[b]
    Add {
        a: WitnessId,
        b: WitnessId,
        out: WitnessId,
    },

    /// Field multiplication: witness[out] = witness[a] * witness[b]
    Mul {
        a: WitnessId,
        b: WitnessId,
        out: WitnessId,
    },

    /// Load unconstrained values into the witness table
    ///
    /// Sets `witness[output]`, for each `output` in `outputs`, to arbitrary values
    /// defined by `filler`.
    Unconstrained {
        inputs: Vec<WitnessId>,
        outputs: Vec<WitnessId>,
        filler: Box<dyn WitnessHintsFiller<F>>,
    },

    /// Non-primitive operation with executor-based dispatch
    NonPrimitiveOpWithExecutor {
        inputs: Vec<Vec<WitnessId>>,
        outputs: Vec<Vec<WitnessId>>,
        executor: Box<dyn NonPrimitiveExecutor<F>>,
        /// For private data lookup and error reporting
        op_id: NonPrimitiveOpId,
    },
}

#[derive(EnumCount)]
pub enum PrimitiveOpType {
    Witness = 0,
    Const = 1,
    Public = 2,
    Add = 3,
    Mul = 4,
}

#[allow(clippy::fallible_impl_from)]
impl From<usize> for PrimitiveOpType {
    fn from(value: usize) -> Self {
        match value {
            0 => Self::Witness,
            1 => Self::Const,
            2 => Self::Public,
            3 => Self::Add,
            4 => Self::Mul,
            _ => panic!("Invalid PrimitiveOpType value: {}", value),
        }
    }
}

impl PrimitiveOpType {
    /// Get the number of columns in the preprocessed table for this operation
    pub const fn get_prep_width(&self) -> usize {
        match self {
            Self::Witness => 1, // index
            Self::Const => 2,   // index, val
            Self::Public => 1,  // index
            Self::Add => 3,     // index_a, index_b, index_out
            Self::Mul => 3,     // index_a, index_b, index_out
        }
    }
}

// Custom Clone implementation for Op
impl<F: Field + Clone> Clone for Op<F> {
    fn clone(&self) -> Self {
        match self {
            Self::Const { out, val } => Self::Const {
                out: *out,
                val: *val,
            },
            Self::Public { out, public_pos } => Self::Public {
                out: *out,
                public_pos: *public_pos,
            },
            Self::Add { a, b, out } => Self::Add {
                a: *a,
                b: *b,
                out: *out,
            },
            Self::Mul { a, b, out } => Self::Mul {
                a: *a,
                b: *b,
                out: *out,
            },
            Self::Unconstrained {
                inputs,
                outputs,
                filler,
            } => Self::Unconstrained {
                inputs: inputs.clone(),
                outputs: outputs.clone(),
                filler: filler.clone(),
            },
            Self::NonPrimitiveOpWithExecutor {
                inputs,
                outputs,
                executor,
                op_id,
            } => Self::NonPrimitiveOpWithExecutor {
                inputs: inputs.clone(),
                outputs: outputs.clone(),
                executor: executor.boxed(),
                op_id: *op_id,
            },
        }
    }
}

// Custom PartialEq implementation for Op
impl<F: Field + PartialEq> PartialEq for Op<F> {
    fn eq(&self, other: &Self) -> bool {
        match (self, other) {
            (Self::Const { out: o1, val: v1 }, Self::Const { out: o2, val: v2 }) => {
                o1 == o2 && v1 == v2
            }
            (
                Self::Public {
                    out: o1,
                    public_pos: p1,
                },
                Self::Public {
                    out: o2,
                    public_pos: p2,
                },
            ) => o1 == o2 && p1 == p2,
            (
                Self::Add {
                    a: a1,
                    b: b1,
                    out: o1,
                },
                Self::Add {
                    a: a2,
                    b: b2,
                    out: o2,
                },
            ) => a1 == a2 && b1 == b2 && o1 == o2,
            (
                Self::Mul {
                    a: a1,
                    b: b1,
                    out: o1,
                },
                Self::Mul {
                    a: a2,
                    b: b2,
                    out: o2,
                },
            ) => a1 == a2 && b1 == b2 && o1 == o2,
            (
                Self::NonPrimitiveOpWithExecutor {
                    inputs: i1,
                    outputs: o1,
                    executor: e1,
                    op_id: id1,
                },
                Self::NonPrimitiveOpWithExecutor {
                    inputs: i2,
                    outputs: o2,
                    executor: e2,
                    op_id: id2,
                },
            ) => i1 == i2 && o1 == o2 && e1.op_type() == e2.op_type() && id1 == id2,
            _ => false,
        }
    }
}

/// Non-primitive operation types
#[derive(Debug, Clone, PartialEq, Eq, Hash)]
pub enum NonPrimitiveOpType {
    /// Poseidon permutation operation (one Poseidon call / table row).
    PoseidonPerm,
}

/// Non-primitive operation types
#[derive(Debug, Clone, PartialEq, Eq, Hash)]
pub enum NonPrimitiveOpConfig {
    None,
}

/// Non-primitive operations representing complex cryptographic constraints.
///
/// These operations implement sophisticated cryptographic primitives that:
/// - Have dedicated AIR tables for constraint verification
/// - Take witness values as public interface
/// - May require separate private data for complete specification
/// - Are NOT subject to primitive optimizations (CSE, constant folding)
/// - Enable modular addition of complex functionality
///
/// Non-primitive operations are isolated from primitive optimizations to:
/// 1. Maintain clean separation between basic arithmetic and complex crypto
/// 2. Allow specialized constraint systems for each operation type
/// 3. Enable parallel development of different cryptographic primitives
/// 4. Avoid optimization passes breaking complex constraint relationships
///
/// Private auxiliary data for non-primitive operations
///
/// This data is NOT part of the witness table but provides additional
/// parameters needed to fully specify complex operations. Private data:
/// - Is set during circuit execution via `NonPrimitiveOpId`
/// - Contains sensitive information like cryptographic witnesses
/// - Is used by AIR tables to generate the appropriate constraints
#[derive(Debug, Clone, PartialEq, Eq)]
pub enum NonPrimitiveOpPrivateData<F> {
    PoseidonPerm(PoseidonPermPrivateData<F>),
}

/// Execution context providing operations access to witness table, private data, and configs
///
/// This context is passed to operation executors to give them access to all necessary
/// runtime state without exposing internal implementation details.
pub struct ExecutionContext<'a, F> {
    /// Mutable reference to witness table for reading/writing values
    witness: &'a mut [Option<F>],
    /// Private data map for non-primitive operations
    non_primitive_op_private_data: &'a [Option<NonPrimitiveOpPrivateData<F>>],
    /// Operation configurations
    enabled_ops: &'a HashMap<NonPrimitiveOpType, NonPrimitiveOpConfig>,
    /// Current operation's NonPrimitiveOpId for error reporting
    operation_id: NonPrimitiveOpId,
}

impl<'a, F: PrimeCharacteristicRing + Eq + Clone> ExecutionContext<'a, F> {
    /// Create a new execution context
    pub const fn new(
        witness: &'a mut [Option<F>],
        non_primitive_op_private_data: &'a [Option<NonPrimitiveOpPrivateData<F>>],
        enabled_ops: &'a HashMap<NonPrimitiveOpType, NonPrimitiveOpConfig>,
        operation_id: NonPrimitiveOpId,
    ) -> Self {
        Self {
            witness,
            non_primitive_op_private_data,
            enabled_ops,
            operation_id,
        }
    }

    /// Get witness value at the given index
    pub fn get_witness(&self, widx: WitnessId) -> Result<F, CircuitError> {
        self.witness
            .get(widx.0 as usize)
            .and_then(|opt| opt.as_ref())
            .cloned()
            .ok_or(CircuitError::WitnessNotSet { witness_id: widx })
    }

    /// Set witness value at the given index
    pub fn set_witness(&mut self, widx: WitnessId, value: F) -> Result<(), CircuitError> {
        if widx.0 as usize >= self.witness.len() {
            return Err(CircuitError::WitnessIdOutOfBounds { witness_id: widx });
        }

        // Check for conflicting reassignment
        if let Some(existing_value) = &self.witness[widx.0 as usize]
            && *existing_value != value
        {
            return Err(CircuitError::WitnessConflict {
                witness_id: widx,
                existing: format!("{existing_value:?}"),
                new: format!("{value:?}"),
                expr_ids: vec![], // TODO: Could be filled with expression IDs if tracked
            });
        }

        self.witness[widx.0 as usize] = Some(value);
        Ok(())
    }

    /// Get private data for the current operation
    pub fn get_private_data(&self) -> Result<&NonPrimitiveOpPrivateData<F>, CircuitError> {
        self.non_primitive_op_private_data
            .get(self.operation_id.0 as usize)
            .and_then(|opt| opt.as_ref())
            .ok_or(CircuitError::NonPrimitiveOpMissingPrivateData {
                operation_index: self.operation_id,
            })
    }

    /// Get operation configuration by type
    pub fn get_config(
        &self,
        op_type: &NonPrimitiveOpType,
    ) -> Result<&NonPrimitiveOpConfig, CircuitError> {
        self.enabled_ops.get(op_type).ok_or_else(|| {
            CircuitError::InvalidNonPrimitiveOpConfiguration {
                op: op_type.clone(),
            }
        })
    }

    /// Get the current operation ID
    pub const fn operation_id(&self) -> NonPrimitiveOpId {
        self.operation_id
    }
}

/// Trait for executable non-primitive operations
///
/// This trait enables dynamic dispatch and allows each operation to control
/// its own execution logic with full access to the execution context.
pub trait NonPrimitiveExecutor<F: Field>: Debug {
    /// Execute the operation with full context access
    ///
    /// # Arguments
    /// * `inputs` - Input witness indices
    /// * `outputs` - Output witness indices
    /// * `ctx` - Execution context with access to witness table, private data, and configs
    fn execute(
        &self,
        inputs: &[Vec<WitnessId>],
        outputs: &[Vec<WitnessId>],
        ctx: &mut ExecutionContext<'_, F>,
    ) -> Result<(), CircuitError>;

    /// Get operation type identifier (for config lookup, error reporting)
    fn op_type(&self) -> &NonPrimitiveOpType;

    /// Allow downcasting to concrete executor types
    fn as_any(&self) -> &dyn core::any::Any;

    /// Clone as trait object
    fn boxed(&self) -> Box<dyn NonPrimitiveExecutor<F>>;
}

// Implement Clone for Box<dyn NonPrimitiveExecutor<F>>
impl<F: Field> Clone for Box<dyn NonPrimitiveExecutor<F>> {
    fn clone(&self) -> Self {
        self.boxed()
    }
}

/// The output of a hint filler is composed of the vector of hints values and and optional next state.
pub type HintsOutputAndNextState<F> = (Vec<F>, Option<Vec<F>>);

/// A trait for defining how unconstrained data (hints) is set.
pub trait WitnessHintsFiller<F>: Debug + WitnessFillerClone<F> {
    /// The state identifier for stateful fillers
    fn state_id(&self) -> Option<String> {
        None
    }
    /// Return the `ExprId` of the inputs
    fn inputs(&self) -> &[ExprId];
    /// Return number of outputs filled by this filler
    fn n_outputs(&self) -> usize;
    /// Compute the output and next state given the inputs and current state.
    /// # Arguments
    /// * `inputs` - Input witness
    /// * `state` - Optional current state for stateful fillers
    fn compute_outputs(
        &self,
        inputs_val: Vec<F>,
        state: Option<&Vec<F>>,
    ) -> Result<HintsOutputAndNextState<F>, CircuitError>;
}

impl<F> Clone for Box<dyn WitnessHintsFiller<F>> {
    fn clone(&self) -> Self {
        self.clone_box()
    }
}

#[derive(Debug, Clone, Default)]
pub struct DefaultHint {
    pub n_outputs: usize,
}

impl DefaultHint {
    pub fn boxed_default<F: Default + Clone>() -> Box<dyn WitnessHintsFiller<F>> {
        Box::new(Self::default())
    }
}

impl<F: Default + Clone> WitnessHintsFiller<F> for DefaultHint {
    fn inputs(&self) -> &[ExprId] {
        &[]
    }

    fn n_outputs(&self) -> usize {
        self.n_outputs
    }

    fn compute_outputs(
        &self,
        _inputs_val: Vec<F>,
        _state: Option<&Vec<F>>,
    ) -> Result<HintsOutputAndNextState<F>, CircuitError> {
        Ok((vec![F::default(); self.n_outputs], None))
    }
}

#[derive(Debug, Clone, Default)]
pub struct HashSqueezeHint<F: Field> {
    state_id: Option<String>,
    inputs: Vec<ExprId>,
    config: HashConfig<F>,
    reset: bool,
}

impl<F: Field> HashSqueezeHint<F> {
    pub const fn new(
        state_id: String,
        inputs: Vec<ExprId>,
        config: HashConfig<F>,
        reset: bool,
    ) -> Self {
        Self {
            state_id: Some(state_id),
            inputs,
            config,
            reset,
        }
    }
}

impl<F: Field> WitnessHintsFiller<F> for HashSqueezeHint<F> {
    fn state_id(&self) -> Option<String> {
        self.state_id.clone()
    }

    fn inputs(&self) -> &[ExprId] {
        &self.inputs
    }

    // Rate of the sponge, and size of the squeezed output
    fn n_outputs(&self) -> usize {
        self.config.rate
    }

    fn compute_outputs(
        &self,
        inputs_val: Vec<F>,
        state: Option<&Vec<F>>,
    ) -> Result<HintsOutputAndNextState<F>, CircuitError> {
        let mut state = if self.reset {
            vec![F::ZERO; self.config.width]
        } else {
            state
                .cloned()
                .unwrap_or_else(|| vec![F::ZERO; self.config.width])
        };

        for chunk in inputs_val.chunks(self.config.rate) {
            state[..chunk.len()].copy_from_slice(chunk);
            state = (self.config.permutation)(&state)?;
        }

        let output = state[..self.config.rate].to_vec();
        tracing::debug!("inputs_val = {:?}", inputs_val);
        tracing::debug!("hash = {:?}", output);
        Ok((output, Some(state)))
    }
}

// Object-safe "clone into Box" helper
pub trait WitnessFillerClone<F> {
    fn clone_box(&self) -> Box<dyn WitnessHintsFiller<F>>;
}

impl<F, T> WitnessFillerClone<F> for T
where
    T: WitnessHintsFiller<F> + Clone + 'static,
{
    fn clone_box(&self) -> Box<dyn WitnessHintsFiller<F>> {
        Box::new(self.clone())
    }
}

#[cfg(test)]
mod tests {
    use alloc::sync::Arc;
    use alloc::vec;

    use p3_baby_bear::BabyBear;
    use p3_field::PrimeCharacteristicRing;

    use super::*;

    type F = BabyBear;

    #[test]
    fn test_op_partial_eq_different_variants() {
        // Create operations of completely different types
        let const_op = Op::Const {
            out: WitnessId(0),
            val: F::from_u64(5),
        };

        let add_op = Op::Add {
            a: WitnessId(0),
            b: WitnessId(1),
            out: WitnessId(2),
        };

        // Operations of different variants should never be equal
        assert_ne!(const_op, add_op);
    }

    #[test]
    fn test_op_partial_eq_same_variant_different_values() {
        // Create two addition operations with different witness indices
        let add_op1: Op<F> = Op::Add {
            a: WitnessId(0),
            b: WitnessId(1),
            out: WitnessId(2),
        };

        let add_op2: Op<F> = Op::Add {
            a: WitnessId(3),
            b: WitnessId(4),
            out: WitnessId(5),
        };

        // Same variant but different values should not be equal
        assert_ne!(add_op1, add_op2);
    }

    #[test]
    fn test_op_partial_eq_add_same_values() {
        // Create two identical addition operations
        let a = WitnessId(0);
        let b = WitnessId(1);
        let out = WitnessId(2);

        let add_op1: Op<F> = Op::Add { a, b, out };
        let add_op2: Op<F> = Op::Add { a, b, out };

        // Identical operations should be equal
        assert_eq!(add_op1, add_op2);
    }

    #[test]
    fn test_op_partial_eq_const_different_values() {
        // Create two constant operations with different values
        let out = WitnessId(0);
        let val1 = F::from_u64(10);
        let val2 = F::from_u64(20);

        let const_op1: Op<F> = Op::Const { out, val: val1 };
        let const_op2: Op<F> = Op::Const { out, val: val2 };

        // Same output but different values should not be equal
        assert_ne!(const_op1, const_op2);
    }

    #[test]
    fn test_op_partial_eq_const_different_outputs() {
        // Create two constant operations with same value but different outputs
        let val = F::from_u64(42);
        let out1 = WitnessId(0);
        let out2 = WitnessId(1);

        let const_op1: Op<F> = Op::Const { out: out1, val };
        let const_op2: Op<F> = Op::Const { out: out2, val };

        // Same value but different outputs should not be equal
        assert_ne!(const_op1, const_op2);
    }

    #[test]
    fn test_op_partial_eq_const_same_values() {
        // Create two identical constant operations
        let out = WitnessId(0);
        let val = F::from_u64(99);

        let const_op1: Op<F> = Op::Const { out, val };
        let const_op2: Op<F> = Op::Const { out, val };

        // Identical constant operations should be equal
        assert_eq!(const_op1, const_op2);
    }

    #[test]
    fn test_op_partial_eq_public_different_positions() {
        // Create two public input operations with different positions
        let out = WitnessId(0);
        let pos1 = 0;
        let pos2 = 1;

        let public_op1: Op<F> = Op::Public {
            out,
            public_pos: pos1,
        };
        let public_op2: Op<F> = Op::Public {
            out,
            public_pos: pos2,
        };

        // Same output but different positions should not be equal
        assert_ne!(public_op1, public_op2);
    }

    #[test]
    fn test_op_partial_eq_public_same_values() {
        // Create two identical public input operations
        let out = WitnessId(5);
        let public_pos = 3;

        let public_op1: Op<F> = Op::Public { out, public_pos };
        let public_op2: Op<F> = Op::Public { out, public_pos };

        // Identical public operations should be equal
        assert_eq!(public_op1, public_op2);
    }

    #[test]
    fn test_op_partial_eq_mul_different_values() {
        // Create two multiplication operations with different witness indices
        let mul_op1: Op<F> = Op::Mul {
            a: WitnessId(0),
            b: WitnessId(1),
            out: WitnessId(2),
        };

        let mul_op2: Op<F> = Op::Mul {
            a: WitnessId(10),
            b: WitnessId(11),
            out: WitnessId(12),
        };

        // Different witness indices should not be equal
        assert_ne!(mul_op1, mul_op2);
    }

    #[test]
    fn test_op_partial_eq_mul_same_values() {
        // Create two identical multiplication operations
        let a = WitnessId(7);
        let b = WitnessId(8);
        let out = WitnessId(9);

        let mul_op1: Op<F> = Op::Mul { a, b, out };
        let mul_op2: Op<F> = Op::Mul { a, b, out };

        // Identical multiplication operations should be equal
        assert_eq!(mul_op1, mul_op2);
    }

    #[test]
    fn test_op_partial_eq_add_partial_match() {
        // Create two addition operations where only some fields match
        let add_op1: Op<F> = Op::Add {
            a: WitnessId(0),
            b: WitnessId(1),
            out: WitnessId(2),
        };

        let add_op2: Op<F> = Op::Add {
            a: WitnessId(0),
            b: WitnessId(1),
            out: WitnessId(99), // Different output
        };

        // Partial match is not enough for equality
        assert_ne!(add_op1, add_op2);
    }

    #[test]
    fn test_primitive_op_type_from_usize() {
        // Convert integer indices to operation types
        let witness_type = PrimitiveOpType::from(0);
        let const_type = PrimitiveOpType::from(1);
        let public_type = PrimitiveOpType::from(2);
        let add_type = PrimitiveOpType::from(3);
        let mul_type = PrimitiveOpType::from(4);

        // Verify each type has the correct preprocessing width
        assert_eq!(witness_type.get_prep_width(), 1);
        assert_eq!(const_type.get_prep_width(), 2);
        assert_eq!(public_type.get_prep_width(), 1);
        assert_eq!(add_type.get_prep_width(), 3);
        assert_eq!(mul_type.get_prep_width(), 3);
    }

    #[test]
    #[should_panic(expected = "Invalid PrimitiveOpType value")]
    fn test_primitive_op_type_invalid_conversion() {
        // Attempt to convert an invalid index to an operation type
        //
        // This should panic
        let _ = PrimitiveOpType::from(999);
    }

    #[test]
    fn test_execution_context_get_witness() {
        // Create a witness table with known test values
        let val = F::from_u64(42);
        let mut witness = vec![Some(val), Some(F::from_u64(100))];
        let private_data = vec![];
        let configs = HashMap::new();
        let op_id = NonPrimitiveOpId(0);

        // Create an execution context for operations to access the witness
        let ctx = ExecutionContext::new(&mut witness, &private_data, &configs, op_id);

        // Read a value from the witness table
        let result = ctx.get_witness(WitnessId(0));

        // Verify the read operation succeeded and returned the correct value
        assert_eq!(result.unwrap(), val);
    }

    #[test]
    fn test_execution_context_get_witness_unset() {
        // Create a witness table where some values are not yet set
        let mut witness = vec![None, Some(F::from_u64(100))];
        let private_data = vec![];
        let configs = HashMap::new();
        let op_id = NonPrimitiveOpId(0);

        // Create execution context
        let ctx = ExecutionContext::new(&mut witness, &private_data, &configs, op_id);

        // Attempt to read a value that hasn't been set yet
        let result = ctx.get_witness(WitnessId(0));

        // Reading unset values should produce an error
        assert!(result.is_err());
        match result {
            Err(CircuitError::WitnessNotSet { witness_id }) => {
                assert_eq!(witness_id, WitnessId(0));
            }
            _ => panic!("Expected WitnessNotSet error"),
        }
    }

    #[test]
    fn test_execution_context_set_witness() {
        // Create an empty witness table to be populated
        let mut witness = vec![None, None];
        let private_data = vec![];
        let configs = HashMap::new();
        let op_id = NonPrimitiveOpId(0);

        // Create execution context with mutable access to witness
        let mut ctx = ExecutionContext::new(&mut witness, &private_data, &configs, op_id);

        // Write a computed value into the witness table
        let val = F::from_u64(99);
        let result = ctx.set_witness(WitnessId(0), val);

        // Verify the write operation succeeded
        assert!(result.is_ok());

        // Verify the value was actually written to the witness table
        assert_eq!(witness[0], Some(val));
    }

    #[test]
    fn test_execution_context_set_witness_conflict() {
        // Create a witness table with an existing value
        let existing_val = F::from_u64(50);
        let mut witness = vec![Some(existing_val)];
        let private_data = vec![];
        let configs = HashMap::new();
        let op_id = NonPrimitiveOpId(0);

        // Create execution context
        let mut ctx = ExecutionContext::new(&mut witness, &private_data, &configs, op_id);

        // Attempt to write a different value to the same slot
        //
        // This represents a conflicting constraint in the circuit
        let new_val = F::from_u64(99);
        let result = ctx.set_witness(WitnessId(0), new_val);

        // Conflicting writes must be detected and reported as errors
        assert!(result.is_err());
        match result {
            Err(CircuitError::WitnessConflict { witness_id, .. }) => {
                assert_eq!(witness_id, WitnessId(0));
            }
            _ => panic!("Expected WitnessConflict error"),
        }
    }

    #[test]
    fn test_execution_context_set_witness_idempotent() {
        // Create a witness table with an existing value
        let val = F::from_u64(50);
        let mut witness = vec![Some(val)];
        let private_data = vec![];
        let configs = HashMap::new();
        let op_id = NonPrimitiveOpId(0);

        // Create execution context
        let mut ctx = ExecutionContext::new(&mut witness, &private_data, &configs, op_id);

        // Write the same value again to the same slot
        //
        // This is allowed and represents consistent constraints
        let result = ctx.set_witness(WitnessId(0), val);

        // Idempotent writes should succeed without error
        assert!(result.is_ok());
        assert_eq!(witness[0], Some(val));
    }

    #[test]
    fn test_execution_context_set_witness_out_of_bounds() {
        // Create a small witness table with limited capacity
        let mut witness = vec![None];
        let private_data = vec![];
        let configs = HashMap::new();
        let op_id = NonPrimitiveOpId(0);

        // Create execution context
        let mut ctx = ExecutionContext::new(&mut witness, &private_data, &configs, op_id);

        // Attempt to write to an index beyond the table bounds
        let result = ctx.set_witness(WitnessId(10), F::from_u64(1));

        // Out of bounds writes must be caught to prevent memory corruption
        assert!(result.is_err());
        match result {
            Err(CircuitError::WitnessIdOutOfBounds { witness_id }) => {
                assert_eq!(witness_id, WitnessId(10));
            }
            _ => panic!("Expected WitnessIdOutOfBounds error"),
        }
    }

    #[test]
    fn test_execution_context_get_private_data() {
        // Create private auxiliary data for a verification operation
<<<<<<< HEAD
        let poseidon_data: PoseidonPermPrivateData<F> = PoseidonPermPrivateData {
            input_values: vec![],
=======
        let mmcs_data: MmcsPrivateData<F> = MmcsPrivateData {
            path_siblings: vec![],
            compress: Arc::new(|_| Ok(vec![])),
>>>>>>> 015cce4b
        };
        let private_data = vec![Some(NonPrimitiveOpPrivateData::PoseidonPerm(
            poseidon_data.clone(),
        ))];

        // Create execution context with access to private data
        let mut witness = vec![];
        let configs = HashMap::new();
        let op_id = NonPrimitiveOpId(0);
        let ctx = ExecutionContext::new(&mut witness, &private_data, &configs, op_id);

        // Operations can access their private data through the context
        let result = ctx.get_private_data();

        // Verify private data access succeeded
        assert_eq!(
            *result.unwrap(),
            NonPrimitiveOpPrivateData::PoseidonPerm(poseidon_data)
        );
    }

    #[test]
    fn test_execution_context_get_private_data_missing() {
        // Create an execution context without private data
        let private_data = vec![];
        let mut witness = vec![];
        let configs = HashMap::new();
        let op_id = NonPrimitiveOpId(0);

        // Create execution context
        let ctx: ExecutionContext<'_, F> =
            ExecutionContext::new(&mut witness, &private_data, &configs, op_id);

        // Attempt to access private data that wasn't provided
        let result = ctx.get_private_data();

        // Missing private data should be reported as an error
        assert!(result.is_err());
        match result {
            Err(CircuitError::NonPrimitiveOpMissingPrivateData { operation_index }) => {
                assert_eq!(operation_index, op_id);
            }
            _ => panic!("Expected NonPrimitiveOpMissingPrivateData error"),
        }
    }

    #[test]
    fn test_execution_context_get_config() {
        // Create a configuration map for operation parameters
        let mut configs = HashMap::new();
        let op_type = NonPrimitiveOpType::PoseidonPerm;
        configs.insert(op_type.clone(), NonPrimitiveOpConfig::None);

        // Create execution context with configurations
        let mut witness = vec![];
        let private_data = vec![];
        let op_id = NonPrimitiveOpId(0);
        let ctx: ExecutionContext<'_, F> =
            ExecutionContext::new(&mut witness, &private_data, &configs, op_id);

        // Operations can query their configuration at runtime
        let result = ctx.get_config(&op_type);

        // Verify configuration lookup succeeded
        assert_eq!(*result.unwrap(), NonPrimitiveOpConfig::None);
    }

    #[test]
    fn test_execution_context_get_config_missing() {
        // Create an empty configuration map
        let configs = HashMap::new();
        let mut witness = vec![];
        let private_data = vec![];
        let op_id = NonPrimitiveOpId(0);

        // Create execution context
        let ctx: ExecutionContext<'_, F> =
            ExecutionContext::new(&mut witness, &private_data, &configs, op_id);

        // Attempt to access a configuration that wasn't registered
        let op_type = NonPrimitiveOpType::PoseidonPerm;
        let result = ctx.get_config(&op_type);

        // Missing configurations indicate setup errors
        assert!(result.is_err());
        match result {
            Err(CircuitError::InvalidNonPrimitiveOpConfiguration { op }) => {
                assert_eq!(op, op_type);
            }
            _ => panic!("Expected InvalidNonPrimitiveOpConfiguration error"),
        }
    }

    #[test]
    fn test_default_hint_compute_outputs() {
        // Create a default hint that produces multiple outputs
        let hint = DefaultHint { n_outputs: 3 };

        // Compute default values for all outputs
        let result = hint.compute_outputs(vec![], None);

        // Verify the correct number of default-initialized values
        let (outputs, state): (Vec<F>, Option<Vec<F>>) = result.unwrap();
        assert_eq!(outputs.len(), 3);
        assert_eq!(outputs[0], F::default());
        assert_eq!(outputs[1], F::default());
        assert_eq!(outputs[2], F::default());
        assert_eq!(state, None);
    }

    #[test]
    fn test_execution_context_operation_id() {
        // Create execution context with a specific operation identifier
        let mut witness = vec![];
        let private_data = vec![];
        let configs = HashMap::new();
        let expected_id = NonPrimitiveOpId(42);
        let ctx: ExecutionContext<'_, F> =
            ExecutionContext::new(&mut witness, &private_data, &configs, expected_id);

        // Retrieve the operation ID from the context
        let retrieved_id = ctx.operation_id();

        // Verify the ID is correctly preserved
        assert_eq!(retrieved_id, expected_id);
    }
}<|MERGE_RESOLUTION|>--- conflicted
+++ resolved
@@ -487,7 +487,7 @@
 
     // Rate of the sponge, and size of the squeezed output
     fn n_outputs(&self) -> usize {
-        self.config.rate
+        self.config.ext_rate
     }
 
     fn compute_outputs(
@@ -496,21 +496,19 @@
         state: Option<&Vec<F>>,
     ) -> Result<HintsOutputAndNextState<F>, CircuitError> {
         let mut state = if self.reset {
-            vec![F::ZERO; self.config.width]
+            vec![F::ZERO; self.config.ext_width]
         } else {
             state
                 .cloned()
-                .unwrap_or_else(|| vec![F::ZERO; self.config.width])
-        };
-
-        for chunk in inputs_val.chunks(self.config.rate) {
+                .unwrap_or_else(|| vec![F::ZERO; self.config.ext_width])
+        };
+
+        for chunk in inputs_val.chunks(self.config.ext_rate) {
             state[..chunk.len()].copy_from_slice(chunk);
             state = (self.config.permutation)(&state)?;
         }
 
-        let output = state[..self.config.rate].to_vec();
-        tracing::debug!("inputs_val = {:?}", inputs_val);
-        tracing::debug!("hash = {:?}", output);
+        let output = state[..self.config.ext_rate].to_vec();
         Ok((output, Some(state)))
     }
 }
@@ -531,7 +529,6 @@
 
 #[cfg(test)]
 mod tests {
-    use alloc::sync::Arc;
     use alloc::vec;
 
     use p3_baby_bear::BabyBear;
@@ -886,14 +883,8 @@
     #[test]
     fn test_execution_context_get_private_data() {
         // Create private auxiliary data for a verification operation
-<<<<<<< HEAD
         let poseidon_data: PoseidonPermPrivateData<F> = PoseidonPermPrivateData {
             input_values: vec![],
-=======
-        let mmcs_data: MmcsPrivateData<F> = MmcsPrivateData {
-            path_siblings: vec![],
-            compress: Arc::new(|_| Ok(vec![])),
->>>>>>> 015cce4b
         };
         let private_data = vec![Some(NonPrimitiveOpPrivateData::PoseidonPerm(
             poseidon_data.clone(),
