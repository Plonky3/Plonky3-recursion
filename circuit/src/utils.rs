--- conflicted
+++ resolved
@@ -1,5 +1,3 @@
-use alloc::boxed::Box;
-use alloc::string::ToString;
 use alloc::vec;
 use alloc::vec::Vec;
 
@@ -7,13 +5,7 @@
 use p3_field::Field;
 use p3_uni_stark::{Entry, SymbolicExpression};
 
-<<<<<<< HEAD
-use crate::builder::NonPrimitiveOpParams;
-use crate::op::NonPrimitiveExecutor;
-use crate::{CircuitBuilder, CircuitBuilderError, CircuitError, ExprId, NonPrimitiveOpType};
-=======
 use crate::{CircuitBuilder, ExprId};
->>>>>>> d1ede11a
 
 /// Identifiers for special row selector flags in the circuit.
 #[derive(Clone, Copy, Debug)]
@@ -176,153 +168,7 @@
         }
     }
 
-<<<<<<< HEAD
-    builder.pop_scope();
-
-    acc
-}
-
-#[derive(Debug, Clone)]
-/// Given a field element as input, decompose it into its little-endian bits and
-/// fill witness hints with the binary decomposition.
-///
-/// For a given input `input`, fills `n_bits` witness hints with `b_i`
-/// such that:
-///     input = Σ b_i · 2^i
-struct BinaryDecompositionHint<BF: PrimeField64> {
-    n_bits: usize,
-    _phantom: PhantomData<BF>,
-}
-
-impl<BF: PrimeField64> BinaryDecompositionHint<BF> {
-    pub const fn new(n_bits: usize) -> Result<Self, CircuitBuilderError> {
-        if n_bits > 64 {
-            return Err(CircuitBuilderError::BinaryDecompositionTooManyBits {
-                expected: 64,
-                n_bits,
-            });
-        }
-        Ok(Self {
-            n_bits,
-            _phantom: PhantomData,
-        })
-    }
-}
-
-impl<BF: PrimeField64, F: ExtensionField<BF>> NonPrimitiveExecutor<F>
-    for BinaryDecompositionHint<BF>
-{
-    fn execute(
-        &self,
-        inputs: &[Vec<crate::WitnessId>],
-        outputs: &[Vec<crate::WitnessId>],
-        ctx: &mut crate::op::ExecutionContext<'_, F>,
-    ) -> Result<(), CircuitError> {
-        if inputs.len() != 1 || inputs[0].len() != 1 {
-            return Err(CircuitError::IncorrectNonPrimitiveOpPrivateDataSize {
-                op: NonPrimitiveOpType::Unconstrained,
-                expected: 1.to_string(),
-                got: inputs.len(),
-            });
-        }
-        if outputs.len() != self.n_bits {
-            return Err(CircuitError::IncorrectNonPrimitiveOpPrivateDataSize {
-                op: NonPrimitiveOpType::Unconstrained,
-                expected: self.n_bits.to_string(),
-                got: outputs.len(),
-            });
-        }
-        outputs.iter().try_for_each(|out| {
-            if out.len() != 1 {
-                Err(CircuitError::IncorrectNonPrimitiveOpPrivateDataSize {
-                    op: NonPrimitiveOpType::Unconstrained,
-                    expected: 1.to_string(),
-                    got: inputs.len(),
-                })
-            } else {
-                Ok(())
-            }
-        })?;
-
-        let val =
-            ctx.get_witness(inputs[0][0])?.as_basis_coefficients_slice()[0].as_canonical_u64();
-        let bits = (0..self.n_bits).map(|i| F::from_bool(val >> i & 1 == 1));
-        debug_assert!(self.n_bits as u64 >= log2_ceil_u64(val));
-
-        for (out, bit) in outputs.iter().zip(bits) {
-            ctx.set_witness(out[0], bit)?;
-        }
-        Ok(())
-    }
-
-    fn op_type(&self) -> &crate::NonPrimitiveOpType {
-        &crate::NonPrimitiveOpType::Unconstrained
-    }
-
-    fn as_any(&self) -> &dyn core::any::Any {
-        self
-    }
-
-    fn boxed(&self) -> alloc::boxed::Box<dyn NonPrimitiveExecutor<F>> {
-        Box::new(self.clone())
-    }
-    // fn inputs(&self) -> &[ExprId] {
-    //     &self.inputs
-    // }
-
-    // fn n_outputs(&self) -> usize {
-    //     self.n_bits
-    // }
-
-    // fn compute_outputs(&self, inputs_val: Vec<F>) -> Result<Vec<F>, CircuitError> {
-    //     let val: u64 = inputs_val[0].as_basis_coefficients_slice()[0].as_canonical_u64();
-    //     let bits = (0..self.n_bits)
-    //         .map(|i| F::from_bool(val >> i & 1 == 1))
-    //         .collect();
-    //     debug_assert!(self.n_bits as u64 >= log2_ceil_u64(val));
-    //     Ok(bits)
-    // }
-}
-
-/// Decompose a field element into its little-endian bits.
-///
-/// For a given target `x`, this function creates `N_BITS` new boolean targets `b_i`
-/// and adds constraints to enforce that:
-///     x = Σ b_i · 2^i
-pub fn decompose_to_bits<F: ExtensionField<BF>, BF: PrimeField64>(
-    builder: &mut CircuitBuilder<F>,
-    x: ExprId,
-    n_bits: usize,
-) -> Result<Vec<ExprId>, CircuitBuilderError> {
-    builder.push_scope("decompose_to_bits");
-    builder.ensure_op_enabled(NonPrimitiveOpType::Unconstrained)?;
-
-    // Create bit witness variables
-    let binary_decomposition_hint = BinaryDecompositionHint::new(n_bits)?;
-    let (_, bits) = builder.push_non_primitive_op_with_outputs(
-        NonPrimitiveOpType::Unconstrained,
-        vec![vec![x]],
-        Some(NonPrimitiveOpParams::Unconstrained {
-            executor: Box::new(binary_decomposition_hint),
-        }),
-        n_bits,
-        "decompose_to_bits",
-    );
-
-    for &bit in bits.iter() {
-        builder.assert_bool(bit);
-    }
-
-    // Constrain that the bits reconstruct to the original element
-    let reconstructed = reconstruct_index_from_bits(builder, &bits);
-    builder.connect(x, reconstructed);
-
-    builder.pop_scope();
-
-    Ok(bits)
-=======
     stack.pop().expect("final target")
->>>>>>> d1ede11a
 }
 
 /// Helper to pad trace values to power-of-two height with zeros
@@ -512,67 +358,6 @@
     }
 
     #[test]
-<<<<<<< HEAD
-    fn test_reconstruct_index_from_bits() {
-        let mut builder = CircuitBuilder::<BabyBear>::new();
-
-        // Test reconstructing the value 5 (binary: 101)
-        let bit0 = builder.add_const(BabyBear::ONE); // 1
-        let bit1 = builder.add_const(BabyBear::ZERO); // 0
-        let bit2 = builder.add_const(BabyBear::ONE); // 1
-
-        let bits = vec![bit0, bit1, bit2];
-        let result = reconstruct_index_from_bits(&mut builder, &bits);
-
-        // Connect result to a public input so we can verify its value
-        let output = builder.add_public_input();
-        builder.connect(result, output);
-
-        // Build and run the circuit
-        let circuit = builder.build().expect("Failed to build circuit");
-        let mut runner = circuit.runner();
-
-        // Set public inputs: the expected result value 5
-        let expected_result = BabyBear::from_u64(5); // 1*1 + 0*2 + 1*4 = 5
-        runner
-            .set_public_inputs(&[expected_result])
-            .expect("Failed to set public inputs");
-
-        let traces = runner.run().expect("Failed to run circuit");
-
-        // Just verify the calculation is correct - reconstruct gives us 5
-        assert_eq!(traces.public_trace.values[0], BabyBear::from_u64(5));
-    }
-
-    #[test]
-    fn test_decompose_to_bits() {
-        let mut builder = CircuitBuilder::<BabyBear>::new();
-        builder.enable_unconstrained_ops();
-
-        // Create a target representing the value we want to decompose
-        let value = builder.add_const(BabyBear::from_u64(6)); // Binary: 110
-
-        // Decompose into 3 bits - this creates its own public inputs for the bits
-        let bits = decompose_to_bits::<BabyBear, _>(&mut builder, value, 3).unwrap();
-
-        // Build and run the circuit
-        let circuit = builder.build().expect("Failed to build circuit");
-        let runner = circuit.runner();
-
-        let traces = runner.run().expect("Failed to run circuit");
-
-        // Verify the bits are correctly decomposed - 6 = [0,1,1] in little-endian
-        assert_eq!(traces.witness_trace.values[3], BabyBear::ZERO); // bit 0
-        assert_eq!(traces.witness_trace.values[4], BabyBear::ONE); // bit 1
-        assert_eq!(traces.witness_trace.values[5], BabyBear::ONE); // bit 2
-
-        // Also verify that the returned bits have the expected length
-        assert_eq!(bits.len(), 3);
-    }
-
-    #[test]
-=======
->>>>>>> d1ede11a
     fn test_pad_to_power_of_two_basic() {
         // Test with 3 rows -> should pad to 4
         let mut values = vec![
