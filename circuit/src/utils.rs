use core::array;

use p3_field::Field;
use p3_symmetric::PseudoCompressionFunction;
use p3_uni_stark::{Entry, SymbolicExpression};

use crate::config::MerkleVerifyConfig;
use crate::{CircuitBuilder, ExprId};

/// Identifiers for special row selector flags in the circuit.
#[derive(Clone, Copy, Debug)]
pub struct RowSelectorsTargets {
    pub is_first_row: ExprId,
    pub is_last_row: ExprId,
    pub is_transition: ExprId,
}

/// Targets for all columns in the circuit.
#[derive(Clone, Debug)]
pub struct ColumnsTargets<'a> {
    /// Challenges added to the circuit.
    pub challenges: &'a [ExprId],
    /// Public values added to the circuit.
    pub public_values: &'a [ExprId],
    /// Targets for the preprocessed values used in the circuit.
    pub local_prep_values: &'a [ExprId],
    /// Targets for the preprocessed values evaluated at the next row.
    pub next_prep_values: &'a [ExprId],
    /// Targets for the main trace values.
    pub local_values: &'a [ExprId],
    /// Targets for the main trace values evaluated at the next row.
    pub next_values: &'a [ExprId],
}

/// Given symbolic constraints, adds the corresponding recursive circuit to `circuit`.
/// The `public_values`, `local_prep_values`, `next_prep_values`, `local_values`, and `next_values`
/// are assumed to be in the same order as those used to create the symbolic expressions.
pub fn symbolic_to_circuit<F: Field, C: MerkleVerifyConfig>(
    row_selectors: RowSelectorsTargets,
    columns: &ColumnsTargets<'_>,
    symbolic: &SymbolicExpression<F>,
    circuit: &mut CircuitBuilder<F, C>,
) -> ExprId {
    let RowSelectorsTargets {
        is_first_row,
        is_last_row,
        is_transition,
    } = row_selectors;
    let ColumnsTargets {
        challenges,
        public_values,
        local_prep_values,
        next_prep_values,
        local_values,
        next_values,
    } = columns;

<<<<<<< HEAD
    let mut get_wire =
        |s: &SymbolicExpression<F>| symbolic_to_circuit(row_selectors, columns, s, circuit);
=======
    let mut get_target =
        |s: &SymbolicExpression<F>| symbolic_to_circuit::<F>(row_selectors, columns, s, circuit);
>>>>>>> ac7c3270

    match symbolic {
        SymbolicExpression::Constant(c) => circuit.add_const(*c),
        SymbolicExpression::Variable(v) => {
            let get_val =
                |offset: usize, index: usize, local_vals: &[ExprId], next_vals: &[ExprId]| {
                    match offset {
                        0 => local_vals[index],
                        1 => next_vals[index],
                        _ => panic!("Cannot have expressions involving more than two rows."),
                    }
                };

            match v.entry {
                Entry::Preprocessed { offset } => {
                    get_val(offset, v.index, local_prep_values, next_prep_values)
                }
                Entry::Main { offset } => get_val(offset, v.index, local_values, next_values),
                Entry::Public => public_values[v.index],
                Entry::Challenge => challenges[v.index],
                _ => unimplemented!(),
            }
        }
        SymbolicExpression::IsFirstRow => is_first_row,
        SymbolicExpression::IsLastRow => is_last_row,
        SymbolicExpression::IsTransition => is_transition,
        SymbolicExpression::Neg { x, .. } => {
            let x_target = get_target(x);
            let zero = circuit.add_const(F::ZERO);

            circuit.sub(zero, x_target)
        }
        SymbolicExpression::Add { x, y, .. }
        | SymbolicExpression::Sub { x, y, .. }
        | SymbolicExpression::Mul { x, y, .. } => {
            let x_target = get_target(x);
            let y_target = get_target(y);

            match symbolic {
                SymbolicExpression::Add { .. } => circuit.add(x_target, y_target),
                SymbolicExpression::Mul { .. } => circuit.mul(x_target, y_target),
                SymbolicExpression::Sub { .. } => circuit.sub(x_target, y_target),
                _ => unreachable!(),
            }
        }
    }
}

#[derive(Clone)]
pub struct MockCompression {}

impl<F: Field, const DIGEST_ELEMS: usize> PseudoCompressionFunction<[F; DIGEST_ELEMS], 2>
    for MockCompression
{
    fn compress(&self, input: [[F; DIGEST_ELEMS]; 2]) -> [F; DIGEST_ELEMS] {
        array::from_fn(|i| input[0][i] - input[1][i])
    }
}

#[cfg(test)]
mod tests {
    use alloc::vec;
    use alloc::vec::Vec;

    use p3_air::{Air, BaseAir};
    use p3_baby_bear::{BabyBear, Poseidon2BabyBear};
    use p3_challenger::DuplexChallenger;
    use p3_commit::ExtensionMmcs;
    use p3_dft::Radix2DitParallel;
    use p3_field::Field;
    use p3_field::extension::BinomialExtensionField;
    use p3_field::integers::QuotientMap;
    use p3_fri::TwoAdicFriPcs;
    use p3_matrix::dense::RowMajorMatrixView;
    use p3_matrix::stack::VerticalPair;
    use p3_merkle_tree::MerkleTreeMmcs;
    use p3_symmetric::{PaddingFreeSponge, TruncatedPermutation};
    use p3_uni_stark::{
        StarkConfig, SymbolicExpression, VerifierConstraintFolder, get_symbolic_constraints,
    };
    use rand::rngs::SmallRng;
    use rand::{RngCore, SeedableRng};

    type F = BabyBear;
    const D: usize = 4;
    type Challenge = BinomialExtensionField<F, D>;
    type Dft = Radix2DitParallel<F>;
    type Perm = Poseidon2BabyBear<16>;
    type MyHash = PaddingFreeSponge<Perm, 16, 8, 8>;
    type MyCompress = TruncatedPermutation<Perm, 2, 8, 16>;
    type ValMmcs =
        MerkleTreeMmcs<<F as Field>::Packing, <F as Field>::Packing, MyHash, MyCompress, 8>;
    type ChallengeMmcs = ExtensionMmcs<F, Challenge, ValMmcs>;
    type Challenger = DuplexChallenger<F, Perm, 16, 8>;
    type MyPcs = TwoAdicFriPcs<F, Dft, ValMmcs, ChallengeMmcs>;
    type MyConfig = StarkConfig<MyPcs, Challenge, Challenger>;
    use p3_field::PrimeCharacteristicRing;

    use crate::CircuitError;
    use crate::config::babybear_config::BabyBearQuarticExtensionCircuitBuilder;
    use crate::test_utils::{FibonacciAir, NUM_FIBONACCI_COLS};
    use crate::utils::{ColumnsTargets, RowSelectorsTargets, symbolic_to_circuit};

    #[test]
    fn test_symbolic_to_circuit() -> Result<(), CircuitError> {
        let mut rng = SmallRng::seed_from_u64(1);
        let x = 21;

        let pis = vec![F::ZERO, F::ONE, F::from_u64(x)];
        let pis_ext = pis
            .iter()
            .map(|c| Challenge::from_prime_subfield(*c))
            .collect::<Vec<_>>();

        let air = FibonacciAir {};

        let alpha = Challenge::from_u64(rng.next_u64());

        // Let us simulate the constraints folding.
        // First, get random values for the trace.
        let width = <FibonacciAir as BaseAir<F>>::width(&air);
        let mut trace_local = Vec::with_capacity(width);
        let mut trace_next = Vec::with_capacity(width);
        for _ in 0..width {
            trace_local.push(Challenge::from_prime_subfield(F::from_int(rng.next_u64())));
            trace_next.push(Challenge::from_prime_subfield(F::from_int(rng.next_u64())));
        }
        let main = VerticalPair::new(
            RowMajorMatrixView::new_row(&trace_local),
            RowMajorMatrixView::new_row(&trace_next),
        );

        // Get random values for the selectors.
        let sels = [
            Challenge::from_u64(rng.next_u64()),
            Challenge::from_u64(rng.next_u64()),
            Challenge::from_u64(rng.next_u64()),
        ];

        // Fold the constraints using random values for the trace and selectors.
        let mut folder: VerifierConstraintFolder<'_, MyConfig> = VerifierConstraintFolder {
            main,
            public_values: &pis,
            is_first_row: sels[0],
            is_last_row: sels[1],
            is_transition: sels[2],
            alpha,
            accumulator: Challenge::ZERO,
        };
        air.eval(&mut folder);
        let folded_constraints = folder.accumulator;

        // Get the symbolic constraints from `FibonacciAir`.
        let symbolic_constraints: Vec<p3_uni_stark::SymbolicExpression<Challenge>> =
            get_symbolic_constraints(&air, 0, pis.len());

        // Fold the symbolic constraints using `alpha`.
        let folded_symbolic_constraints = {
            let mut acc = SymbolicExpression::<Challenge>::Constant(Challenge::ZERO);
            let ch = SymbolicExpression::Constant(alpha);
            for s_c in symbolic_constraints.iter() {
                acc = ch.clone() * acc;
                acc += s_c.clone();
            }
            acc
        };

        // Build a circuit adding public inputs for `sels`, public values, local values and next values.
        let mut circuit = BabyBearQuarticExtensionCircuitBuilder::new();
        let circuit_sels = [
            circuit.add_public_input(),
            circuit.add_public_input(),
            circuit.add_public_input(),
        ];
        let circuit_public_values = [
            circuit.add_public_input(),
            circuit.add_public_input(),
            circuit.add_public_input(),
        ];
        let mut circuit_local_values = Vec::with_capacity(NUM_FIBONACCI_COLS);
        let mut circuit_next_values = Vec::with_capacity(NUM_FIBONACCI_COLS);
        for _ in 0..NUM_FIBONACCI_COLS {
            circuit_local_values.push(circuit.add_public_input());
            circuit_next_values.push(circuit.add_public_input());
        }

        let row_selectors = RowSelectorsTargets {
            is_first_row: circuit_sels[0],
            is_last_row: circuit_sels[1],
            is_transition: circuit_sels[2],
        };

        let columns = ColumnsTargets {
            challenges: &[],
            public_values: &circuit_public_values,
            local_prep_values: &[],
            next_prep_values: &[],
            local_values: &circuit_local_values,
            next_values: &circuit_next_values,
        };

        // Get the circuit for the folded constraints.
        let sum = symbolic_to_circuit(
            row_selectors,
            &columns,
            &folded_symbolic_constraints,
            &mut circuit,
        );

        // Check that the circuit output equals the folded constraints.
        let final_result_const = circuit.add_const(folded_constraints);
        circuit.connect(final_result_const, sum);

        let mut all_public_values = sels.to_vec();
        all_public_values.extend_from_slice(&pis_ext);
        for i in 0..NUM_FIBONACCI_COLS {
            all_public_values.push(trace_local[i]);
            all_public_values.push(trace_next[i]);
        }

        let runner = circuit.build().unwrap();
        let mut runner = runner.runner();
        runner.set_public_inputs(&all_public_values).unwrap();
        let _ = runner.run()?;

        Ok(())
    }
}<|MERGE_RESOLUTION|>--- conflicted
+++ resolved
@@ -55,13 +55,8 @@
         next_values,
     } = columns;
 
-<<<<<<< HEAD
-    let mut get_wire =
+    let mut get_target =
         |s: &SymbolicExpression<F>| symbolic_to_circuit(row_selectors, columns, s, circuit);
-=======
-    let mut get_target =
-        |s: &SymbolicExpression<F>| symbolic_to_circuit::<F>(row_selectors, columns, s, circuit);
->>>>>>> ac7c3270
 
     match symbolic {
         SymbolicExpression::Constant(c) => circuit.add_const(*c),
