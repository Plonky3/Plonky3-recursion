use alloc::vec::Vec;

use crate::types::{ExprId, NonPrimitiveOpId};

/// Expression DAG for field operations
#[derive(Debug, Clone, PartialEq, Eq, Hash)]
pub enum Expr<F> {
    /// Constant field element
    Const(F),
    /// Public input at declaration position
    Public(usize),
    /// Addition of two expressions
    Add { lhs: ExprId, rhs: ExprId },
    /// Subtraction of two expressions
    Sub { lhs: ExprId, rhs: ExprId },
    /// Multiplication of two expressions
    Mul { lhs: ExprId, rhs: ExprId },
    /// Division of two expressions
    Div { lhs: ExprId, rhs: ExprId },
    /// Anchor node for a non-primitive operation in the expression DAG.
    ///
    /// This node has no witness value itself, but it fixes the relative execution order
    /// of non-primitive ops w.r.t. other expressions during lowering.
<<<<<<< HEAD
    NonPrimitiveCall { op_id: NonPrimitiveOpId },
    /// Output of a non-primitive operation.
    ///
    /// This node represents a value produced by a non-primitive op identified by `op_id`.
    /// `output_idx` selects which output of that op this expression refers to.
    NonPrimitiveOutput {
        op_id: NonPrimitiveOpId,
        output_idx: u32,
    },
=======
    ///
    /// The `inputs` field contains all input expressions (flattened from witness_exprs),
    /// making dependencies explicit in the DAG structure. This enables proper topological
    /// analysis and ensures the lowerer emits ops after their inputs are available.
    ///
    /// For stateful ops (e.g., Poseidon perm chaining with `in_ctl=false`), `inputs` may
    /// be empty since chained values flow internally and are not materialized in the
    /// witness table. Execution order for such ops is determined by their position in
    /// the ops list during lowering.
    NonPrimitiveCall {
        op_id: NonPrimitiveOpId,
        inputs: Vec<ExprId>,
    },
    /// Output of a non-primitive operation.
    ///
    /// This node represents a value produced by a non-primitive op. The `call` field
    /// points to the `NonPrimitiveCall` expression node, making the dependency explicit
    /// in the DAG structure. `output_idx` selects which output of that op this refers to.
    NonPrimitiveOutput { call: ExprId, output_idx: u32 },
>>>>>>> d1ede11a
}

/// Graph for storing expression DAG nodes
#[derive(Debug, Clone, Default)]
pub struct ExpressionGraph<F> {
    nodes: Vec<Expr<F>>,
}

impl<F> ExpressionGraph<F> {
    pub const fn new() -> Self {
        Self { nodes: Vec::new() }
    }

    /// Add an expression to the graph, returning its ID
    pub fn add_expr(&mut self, expr: Expr<F>) -> ExprId {
        let id = ExprId(self.nodes.len() as u32);
        self.nodes.push(expr);
        id
    }

    /// Get an expression by ID
    pub fn get_expr(&self, id: ExprId) -> &Expr<F> {
        &self.nodes[id.0 as usize]
    }

    /// Get all nodes in the graph
    pub fn nodes(&self) -> &[Expr<F>] {
        &self.nodes
    }
}

#[cfg(test)]
mod tests {
    use super::*;

    // Mock extension field element for testing
    #[derive(Debug, Clone, PartialEq, Eq, Hash)]
    struct MockExtField(u64);

    #[test]
    fn test_expression_graph() {
        let mut graph = ExpressionGraph::<MockExtField>::new();

        let const_expr = Expr::Const(MockExtField(42));
        let public_expr = Expr::Public(0);

        let const_id = graph.add_expr(const_expr.clone());
        let public_id = graph.add_expr(public_expr.clone());

        assert_eq!(const_id, ExprId::ZERO);
        assert_eq!(public_id, ExprId(1));

        assert_eq!(graph.get_expr(const_id), &const_expr);
        assert_eq!(graph.get_expr(public_id), &public_expr);

        let add_expr = Expr::Add {
            lhs: const_id,
            rhs: public_id,
        };
        let add_id = graph.add_expr(add_expr.clone());
        assert_eq!(add_id, ExprId(2));
        assert_eq!(graph.get_expr(add_id), &add_expr);
    }

    #[cfg(test)]
    mod proptests {
        use proptest::prelude::*;

        use super::*;

        proptest! {
            #[test]
            fn expr_get_returns_added(vals in prop::collection::vec(any::<u64>().prop_map(MockExtField), 1..30)) {
                let mut graph = ExpressionGraph::<MockExtField>::new();
                let mut ids = Vec::new();

                for val in &vals {
                    let expr = Expr::Const(val.clone());
                    let id = graph.add_expr(expr.clone());
                    ids.push(id);
                }

                for (id, val) in ids.iter().zip(vals.iter()) {
                    let retrieved = graph.get_expr(*id);
                    prop_assert_eq!(retrieved, &Expr::Const(val.clone()), "get should return added expression");
                }
            }

            #[test]
            fn expr_primitive_ops(val1 in any::<u64>().prop_map(MockExtField), val2 in any::<u64>().prop_map(MockExtField)) {
                let mut graph = ExpressionGraph::<MockExtField>::new();

                let id1 = graph.add_expr(Expr::Const(val1));
                let id2 = graph.add_expr(Expr::Const(val2));

                let add_id = graph.add_expr(Expr::Add { lhs: id1, rhs: id2 });
                match graph.get_expr(add_id) {
                    Expr::Add { lhs, rhs } => {
                        prop_assert_eq!(*lhs, id1);
                        prop_assert_eq!(*rhs, id2);
                    }
                    _ => prop_assert!(false, "expected Add expr"),
                }

                let sub_id = graph.add_expr(Expr::Sub { lhs: id1, rhs: id2 });
                match graph.get_expr(sub_id) {
                    Expr::Sub { lhs, rhs } => {
                        prop_assert_eq!(*lhs, id1);
                        prop_assert_eq!(*rhs, id2);
                    }
                    _ => prop_assert!(false, "expected Sub expr"),
                }

                let mul_id = graph.add_expr(Expr::Mul { lhs: id1, rhs: id2 });
                match graph.get_expr(mul_id) {
                    Expr::Mul { lhs, rhs } => {
                        prop_assert_eq!(*lhs, id1);
                        prop_assert_eq!(*rhs, id2);
                    }
                    _ => prop_assert!(false, "expected Mul expr"),
                }

                let div_id = graph.add_expr(Expr::Div { lhs: id1, rhs: id2 });
                match graph.get_expr(div_id) {
                    Expr::Div { lhs, rhs } => {
                        prop_assert_eq!(*lhs, id1);
                        prop_assert_eq!(*rhs, id2);
                    }
                    _ => prop_assert!(false, "expected Div expr"),
                }
            }

            #[test]
            fn expr_public_positions(positions in prop::collection::vec(0usize..100, 0..20)) {
                let mut graph = ExpressionGraph::<MockExtField>::new();
                let mut ids = Vec::new();

                for &pos in &positions {
                    let id = graph.add_expr(Expr::Public(pos));
                    ids.push(id);
                }

                for (&id, &expected_pos) in ids.iter().zip(positions.iter()) {
                    match graph.get_expr(id) {
                        Expr::Public(pos) => {
                            prop_assert_eq!(*pos, expected_pos, "public position should match");
                        }
                        _ => prop_assert!(false, "expected Public expr"),
                    }
                }
            }

            #[test]
            fn expr_equality(val in any::<u64>().prop_map(MockExtField)) {
                let expr1 = Expr::Const(val.clone());
                let expr2 = Expr::Const(val.clone());
                let expr3 = Expr::Const(MockExtField(val.0 + 1));

                prop_assert_eq!(&expr1, &expr2, "same expressions should be equal");
                prop_assert_ne!(&expr1, &expr3, "different expressions should not be equal");
            }
        }
    }
}<|MERGE_RESOLUTION|>--- conflicted
+++ resolved
@@ -21,17 +21,6 @@
     ///
     /// This node has no witness value itself, but it fixes the relative execution order
     /// of non-primitive ops w.r.t. other expressions during lowering.
-<<<<<<< HEAD
-    NonPrimitiveCall { op_id: NonPrimitiveOpId },
-    /// Output of a non-primitive operation.
-    ///
-    /// This node represents a value produced by a non-primitive op identified by `op_id`.
-    /// `output_idx` selects which output of that op this expression refers to.
-    NonPrimitiveOutput {
-        op_id: NonPrimitiveOpId,
-        output_idx: u32,
-    },
-=======
     ///
     /// The `inputs` field contains all input expressions (flattened from witness_exprs),
     /// making dependencies explicit in the DAG structure. This enables proper topological
@@ -51,7 +40,6 @@
     /// points to the `NonPrimitiveCall` expression node, making the dependency explicit
     /// in the DAG structure. `output_idx` selects which output of that op this refers to.
     NonPrimitiveOutput { call: ExprId, output_idx: u32 },
->>>>>>> d1ede11a
 }
 
 /// Graph for storing expression DAG nodes
