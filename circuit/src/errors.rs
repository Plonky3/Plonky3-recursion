--- conflicted
+++ resolved
@@ -91,22 +91,11 @@
         got: usize,
     },
 
-<<<<<<< HEAD
-    /// MMCS witness validation failed: the computed value doesn't match the public input value.
-    #[error(
-        "MMCS witness validation failed for operation {operation_index}: value from witness {witness_value} doesn't match public input {public_value}"
-    )]
-    MmcsWitnessMismatch {
-        operation_index: usize,
-        witness_value: String,
-        public_value: String,
-=======
     /// Non primitive private data is not correct
     #[error("Incorrect private data provided for op {op:?}: expected {expected}, got {got}")]
     IncorrectNonPrimitiveOpPrivateData {
         op: NonPrimitiveOpType,
         expected: String,
         got: String,
->>>>>>> b05626fa
     },
 }