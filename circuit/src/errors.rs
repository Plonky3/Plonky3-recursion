--- conflicted
+++ resolved
@@ -123,13 +123,11 @@
     #[error("Too many bits for binary decomposition: expected at most {expected}, got {n_bits}")]
     BinaryDecompositionTooManyBits { expected: usize, n_bits: usize },
 
-<<<<<<< HEAD
     /// Invalid trace data during conversion.
     #[error("Invalid trace data: array size mismatch")]
     InvalidTraceData,
-=======
+
     /// Invalid preprocessed values
     #[error("Preprocessed values should be base field elements")]
     InvalidPreprocessedValues,
->>>>>>> 7b05ac13
 }