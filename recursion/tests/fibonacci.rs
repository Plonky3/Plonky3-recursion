--- conflicted
+++ resolved
@@ -88,8 +88,7 @@
     let mut all_lens =
         ProofTargets::<MyConfig, HashTargets<F, DIGEST_ELEMS>, InnerFri>::lens(&proof);
 
-<<<<<<< HEAD
-    // Add the wires for the proof.
+    // Add the targets for the proof.
     let proof_targets = ProofTargets::<MyConfig, HashTargets<F, DIGEST_ELEMS>, InnerFri>::new(
         &mut circuit_builder,
         &mut all_lens,
@@ -101,25 +100,6 @@
 
     // Generate all the challenge values.
     let all_challenges = generate_challenges(&air, &config, &proof, &pis, Some(&[log_height_max]))?;
-=======
-    // Add the targets for the proof.
-    let proof_circuit = ProofTargets::<
-        MyConfig,
-        HashTargets<F, DIGEST_ELEMS>,
-        FriProofTargets<
-            F,
-            Challenge,
-            RecExtensionValMmcs<
-                F,
-                Challenge,
-                DIGEST_ELEMS,
-                RecValMmcs<F, DIGEST_ELEMS, MyHash, MyCompress>,
-            >,
-            InputProofTargets<F, Challenge, RecValMmcs<F, DIGEST_ELEMS, MyHash, MyCompress>>,
-            Witness<F>,
-        >,
-    >::new(&mut circuit_builder, &mut all_lens, proof.degree_bits);
->>>>>>> 4773e1fe
 
     // Add the verification circuit to the builder.
     verify_circuit::<
@@ -136,16 +116,8 @@
         &public_values,
     )?;
 
-<<<<<<< HEAD
     // Build the circuit.
     let circuit = circuit_builder.build()?;
-=======
-    println!(
-        "proof targets: {:?}",
-        proof_circuit.commitments_targets.trace_targets.hash_targets
-    );
-    let circuit = circuit_builder.build().unwrap();
->>>>>>> 4773e1fe
     let mut runner = circuit.runner();
 
     // Construct the public input values.
