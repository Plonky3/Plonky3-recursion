use p3_baby_bear::{BabyBear, Poseidon2BabyBear};
use p3_challenger::DuplexChallenger;
use p3_circuit::CircuitBuilder;
use p3_circuit::test_utils::{FibonacciAir, generate_trace_rows};
use p3_commit::ExtensionMmcs;
use p3_dft::Radix2DitParallel;
use p3_field::extension::BinomialExtensionField;
use p3_field::{Field, PrimeCharacteristicRing};
use p3_fri::{TwoAdicFriPcs, create_test_fri_params};
use p3_merkle_tree::MerkleTreeMmcs;
use p3_recursion::circuit_verifier::{VerificationError, verify_circuit};
use p3_recursion::public_inputs::StarkVerifierInputsBuilder;
use p3_recursion::recursive_generation::generate_challenges;
use p3_recursion::recursive_pcs::{
    FriProofTargets, FriVerifierParams, HashTargets, InputProofTargets, RecExtensionValMmcs,
    RecValMmcs, Witness,
};
use p3_symmetric::{PaddingFreeSponge, TruncatedPermutation};
use p3_uni_stark::{StarkConfig, StarkGenericConfig, Val, prove, verify};
use rand::SeedableRng;
use rand::rngs::SmallRng;

type F = BabyBear;
const D: usize = 4;
type Challenge = BinomialExtensionField<F, D>;
type Dft = Radix2DitParallel<F>;
type Perm = Poseidon2BabyBear<16>;
type MyHash = PaddingFreeSponge<Perm, 16, 8, 8>;
type MyCompress = TruncatedPermutation<Perm, 2, 8, 16>;
type ValMmcs = MerkleTreeMmcs<<F as Field>::Packing, <F as Field>::Packing, MyHash, MyCompress, 8>;
type ChallengeMmcs = ExtensionMmcs<F, Challenge, ValMmcs>;
type Challenger = DuplexChallenger<F, Perm, 16, 8>;
type MyPcs = TwoAdicFriPcs<F, Dft, ValMmcs, ChallengeMmcs>;
type MyConfig = StarkConfig<MyPcs, Challenge, Challenger>;

#[test]
fn test_fibonacci_verifier() -> Result<(), VerificationError> {
    let mut rng = SmallRng::seed_from_u64(1);
    let n = 1 << 3;
    let x = 21;

    let perm = Perm::new_from_rng_128(&mut rng);
    let hash = MyHash::new(perm.clone());
    let compress = MyCompress::new(perm.clone());
    let val_mmcs = ValMmcs::new(hash, compress);
    let challenge_mmcs = ChallengeMmcs::new(val_mmcs.clone());
    let dft = Dft::default();
    let trace = generate_trace_rows::<F>(0, 1, n);
    let log_final_poly_len = 0;
    let fri_params = create_test_fri_params(challenge_mmcs, log_final_poly_len);
    let fri_verifier_params = FriVerifierParams::from(&fri_params);
    let log_height_max = fri_params.log_final_poly_len + fri_params.log_blowup;
    let pow_bits = fri_params.proof_of_work_bits;
    let pcs = MyPcs::new(dft, val_mmcs, fri_params);
    let challenger = Challenger::new(perm);

    let config = MyConfig::new(pcs, challenger);
    let pis = vec![BabyBear::ZERO, BabyBear::ONE, BabyBear::from_u64(x)];

    let air = FibonacciAir {};
    let proof = prove(&config, &air, trace, &pis);
    assert!(verify(&config, &air, &proof, &pis).is_ok());

    const DIGEST_ELEMS: usize = 8;

    // Type of the `OpeningProof` used in the circuit for a `TwoAdicFriPcs`.
    type InnerFri = FriProofTargets<
        Val<MyConfig>,
        <MyConfig as StarkGenericConfig>::Challenge,
        RecExtensionValMmcs<
            Val<MyConfig>,
            <MyConfig as StarkGenericConfig>::Challenge,
            DIGEST_ELEMS,
            RecValMmcs<Val<MyConfig>, DIGEST_ELEMS, MyHash, MyCompress>,
        >,
        InputProofTargets<
            Val<MyConfig>,
            <MyConfig as StarkGenericConfig>::Challenge,
            RecValMmcs<Val<MyConfig>, DIGEST_ELEMS, MyHash, MyCompress>,
        >,
        Witness<Val<MyConfig>>,
    >;

<<<<<<< HEAD
    // Add the targets for the proof.
    let proof_targets = ProofTargets::<MyConfig, HashTargets<F, DIGEST_ELEMS>, InnerFri>::new(
        &mut circuit_builder,
        &proof,
    );

    let all_proof_values =
        ProofTargets::<MyConfig, HashTargets<F, DIGEST_ELEMS>, InnerFri>::get_values(&proof);
=======
    let mut circuit_builder = CircuitBuilder::new();
>>>>>>> 0794e4da

    // Allocate all targets
    let verifier_inputs = StarkVerifierInputsBuilder::<
        MyConfig,
        HashTargets<F, DIGEST_ELEMS>,
        InnerFri,
    >::allocate(&mut circuit_builder, &proof, pis.len());

    // Add the verification circuit to the builder.
    verify_circuit::<
        FibonacciAir,
        MyConfig,
        HashTargets<F, DIGEST_ELEMS>,
        InputProofTargets<F, Challenge, RecValMmcs<F, DIGEST_ELEMS, MyHash, MyCompress>>,
        InnerFri,
    >(
        &config,
        &air,
        &mut circuit_builder,
        &verifier_inputs.proof_targets,
        &verifier_inputs.air_public_targets,
        &fri_verifier_params,
    )?;

    // Build the circuit.
    let circuit = circuit_builder.build()?;

    let mut runner = circuit.runner();

    // Generate all the challenge values.
    let all_challenges = generate_challenges(
        &air,
        &config,
        &proof,
        &pis,
        Some(&[pow_bits, log_height_max]),
    )?;

    // Pack values using the same builder
    let num_queries = proof.opening_proof.query_proofs.len();
    let public_inputs = verifier_inputs.pack_values(&pis, &proof, &all_challenges, num_queries);

    runner
        .set_public_inputs(&public_inputs)
        .map_err(VerificationError::Circuit)?;

    let _traces = runner.run().map_err(VerificationError::Circuit)?;

    Ok(())
}<|MERGE_RESOLUTION|>--- conflicted
+++ resolved
@@ -81,18 +81,7 @@
         Witness<Val<MyConfig>>,
     >;
 
-<<<<<<< HEAD
-    // Add the targets for the proof.
-    let proof_targets = ProofTargets::<MyConfig, HashTargets<F, DIGEST_ELEMS>, InnerFri>::new(
-        &mut circuit_builder,
-        &proof,
-    );
-
-    let all_proof_values =
-        ProofTargets::<MyConfig, HashTargets<F, DIGEST_ELEMS>, InnerFri>::get_values(&proof);
-=======
     let mut circuit_builder = CircuitBuilder::new();
->>>>>>> 0794e4da
 
     // Allocate all targets
     let verifier_inputs = StarkVerifierInputsBuilder::<
