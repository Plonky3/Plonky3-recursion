use p3_baby_bear::{BabyBear as F, Poseidon2BabyBear as Perm, default_babybear_poseidon2_16};
use p3_challenger::{
    CanObserve, CanSampleBits, DuplexChallenger as Challenger, FieldChallenger, GrindingChallenger,
};
use p3_circuit::CircuitBuilder;
use p3_commit::Pcs;
use p3_dft::Radix2DitParallel as Dft;
use p3_field::coset::TwoAdicMultiplicativeCoset;
use p3_field::extension::BinomialExtensionField as ExtF;
use p3_field::{Field, PrimeCharacteristicRing};
use p3_fri::{TwoAdicFriPcs, create_test_fri_params};
use p3_matrix::dense::RowMajorMatrix;
use p3_merkle_tree::MerkleTreeMmcs;
use p3_symmetric::{PaddingFreeSponge, TruncatedPermutation};
use rand::SeedableRng;
use rand::rngs::SmallRng;

type Challenge = ExtF<F, 4>;
type MyChallenger = Challenger<F, Perm<16>, 16, 8>;
type MyHash = PaddingFreeSponge<Perm<16>, 16, 8, 8>;
type MyCompress = TruncatedPermutation<Perm<16>, 2, 8, 16>;
type ValMmcs = MerkleTreeMmcs<<F as Field>::Packing, <F as Field>::Packing, MyHash, MyCompress, 8>;
type ChallengeMmcs = p3_commit::ExtensionMmcs<F, Challenge, ValMmcs>;
#[allow(clippy::upper_case_acronyms)]
type PCS = TwoAdicFriPcs<F, Dft<F>, ValMmcs, ChallengeMmcs>;

// Recursive target graph pieces
use p3_recursion::recursive_pcs::{
    FriProofTargets, InputProofTargets, RecExtensionValMmcs, RecValMmcs, Witness as RecWitness,
};
use p3_recursion::recursive_traits::Recursive;

type RecVal = RecValMmcs<F, 8, MyHash, MyCompress>;
type RecExt = RecExtensionValMmcs<F, Challenge, 8, RecVal>;

// Bring the circuit we're testing.
use p3_recursion::circuit_fri_verifier::verify_fri_circuit;

/// Alias for FriProofTargets used for lens/value extraction and allocation
type FriTargets =
    FriProofTargets<F, Challenge, RecExt, InputProofTargets<F, Challenge, RecVal>, RecWitness<F>>;

/// Type alias for commitments with opening points structure
type CommitmentsWithPoints = Vec<(
    Challenge,
    Vec<(
        TwoAdicMultiplicativeCoset<F>,
        Vec<(Challenge, Vec<Challenge>)>,
    )>,
)>;

/// Helper: build one group's evaluation matrices for a given seed and sizes.
fn make_evals(
    polynomial_log_sizes: &[u8],
    seed: u64,
) -> Vec<(TwoAdicMultiplicativeCoset<F>, RowMajorMatrix<F>)> {
    let mut rng = SmallRng::seed_from_u64(seed);
    polynomial_log_sizes
        .iter()
        .map(|&deg_bits| {
            let rows = 1usize << deg_bits;
            let domain = TwoAdicMultiplicativeCoset::new(F::GENERATOR, deg_bits as usize)
                .expect("valid two-adic size");

            // Ensure width >= 1 to avoid zero-width matrices for small degrees.
            let width = core::cmp::max(1, (deg_bits as usize).saturating_sub(4));

            (
                domain,
                RowMajorMatrix::<F>::rand_nonzero(&mut rng, rows, width),
            )
        })
        .collect()
}

/// Holds all the public inputs and challenges required for a recursive FRI verification circuit.
// #[derive(Debug)]
struct ProduceInputsResult {
    /// FRI values, ordered to match the structure required by `FriProofTargets`.
    fri_values: Vec<Challenge>,
    /// The `alpha` challenge used for batching polynomial commitments.
    alpha: Challenge,
    /// The `beta` challenges, one for each FRI folding phase.
    betas: Vec<Challenge>,
    /// The query indices, represented as little-endian bits, for each query.
    index_bits_per_query: Vec<Vec<Challenge>>,
    /// Commitments with opening points structure (per batch)
    commitments_with_points: CommitmentsWithPoints,
    /// The total number of FRI folding phases (rounds).
    num_phases: usize,
    /// The log base 2 of the size of the largest domain.
    log_max_height: usize,
<<<<<<< HEAD
    /// The Fri proof
=======
    /// The FRI proof
>>>>>>> 0e0cd37a
    fri_proof: <PCS as Pcs<Challenge, MyChallenger>>::Proof,
}

/// Produce all public inputs for a recursive FRI verification circuit over **multiple input batches**.
///
/// `group_sizes` is a list of groups, each group is a list of log2 degrees.
fn produce_inputs_multi(
    pcs: &PCS,
    perm: &Perm<16>,
    log_blowup: usize,
    log_final_poly_len: usize,
    pow_bits: usize,
    group_sizes: &[Vec<u8>],
    seed_base: u64,
) -> ProduceInputsResult {
    // Build per-group evals and commit
    let mut groups_evals = Vec::new();
    for (i, sizes) in group_sizes.iter().enumerate() {
        groups_evals.push(make_evals(sizes, seed_base + i as u64));
    }

    // Flatten domain sizes (base log sizes) for public inputs
    let mut domains_log_sizes = Vec::new();
    for sizes in group_sizes {
        domains_log_sizes.extend(sizes.iter().map(|&b| b as usize));
    }
    let val_sizes: Vec<F> = domains_log_sizes
        .iter()
        .map(|&b| F::from_u8(b as u8))
        .collect();

    // --- Prover path ---
    let mut p_challenger = MyChallenger::new(perm.clone());
    p_challenger.observe_slice(&val_sizes);

    // Commit each group and observe all commitments before sampling zeta
    let mut commitments_and_data = Vec::new();
    for evals in &groups_evals {
        let (commitment, prover_data) =
            <PCS as Pcs<Challenge, MyChallenger>>::commit(pcs, evals.clone());
        p_challenger.observe(commitment);
        commitments_and_data.push((commitment, prover_data));
    }

    // Single zeta for all matrices across all groups
    let zeta: Challenge = p_challenger.sample_algebra_element();

    // Build open request: one (&ProverData, points_per_matrix) per group
    let mut open_data = Vec::new();
    for (i, _evals) in groups_evals.iter().enumerate() {
        let mat_count = groups_evals[i].len();
        open_data.push((&commitments_and_data[i].1, vec![vec![zeta]; mat_count]));
    }

    // Open and produce FRI proof
    let (opened_values, fri_proof) =
        <PCS as Pcs<Challenge, MyChallenger>>::open(pcs, open_data, &mut p_challenger);

    // --- Verifier transcript replay (to derive the public inputs) ---
    let mut v_challenger = MyChallenger::new(perm.clone());
    v_challenger.observe_slice(&val_sizes);
    for (commitment, _) in &commitments_and_data {
        v_challenger.observe(*commitment);
    }
    let _zeta_v: Challenge = v_challenger.sample_algebra_element();

    // Flatten opened values in the same order we passed to `open`
    // Shape: OpenedValues -> groups -> matrices -> columns
    let point_values_flat: Vec<Vec<Challenge>> =
        opened_values.into_iter().flatten().flatten().collect();

    // Extract proof pieces
    let p3_fri::FriProof {
        commit_phase_commits,
        ref query_proofs,
        final_poly,
        pow_witness,
    } = fri_proof.clone();

    // Observe all opened evaluation values (same order)
    for values in &point_values_flat {
        for &opening in values {
            v_challenger.observe_algebra_element(opening);
        }
    }

    // α (batch combiner)
    let alpha: Challenge = v_challenger.sample_algebra_element();

    // β_i per phase: observe commitment, then sample β
    let mut betas: Vec<Challenge> = Vec::with_capacity(commit_phase_commits.len());
    for c in &commit_phase_commits {
        v_challenger.observe(*c);
        betas.push(v_challenger.sample_algebra_element());
    }

    // Final poly coeffs (constant here)
    for &c in &final_poly {
        v_challenger.observe_algebra_element(c);
    }

    // PoW check
    assert!(v_challenger.check_witness(pow_bits, pow_witness));

    // Query indices
    let num_phases = commit_phase_commits.len();
    let log_max_height = num_phases + log_blowup + log_final_poly_len;
    let num_queries = query_proofs.len();
    let mut indices: Vec<usize> = Vec::with_capacity(num_queries);
    for _ in 0..num_queries {
        indices.push(v_challenger.sample_bits(log_max_height));
    }

    // Index bits per query (LE)
    let mut index_bits_per_query: Vec<Vec<Challenge>> = Vec::with_capacity(num_queries);
    for &index in &indices {
        let mut bits_one = Vec::with_capacity(log_max_height);
        for k in 0..log_max_height {
            bits_one.push(if (index >> k) & 1 == 1 {
                Challenge::ONE
            } else {
                Challenge::ZERO
            });
        }
        index_bits_per_query.push(bits_one);
    }

    // Build commitments_with_points structure
    // For each batch: (commitment_placeholder, Vec<(domain, Vec<(z, [f(z)])>)>)
    let mut commitments_with_points = Vec::new();
    let mut pv_idx = 0;
    for sizes in group_sizes.iter() {
        let mut mats_data = Vec::new();
        for &log_size in sizes {
            let domain = TwoAdicMultiplicativeCoset::new(F::GENERATOR, log_size as usize)
                .expect("valid domain");
            let points_and_values = vec![(zeta, point_values_flat[pv_idx].clone())];
            mats_data.push((domain, points_and_values));
            pv_idx += 1;
        }
        // Use a placeholder value for the commitment (not used in arithmetic verification)
        let commit_placeholder = Challenge::ZERO;
        commitments_with_points.push((commit_placeholder, mats_data));
    }

    // —— FriProofTargets values ——

    let fri_values: Vec<Challenge> = FriTargets::get_values(&p3_fri::FriProof {
        commit_phase_commits,
        query_proofs: query_proofs.clone(),
        final_poly,
        pow_witness,
    });

    ProduceInputsResult {
        fri_values,
        alpha,
        betas,
        index_bits_per_query,
        commitments_with_points,
        num_phases,
        log_max_height,
        fri_proof,
    }
}

/// Linearize public inputs in the exact order allocated by the circuit builder.
fn pack_inputs(
    fri_vals: Vec<Challenge>,
    alpha: Challenge,
    betas: Vec<Challenge>,
    index_bits_all_queries: Vec<Vec<Challenge>>,
    commitments_with_points: CommitmentsWithPoints,
) -> Vec<Challenge> {
    let mut v = Vec::new();

    // (1) FriProofTargets public inputs
    v.extend(fri_vals);

    // (2) alpha
    v.push(alpha);

    // (3) betas
    v.extend(betas);

    // (4) index bits per query (LE), in order
    for bits in index_bits_all_queries {
        v.extend(bits);
    }

    // (5) For each batch: commitment, then z and f(z) for all matrices in that batch
    for (commit_placeholder, mats) in commitments_with_points {
        // Commitment for this batch
        v.push(commit_placeholder);

        // Then all matrices in this batch
        for (_domain, points_and_values) in mats {
            for (z, fz) in points_and_values {
                v.push(z);
                v.extend(fz);
            }
        }
    }

    v
}

#[test]
fn test_circuit_fri_verifier_multi_rounds() {
    // Common setup
    let perm = default_babybear_poseidon2_16();
    let hash = MyHash::new(perm.clone());
    let compress = MyCompress::new(perm.clone());
    let val_mmcs = ValMmcs::new(hash, compress);
    let challenge_mmcs = ChallengeMmcs::new(val_mmcs.clone());
    let dft = Dft::<F>::default();
    // final_poly_len = 0 (constant), log_blowup = 1 in test params
    let fri_params = create_test_fri_params(challenge_mmcs, 0);
    let log_blowup = fri_params.log_blowup;
    let log_final_poly_len = fri_params.log_final_poly_len;
    let pow_bits = fri_params.proof_of_work_bits;
    let pcs = PCS::new(dft, val_mmcs, fri_params);

    // Three "rounds"/batches of inputs, different shapes. Include a degree-0 (height=1)
    // matrix so the `log_height == log_blowup` reduced-opening constraint is exercised.
    //   [0, 5, 8, 8, 10], [8, 11], [4, 5, 8]
    let groups = vec![vec![0u8, 5, 8, 8, 10], vec![8u8, 11], vec![4u8, 5, 8]];

    // Produce two proofs with different inputs (same shape), to reuse one circuit
    let result_1 = produce_inputs_multi(
        &pcs,
        &perm,
        log_blowup,
        log_final_poly_len,
        pow_bits,
        &groups,
        /*seed_base=*/ 0,
    );

    let result_2 = produce_inputs_multi(
        &pcs,
        &perm,
        log_blowup,
        log_final_poly_len,
        pow_bits,
        &groups,
        /*seed_base=*/ 1,
    );

    // Shape checks (must match so we can reuse one circuit)
    assert_eq!(result_1.num_phases, result_2.num_phases);
    assert_eq!(result_1.log_max_height, result_2.log_max_height);

    let num_phases = result_1.num_phases;
    let log_max_height = result_1.log_max_height;

    // ——— Build circuit once (using first proof's shape) ———
    let mut builder = CircuitBuilder::<Challenge>::new();

    // 1) Allocate FriProofTargets using instance 1
    let fri_targets = FriTargets::from_non_recursive(&mut builder, &result_1.fri_proof);

    // 2) Public inputs for α, βs, index bits
    let alpha_t = builder.add_public_input();
    let betas_t: Vec<_> = (0..num_phases)
        .map(|_| builder.add_public_input())
        .collect();

    let num_queries = result_1.index_bits_per_query.len();
    let index_bits_t_per_query: Vec<Vec<_>> = (0..num_queries)
        .map(|_| {
            (0..log_max_height)
                .map(|_| builder.add_public_input())
                .collect()
        })
        .collect();

    // 3) Build commitments_with_opening_points targets structure
    // For each batch: allocate commitment target + (domain, Vec<(z_target, [fz_targets])>)
    let mut commitments_with_opening_points_targets = Vec::new();
    for (_commit_val, mats_data) in &result_1.commitments_with_points {
        // Allocate commitment target (placeholder, not used in arithmetic verification)
        let commit_t = builder.add_public_input();

        let mut mats_targets = Vec::new();
        for (domain, points_and_values) in mats_data {
            let mut pv_targets = Vec::new();
            for (_z, fz) in points_and_values {
                let z_t = builder.add_public_input();
                let fz_t: Vec<_> = (0..fz.len()).map(|_| builder.add_public_input()).collect();
                pv_targets.push((z_t, fz_t));
            }
            mats_targets.push((*domain, pv_targets));
        }
        commitments_with_opening_points_targets.push((commit_t, mats_targets));
    }

    // 4) Wire the arithmetic-only FRI verifier
    verify_fri_circuit::<F, Challenge, RecExt, RecVal, RecWitness<F>, p3_recursion::Target>(
        &mut builder,
        &fri_targets,
        alpha_t,
        &betas_t,
        &index_bits_t_per_query,
        &commitments_with_opening_points_targets,
        log_blowup,
    );

    let circuit = builder.build().unwrap();

    // ---- Run instance 1 ----
    let pub_inputs1 = pack_inputs(
        result_1.fri_values,
        result_1.alpha,
        result_1.betas,
        result_1.index_bits_per_query.clone(),
        result_1.commitments_with_points,
    );
    let mut runner1 = circuit.clone().runner();
    runner1.set_public_inputs(&pub_inputs1).unwrap();
    runner1.run().unwrap();

    // ---- Run instance 2 ----
    let pub_inputs2 = pack_inputs(
        result_2.fri_values,
        result_2.alpha,
        result_2.betas,
        result_2.index_bits_per_query.clone(),
        result_2.commitments_with_points,
    );
    let mut runner2 = circuit.runner();
    runner2.set_public_inputs(&pub_inputs2).unwrap();
    runner2.run().unwrap();
}<|MERGE_RESOLUTION|>--- conflicted
+++ resolved
@@ -90,11 +90,7 @@
     num_phases: usize,
     /// The log base 2 of the size of the largest domain.
     log_max_height: usize,
-<<<<<<< HEAD
-    /// The Fri proof
-=======
     /// The FRI proof
->>>>>>> 0e0cd37a
     fri_proof: <PCS as Pcs<Challenge, MyChallenger>>::Proof,
 }
 
