use alloc::collections::btree_map::BTreeMap;
use alloc::vec;
use alloc::vec::Vec;
use core::iter;

<<<<<<< HEAD
use p3_circuit::{CircuitBuilder, MerkleOps};
=======
use p3_circuit::CircuitBuilder;
use p3_field::coset::TwoAdicMultiplicativeCoset;
>>>>>>> 0e5d8683
use p3_field::{ExtensionField, Field, TwoAdicField};

use crate::Target;
use crate::recursive_pcs::{FriProofTargets, InputProofTargets};
use crate::recursive_traits::{
    ComsWithOpeningsTargets, Recursive, RecursiveExtensionMmcs, RecursiveMmcs,
};

/// Inputs for one FRI fold phase (matches the values used by the verifier per round).
#[derive(Clone, Debug)]
pub struct FoldPhaseInputsTarget {
    /// Per-phase challenge β (sampled after observing that layer's commitment).
    pub beta: Target,
    /// Subgroup point x₀ for this phase (the other point is x₁ = −x₀).
    pub x0: Target,
    /// Sibling evaluation at the opposite child index.
    pub e_sibling: Target,
    /// Boolean {0,1}. Equals 1 iff sibling occupies evals[1] (the "right" slot).
    /// In Plonky3 this is 1 − (domain_index & 1) at this phase.
    pub sibling_is_right: Target,
    /// Optional reduced opening to roll in at this height (added as β² · roll_in).
    pub roll_in: Option<Target>,
}

/// Perform the arity-2 FRI fold chain with optional roll-ins.
/// Starts from the initial reduced opening at max height; returns the final folded value.
/// All arithmetic is over the circuit field `EF`.
///
/// Interpolation per phase:
///   folded ← e0 + (β − x0)·(e1 − e0)·(x1 − x0)^{-1}, with x1 = −x0
///           = e0 + (β − x0)·(e1 − e0)·(−1/2)·x0^{-1}
fn fold_row_chain<EF: Field>(
    builder: &mut CircuitBuilder<EF>,
    initial_folded_eval: Target,
    phases: &[FoldPhaseInputsTarget],
) -> Target {
    let mut folded = initial_folded_eval;

    let one = builder.add_const(EF::ONE);

    // Precompute constants as field constants: 2^{-1} and −1/2.
    let two_inv_val = EF::ONE.halve(); // 1/2
    let neg_half = builder.add_const(EF::NEG_ONE * two_inv_val); // −1/2

    for FoldPhaseInputsTarget {
        beta,
        x0,
        e_sibling,
        sibling_is_right,
        roll_in,
    } in phases.iter().cloned()
    {
        // TODO: Add recursive MMCS batch verification for this commit phase:
        // Verify the sibling value against the commitment at the parent index.

        // e0 = select(bit, folded, e_sibling)
        let e0 = builder.select(sibling_is_right, folded, e_sibling);

        // inv = (x1 − x0)^{-1} = (−2x0)^{-1} = (−1/2) / x0
        let inv = builder.div(neg_half, x0);

        // e1 − e0 = (2b − 1) · (e_sibling − folded)
        let d = builder.sub(e_sibling, folded);
        let two_b = builder.add(sibling_is_right, sibling_is_right);
        let two_b_minus_one = builder.sub(two_b, one);
        let e1_minus_e0 = builder.mul(two_b_minus_one, d);

        // t = (β − x0) * (e1 − e0)
        let beta_minus_x0 = builder.sub(beta, x0);
        let t = builder.mul(beta_minus_x0, e1_minus_e0);

        // folded = e0 + t * inv
        let t_inv = builder.mul(t, inv);
        folded = builder.add(e0, t_inv);

        // Optional roll-in: folded += β² · roll_in
        if let Some(ro) = roll_in {
            let beta_sq = builder.mul(beta, beta);
            let add_term = builder.mul(beta_sq, ro);
            folded = builder.add(folded, add_term);
        }
    }

    folded
}

/// Arithmetic-only version of Plonky3 `verify_query`:
/// - Applies the fold chain and enforces equality to the provided final constant value.
/// - Caller must supply `initial_folded_eval` (the reduced opening at max height).
fn verify_query<EF: Field>(
    builder: &mut CircuitBuilder<EF>,
    initial_folded_eval: Target,
    phases: &[FoldPhaseInputsTarget],
    final_value: Target,
) {
    // TODO: Support higher-degree final polynomial by evaluating it at the query point
    // using provided coefficients instead of a single constant `final_value`.
    let folded_eval = fold_row_chain(builder, initial_folded_eval, phases);
    builder.connect(folded_eval, final_value);
}

/// Compute x₀ for phase `i` from the query index bits and a caller-provided power ladder.
///
/// For phase with folded height `k` (log_folded_height), caller must pass:
///   `pows = [g^{2^0}, g^{2^1}, ..., g^{2^{k-1}}]`
/// where `g = two_adic_generator(k + 1)` (note the +1 for arity-2).
///
/// We use bit window `bits[i+1 .. i+1+k]` (little-endian), but multiplied in reverse to match
/// `reverse_bits_len(index >> (i+1), k)` semantics from the verifier.
fn compute_x0_from_index_bits<EF: Field>(
    builder: &mut CircuitBuilder<EF>,
    index_bits: &[Target],
    phase: usize,
    pows: &[EF],
) -> Target {
    let one = builder.add_const(EF::ONE);
    let mut res = one;

    // Bits window: offset = i+1, length = pows.len() = k
    let offset = phase + 1;
    let k = pows.len();

    for j in 0..k {
        let bit = index_bits[offset + k - 1 - j]; // reversed
        let pow_const = builder.add_const(pows[j]);
        let diff = builder.sub(pow_const, one);
        let diff_bit = builder.mul(diff, bit);
        let gate = builder.add(one, diff_bit);
        res = builder.mul(res, gate);
    }
    res
}

/// Build and verify the fold chain from index bits:
/// - `index_bits`: little-endian query index bits (must be boolean-constrained by caller).
/// - `betas`/`sibling_values`/`roll_ins`: per-phase arrays.
/// - `pows_per_phase[i]`: power ladder for the generator at that phase (see `compute_x0_from_index_bits`).
#[allow(clippy::too_many_arguments)]
fn verify_query_from_index_bits<EF: Field>(
    builder: &mut CircuitBuilder<EF>,
    initial_folded_eval: Target,
    index_bits: &[Target],
    betas: &[Target],
    sibling_values: &[Target],
    roll_ins: &[Option<Target>],
    pows_per_phase: &[Vec<EF>],
    final_value: Target,
) {
    let num_phases = betas.len();
    debug_assert_eq!(
        sibling_values.len(),
        num_phases,
        "sibling_values len mismatch"
    );
    debug_assert_eq!(roll_ins.len(), num_phases, "roll_ins len mismatch");
    debug_assert_eq!(
        pows_per_phase.len(),
        num_phases,
        "pows_per_phase len mismatch"
    );

    let one = builder.add_const(EF::ONE);

    let mut phases_vec = Vec::with_capacity(num_phases);
    for i in 0..num_phases {
        // x0 from bits (using the appropriate generator ladder for this phase)
        let x0 = compute_x0_from_index_bits(builder, index_bits, i, &pows_per_phase[i]);

        // sibling_is_right = 1 − (index_bit[i])
        let raw_bit = index_bits[i];
        let sibling_is_right = builder.sub(one, raw_bit);

        phases_vec.push(FoldPhaseInputsTarget {
            beta: betas[i],
            x0,
            e_sibling: sibling_values[i],
            sibling_is_right,
            roll_in: roll_ins[i],
        });
    }

    verify_query(builder, initial_folded_eval, &phases_vec, final_value);
}

/// Compute evaluation point x from domain height and reversed reduced index bits in the circuit field EF.
/// x = GENERATOR * two_adic_generator(log_height)^{rev_reduced_index}
fn compute_evaluation_point<F, EF>(
    builder: &mut CircuitBuilder<EF>,
    log_height: usize,
    rev_reduced_index_bits: &[Target],
) -> Target
where
    F: Field + TwoAdicField,
    EF: ExtensionField<F>,
{
    // Build power-of-two ladder for two-adic generator g: [g, g^2, g^4, ...]
    let g = F::two_adic_generator(log_height);
    let powers_of_g: Vec<_> = iter::successors(Some(g), |&prev| Some(prev.square()))
        .take(rev_reduced_index_bits.len())
        .map(|p| builder.add_const(EF::from(p)))
        .collect();

    // Compute g^{rev_reduced_index} using the provided reversed bits
    let one = builder.add_const(EF::ONE);
    let mut g_pow_index = one;
    for (&bit, &power) in rev_reduced_index_bits.iter().zip(&powers_of_g) {
        let multiplier = builder.select(bit, power, one);
        g_pow_index = builder.mul(g_pow_index, multiplier);
    }

    // Multiply by the coset generator (also lifted to EF) to get x
    let generator = builder.add_const(EF::from(F::GENERATOR));
    builder.mul(generator, g_pow_index)
}

/// Compute reduced opening for a single matrix in circuit form (EF-field).
/// ro += alpha_pow * (p_at_z - p_at_x) * (z - x)^{-1}; and alpha_pow *= alpha (per column)
fn compute_single_reduced_opening<EF: Field>(
    builder: &mut CircuitBuilder<EF>,
    opened_values: &[Target], // Values at evaluation point x
    point_values: &[Target],  // Values at challenge point z
    evaluation_point: Target, // x
    challenge_point: Target,  // z
    alpha_pow: Target,        // Current alpha power (for this height)
    alpha: Target,            // Alpha challenge
) -> (Target, Target) // (new_alpha_pow, reduced_opening_contrib)
{
    let mut reduced_opening = builder.add_const(EF::ZERO);
    let mut current_alpha_pow = alpha_pow;

    // quotient = (z - x)^{-1}
    let z_minus_x = builder.sub(challenge_point, evaluation_point);
    let one = builder.add_const(EF::ONE);
    let quotient = builder.div(one, z_minus_x);

    for (&p_at_x, &p_at_z) in opened_values.iter().zip(point_values.iter()) {
        // diff = p_at_z - p_at_x
        let diff = builder.sub(p_at_z, p_at_x);

        // term = alpha_pow * diff * quotient
        let alpha_diff = builder.mul(current_alpha_pow, diff);
        let term = builder.mul(alpha_diff, quotient);

        reduced_opening = builder.add(reduced_opening, term);

        // advance alpha power for the *next column in this height*
        current_alpha_pow = builder.mul(current_alpha_pow, alpha);
    }

    (current_alpha_pow, reduced_opening)
}

/// Compute reduced openings grouped **by height** with **per-height alpha powers**,
/// Returns a vector of (log_height, ro) sorted by descending height.
///
/// Reference (Plonky3): `p3_fri::verifier::open_input`
#[allow(clippy::too_many_arguments)]
fn open_input<F, EF, Comm>(
    builder: &mut CircuitBuilder<EF>,
    log_global_max_height: usize,
    index_bits: &[Target],
    alpha: Target,
    log_blowup: usize,
    commitments_with_opening_points: &ComsWithOpeningsTargets<Comm, TwoAdicMultiplicativeCoset<F>>,
    batch_opened_values: &[Vec<Vec<Target>>], // Per batch -> per matrix -> per column
) -> Vec<(usize, Target)>
where
    F: Field + TwoAdicField,
    EF: ExtensionField<F>,
{
    // TODO(challenger): Indices should be sampled from a RecursiveChallenger, not passed in.
    for &b in index_bits {
        builder.assert_bool(b);
    }
    debug_assert_eq!(
        index_bits.len(),
        log_global_max_height,
        "index_bits.len() must equal log_global_max_height"
    );

    // height -> (alpha_pow_for_this_height, ro_sum_for_this_height)
    let mut reduced_openings = BTreeMap::<usize, (Target, Target)>::new();

    // Process each batch
    for (batch_idx, ((_batch_commit, mats), batch_openings)) in commitments_with_opening_points
        .iter()
        .zip(batch_opened_values.iter())
        .enumerate()
    {
        // TODO: Add recursive MMCS verification here for this batch:
        // Verify batch_openings against _batch_commit at the computed reduced_index.

        assert_eq!(
            mats.len(),
            batch_openings.len(),
            "batch {batch_idx}: mats count must match opened_values count"
        );

        // For each matrix in the batch
        for (mat_idx, ((mat_domain, mat_points_and_values), mat_opening)) in
            mats.iter().zip(batch_openings.iter()).enumerate()
        {
            let log_height = mat_domain.log_size() + log_blowup;

            let bits_reduced = log_global_max_height - log_height;
            let rev_bits: Vec<Target> = index_bits[bits_reduced..bits_reduced + log_height]
                .iter()
                .rev()
                .copied()
                .collect();

            // Compute evaluation point x
            let x = compute_evaluation_point::<F, EF>(builder, log_height, &rev_bits);

            // Initialize / fetch per-height (alpha_pow, ro)
            let (alpha_pow_h, ro_h) = reduced_openings
                .entry(log_height)
                .or_insert((builder.add_const(EF::ONE), builder.add_const(EF::ZERO)));

            // Process each (z, ps_at_z) pair for this matrix
            for (z, ps_at_z) in mat_points_and_values {
                assert_eq!(
                    mat_opening.len(),
                    ps_at_z.len(),
                    "batch {batch_idx} mat {mat_idx}: opened_values columns must match point_values columns"
                );

                let (new_alpha_pow_h, ro_contrib) = compute_single_reduced_opening(
                    builder,
                    mat_opening,
                    ps_at_z,
                    x,
                    *z,
                    *alpha_pow_h,
                    alpha,
                );

                *ro_h = builder.add(*ro_h, ro_contrib);
                *alpha_pow_h = new_alpha_pow_h;
            }
        }

        // `reduced_openings` would have a log_height = log_blowup entry only if there was a
        // trace matrix of height 1. In this case `f` is constant, so `(f(zeta) - f(x))/(zeta - x)`
        // must equal `0`.
        if let Some((_ap, ro0)) = reduced_openings.get(&log_blowup) {
            let zero = builder.add_const(EF::ZERO);
            builder.connect(*ro0, zero);
        }
    }

    // Into descending (height, ro) list
    reduced_openings
        .into_iter()
        .rev()
        .map(|(h, (_ap, ro))| (h, ro))
        .collect()
}

/// Verify FRI arithmetic in-circuit.
///
/// TODO:
/// - Challenge/indices generation lives in the outer verifier. Keep this
///   function purely arithmetic and take `alpha`, `betas`, and
///   `index_bits_per_query` as inputs.
/// - Enforce FRI parameters (final_poly_len, num_queries) as in the native verifier.
/// - Add recursive MMCS verification for both input openings (`open_input`) and
///   per-phase commitments.
///
/// Reference (Plonky3): `p3_fri::verifier::verify_fri`
#[allow(clippy::too_many_arguments)]
pub fn verify_fri_circuit<F, EF, RecMmcs, Inner, Witness, Comm>(
    builder: &mut CircuitBuilder<EF>,
    fri_proof_targets: &FriProofTargets<F, EF, RecMmcs, InputProofTargets<F, EF, Inner>, Witness>,
    mmcs: &RecMmcs,
    alpha: Target,
    betas: &[Target],
    index_bits_per_query: &[Vec<Target>],
    commitments_with_opening_points: &ComsWithOpeningsTargets<Comm, TwoAdicMultiplicativeCoset<F>>,
    log_blowup: usize,
) where
    F: Field + TwoAdicField,
    EF: ExtensionField<F>,
    RecMmcs: RecursiveExtensionMmcs<F, EF>,
    Inner: RecursiveMmcs<F, EF>,
    Witness: Recursive<EF>,
{
    let num_phases = betas.len();
    let num_queries = fri_proof_targets.query_proofs.len();
    // Sanity: number of betas must match number of commit phases.
    assert_eq!(
        num_phases,
        fri_proof_targets.commit_phase_commits.len(),
        "betas length must equal number of commit-phase commitments"
    );
    assert_eq!(
        num_queries,
        index_bits_per_query.len(),
        "index_bits_per_query length must equal number of query proofs"
    );
    let log_max_height = index_bits_per_query[0].len();
    assert!(
        index_bits_per_query
            .iter()
            .all(|v| v.len() == log_max_height),
        "all index_bits_per_query entries must have same length"
    );

    // Basic shape checks
    assert!(!betas.is_empty(), "FRI must have at least one fold phase");

    // Fail fast if final polynomial is not constant (current circuit assumes len=1)
    let final_poly_len = fri_proof_targets.final_poly.len();
    assert_eq!(
        final_poly_len, 1,
        "This circuit assumes a constant final polynomial (len=1). Got len={final_poly_len}"
    );
    let final_value = fri_proof_targets.final_poly[0];

    // Precompute two-adic generator ladders for each phase (in circuit field EF).
    //
    // For phase i, folded height k = log_max_height - i - 1.
    // Use generator g = two_adic_generator(k + 1) and ladder [g^{2^0},...,g^{2^{k-1}}].
    let pows_per_phase: Vec<Vec<EF>> = (0..num_phases)
        .map(|i| {
            // `k` is the height of the folded domain after `i` rounds of folding.
            let k = log_max_height.saturating_sub(i + 1);
            if k == 0 {
                return Vec::new();
            }
            let g = F::two_adic_generator(k + 1);
            // Create the power ladder [g, g^2, g^4, ...].
            iter::successors(Some(g), |&prev| Some(prev.square()))
                .take(k)
                .map(EF::from)
                .collect()
        })
        .collect();

<<<<<<< HEAD
    // 3) For each query, compute reduced openings, build roll-ins, and perform fold chain
    for q in 0..num_queries {
        // Only support a single input batch ("round") for now.
        let num_batches = fri_proof_targets.query_proofs[q].input_proof.len();
        assert_eq!(
            num_batches, 1,
            "Only a single input batch (round) is supported for now",
        );

        // TODO(mmcs): When recursive MMCS is wired, this step must *also* verify input batch openings.
        let merkle_op_id =
            builder.add_merkle_verify(&leaf_hash, &index_bits_per_query[q], &expected_root);

        let reduced_by_height = compute_reduced_openings_by_height::<F, EF>(
=======
    // For each query, extract opened values from proof and compute reduced openings and fold.
    for (q, query_proof) in fri_proof_targets.query_proofs.iter().enumerate() {
        // Extract opened values from the input_proof (batch openings)
        // Structure: Vec<BatchOpening> where each BatchOpening has Vec<Vec<Target>> (matrices -> columns)
        let batch_opened_values: Vec<Vec<Vec<Target>>> = query_proof
            .input_proof
            .iter()
            .map(|batch| batch.opened_values.clone())
            .collect();

        // Arithmetic `open_input` to get (height, ro) descending
        let reduced_by_height = open_input::<F, EF, Comm>(
>>>>>>> 0e5d8683
            builder,
            log_max_height,
            &index_bits_per_query[q],
            alpha,
            log_blowup,
            commitments_with_opening_points,
            &batch_opened_values,
        );

        // Must have the max-height entry at the front
        assert!(
            !reduced_by_height.is_empty(),
            "No reduced openings; did you commit to zero polynomials?"
        );
        assert_eq!(
            reduced_by_height[0].0, log_max_height,
            "First reduced opening must be at max height"
        );
        let initial_folded_eval = reduced_by_height[0].1;

        // Sibling values for this query (one per phase)
        let sibling_values: Vec<Target> = query_proof
            .commit_phase_openings
            .iter()
            .map(|opening| opening.sibling_value)
            .collect();
        assert_eq!(
            sibling_values.len(),
            num_phases,
            "sibling_values must match number of betas/phases"
        );

        // Build height-aligned roll-ins for each phase (desc heights -> phases)
        let mut roll_ins: Vec<Option<Target>> = vec![None; num_phases];
        for &(h, ro) in reduced_by_height.iter().skip(1) {
            // height -> phase index mapping
            let i = log_max_height
                .checked_sub(1)
                .and_then(|x| x.checked_sub(h))
                .expect("height->phase mapping underflow");
            if i < num_phases {
                // There should be at most one roll-in per phase since `reduced_by_height`
                // aggregates all matrices at the same height already (and we only support a
                // single input batch). Multiple entries mapping to the same phase indicate an
                // invariant violation.
                assert!(
                    roll_ins[i].is_none(),
                    "duplicate roll-in for phase {i} (height {h})",
                );
                roll_ins[i] = Some(ro);
            } else {
                // If a height is below final folded height, it should be unused; connect to zero.
                let zero = builder.add_const(EF::ZERO);
                builder.connect(ro, zero);
            }
        }

        // Perform the fold chain and connect to the (constant) final polynomial value
        verify_query_from_index_bits(
            builder,
            initial_folded_eval,
            &index_bits_per_query[q],
            betas,
            &sibling_values,
            &roll_ins,
            &pows_per_phase,
            final_value,
        );
    }
}<|MERGE_RESOLUTION|>--- conflicted
+++ resolved
@@ -3,16 +3,15 @@
 use alloc::vec::Vec;
 use core::iter;
 
-<<<<<<< HEAD
+use itertools::Itertools;
 use p3_circuit::{CircuitBuilder, MerkleOps};
-=======
-use p3_circuit::CircuitBuilder;
 use p3_field::coset::TwoAdicMultiplicativeCoset;
->>>>>>> 0e5d8683
 use p3_field::{ExtensionField, Field, TwoAdicField};
+use p3_matrix::Dimensions;
 
 use crate::Target;
-use crate::recursive_pcs::{FriProofTargets, InputProofTargets};
+use crate::circuit_mmcs_verifier::verify_batch_circuit;
+use crate::recursive_pcs::{FriProofTargets, HashProofTargets, HashTargets, InputProofTargets};
 use crate::recursive_traits::{
     ComsWithOpeningsTargets, Recursive, RecursiveExtensionMmcs, RecursiveMmcs,
 };
@@ -266,13 +265,16 @@
 ///
 /// Reference (Plonky3): `p3_fri::verifier::open_input`
 #[allow(clippy::too_many_arguments)]
-fn open_input<F, EF, Comm>(
+fn open_input<F, EF, const BF_DIGEST_ELEMS: usize, const EF_DIGEST_ELEMS: usize>(
     builder: &mut CircuitBuilder<EF>,
     log_global_max_height: usize,
     index_bits: &[Target],
     alpha: Target,
     log_blowup: usize,
-    commitments_with_opening_points: &ComsWithOpeningsTargets<Comm, TwoAdicMultiplicativeCoset<F>>,
+    commitments_with_opening_points: &ComsWithOpeningsTargets<
+        HashTargets<F, EF, BF_DIGEST_ELEMS, EF_DIGEST_ELEMS>,
+        TwoAdicMultiplicativeCoset<F>,
+    >,
     batch_opened_values: &[Vec<Vec<Target>>], // Per batch -> per matrix -> per column
 ) -> Vec<(usize, Target)>
 where
@@ -293,13 +295,30 @@
     let mut reduced_openings = BTreeMap::<usize, (Target, Target)>::new();
 
     // Process each batch
-    for (batch_idx, ((_batch_commit, mats), batch_openings)) in commitments_with_opening_points
+    for (batch_idx, ((batch_commit, mats), batch_openings)) in commitments_with_opening_points
         .iter()
         .zip(batch_opened_values.iter())
         .enumerate()
     {
         // TODO: Add recursive MMCS verification here for this batch:
         // Verify batch_openings against _batch_commit at the computed reduced_index.
+        let batch_heights = mats
+            .iter()
+            .map(|(domain, _)| domain.size() << log_blowup)
+            .collect_vec();
+        let batch_dims = batch_heights
+            .iter()
+            // TODO: MMCS doesn't really need width; we put 0 for now.
+            .map(|&height| Dimensions { width: 0, height })
+            .collect_vec();
+
+        verify_batch_circuit(
+            builder,
+            batch_commit,
+            &batch_dims,
+            index_bits,
+            batch_openings,
+        );
 
         assert_eq!(
             mats.len(),
@@ -380,14 +399,24 @@
 ///
 /// Reference (Plonky3): `p3_fri::verifier::verify_fri`
 #[allow(clippy::too_many_arguments)]
-pub fn verify_fri_circuit<F, EF, RecMmcs, Inner, Witness, Comm>(
+pub fn verify_fri_circuit<
+    F,
+    EF,
+    RecMmcs,
+    Inner,
+    Witness,
+    const BF_DIGEST_ELEMS: usize,
+    const EF_DIGEST_ELEMS: usize,
+>(
     builder: &mut CircuitBuilder<EF>,
     fri_proof_targets: &FriProofTargets<F, EF, RecMmcs, InputProofTargets<F, EF, Inner>, Witness>,
-    mmcs: &RecMmcs,
     alpha: Target,
     betas: &[Target],
     index_bits_per_query: &[Vec<Target>],
-    commitments_with_opening_points: &ComsWithOpeningsTargets<Comm, TwoAdicMultiplicativeCoset<F>>,
+    commitments_with_opening_points: &ComsWithOpeningsTargets<
+        HashTargets<F, EF, BF_DIGEST_ELEMS, EF_DIGEST_ELEMS>,
+        TwoAdicMultiplicativeCoset<F>,
+    >,
     log_blowup: usize,
 ) where
     F: Field + TwoAdicField,
@@ -448,22 +477,6 @@
         })
         .collect();
 
-<<<<<<< HEAD
-    // 3) For each query, compute reduced openings, build roll-ins, and perform fold chain
-    for q in 0..num_queries {
-        // Only support a single input batch ("round") for now.
-        let num_batches = fri_proof_targets.query_proofs[q].input_proof.len();
-        assert_eq!(
-            num_batches, 1,
-            "Only a single input batch (round) is supported for now",
-        );
-
-        // TODO(mmcs): When recursive MMCS is wired, this step must *also* verify input batch openings.
-        let merkle_op_id =
-            builder.add_merkle_verify(&leaf_hash, &index_bits_per_query[q], &expected_root);
-
-        let reduced_by_height = compute_reduced_openings_by_height::<F, EF>(
-=======
     // For each query, extract opened values from proof and compute reduced openings and fold.
     for (q, query_proof) in fri_proof_targets.query_proofs.iter().enumerate() {
         // Extract opened values from the input_proof (batch openings)
@@ -475,8 +488,7 @@
             .collect();
 
         // Arithmetic `open_input` to get (height, ro) descending
-        let reduced_by_height = open_input::<F, EF, Comm>(
->>>>>>> 0e5d8683
+        let reduced_by_height = open_input::<F, EF, BF_DIGEST_ELEMS, EF_DIGEST_ELEMS>(
             builder,
             log_max_height,
             &index_bits_per_query[q],
