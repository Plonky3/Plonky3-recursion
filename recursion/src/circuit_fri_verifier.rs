use alloc::collections::btree_map::BTreeMap;
use alloc::string::ToString;
use alloc::vec::Vec;
use alloc::{format, vec};
use core::iter;

use itertools::Itertools;
use p3_circuit::CircuitBuilder;
use p3_field::coset::TwoAdicMultiplicativeCoset;
use p3_field::{ExtensionField, Field, TwoAdicField};
<<<<<<< HEAD
use p3_matrix::Dimensions;
use p3_util::log2_strict_usize;

use crate::Target;
use crate::circuit_mmcs_verifier::verify_batch_circuit;
=======
use p3_util::zip_eq::zip_eq;

use crate::Target;
use crate::circuit_verifier::VerificationError;
>>>>>>> 328b7724
use crate::recursive_pcs::{FriProofTargets, InputProofTargets};
use crate::recursive_traits::{
    ComsWithOpeningsTargets, Recursive, RecursiveExtensionMmcs, RecursiveMmcs,
};

/// Inputs for one FRI fold phase (matches the values used by the verifier per round).
#[derive(Clone, Debug)]
pub struct FoldPhaseInputsTarget {
    /// Per-phase challenge β (sampled after observing that layer's commitment).
    pub beta: Target,
    /// Subgroup point x₀ for this phase (the other point is x₁ = −x₀).
    pub x0: Target,
    /// Sibling evaluation at the opposite child index.
    pub e_sibling: Target,
    /// Boolean {0,1}. Equals 1 iff sibling occupies evals[1] (the "right" slot).
    /// In Plonky3 this is 1 − (domain_index & 1) at this phase.
    pub sibling_is_right: Target,
    /// Optional reduced opening to roll in at this height (added as β² · roll_in).
    pub roll_in: Option<Target>,
}

/// Perform the arity-2 FRI fold chain with optional roll-ins.
/// Starts from the initial reduced opening at max height; returns the final folded value.
/// All arithmetic is over the circuit field `EF`.
///
/// Interpolation per phase:
///   folded ← e0 + (β − x0)·(e1 − e0)·(x1 − x0)^{-1}, with x1 = −x0
///           = e0 + (β − x0)·(e1 − e0)·(−1/2)·x0^{-1}
fn fold_row_chain<EF: Field>(
    builder: &mut CircuitBuilder<EF>,
    initial_folded_eval: Target,
    phases: &[FoldPhaseInputsTarget],
) -> Target {
    builder.push_scope("fold_row_chain");

    let mut folded = initial_folded_eval;

    let one = builder.alloc_const(EF::ONE, "1");

    // Precompute constants as field constants: 2^{-1} and −1/2.
    let two_inv_val = EF::ONE.halve(); // 1/2
    let neg_half = builder.alloc_const(EF::NEG_ONE * two_inv_val, "−1/2"); // −1/2

    for FoldPhaseInputsTarget {
        beta,
        x0,
        e_sibling,
        sibling_is_right,
        roll_in,
    } in phases.iter().cloned()
    {
        // TODO: Add recursive MMCS batch verification for this commit phase:
        // Verify the sibling value against the commitment at the parent index.

        // e0 = select(bit, folded, e_sibling)
        let e0 = builder.select(sibling_is_right, folded, e_sibling);

        // inv = (x1 − x0)^{-1} = (−2x0)^{-1} = (−1/2) / x0
        let inv = builder.alloc_div(neg_half, x0, "inv");

        // e1 − e0 = (2b − 1) · (e_sibling − folded)
        let d = builder.alloc_sub(e_sibling, folded, "d");
        let two_b = builder.alloc_add(sibling_is_right, sibling_is_right, "two_b");
        let two_b_minus_one = builder.alloc_sub(two_b, one, "two_b_minus_one");
        let e1_minus_e0 = builder.alloc_mul(two_b_minus_one, d, "e1_minus_e0");

        // t = (β − x0) * (e1 − e0)
        let beta_minus_x0 = builder.alloc_sub(beta, x0, "beta_minus_x0");
        let t = builder.alloc_mul(beta_minus_x0, e1_minus_e0, "t");

        // folded = e0 + t * inv
        let t_inv = builder.alloc_mul(t, inv, "t_inv");
        folded = builder.alloc_add(e0, t_inv, "folded 1");

        // Optional roll-in: folded += β² · roll_in
        if let Some(ro) = roll_in {
            let beta_sq = builder.alloc_mul(beta, beta, "beta_sq");
            let add_term = builder.alloc_mul(beta_sq, ro, "add_term");
            folded = builder.alloc_add(folded, add_term, "folded 2");
        }
    }

    builder.pop_scope(); // close `fold_row_chain` scope
    folded
}

/// Evaluate a polynomial at a point `x` using Horner's method.
/// Given coefficients [c0, c1, c2, ...], compute `p(x) = c0 + x*(c1 + x*(c2 + ...))`.
fn evaluate_polynomial<EF: Field>(
    builder: &mut CircuitBuilder<EF>,
    coefficients: &[Target],
    point: Target,
) -> Target {
    builder.push_scope("evaluate_polynomial");

    assert!(
        !coefficients.is_empty(),
        "we should have at least a constant polynomial"
    );
    if coefficients.len() == 1 {
        return coefficients[0];
    }

    let mut result = coefficients[coefficients.len() - 1];
    for &coeff in coefficients.iter().rev().skip(1) {
        result = builder.mul(result, point);
        result = builder.add(result, coeff);
    }

    builder.pop_scope(); // close `evaluate_polynomial` scope
    result
}

/// Arithmetic-only version of Plonky3 `verify_query`:
/// - Applies the fold chain and enforces equality to the provided final polynomial evaluation.
/// - Caller must supply `initial_folded_eval` (the reduced opening at max height).
fn verify_query<EF: Field>(
    builder: &mut CircuitBuilder<EF>,
    initial_folded_eval: Target,
    phases: &[FoldPhaseInputsTarget],
    final_value: Target,
) {
    builder.push_scope("verify_query");
    let folded_eval = fold_row_chain(builder, initial_folded_eval, phases);
    builder.connect(folded_eval, final_value);
    builder.pop_scope(); // close `verify_query` scope
}

/// Compute the final query point after all FRI folding rounds.
/// This is the point at which the final polynomial should be evaluated.
fn compute_final_query_point<F, EF>(
    builder: &mut CircuitBuilder<EF>,
    index_bits: &[Target],
    log_max_height: usize,
    num_phases: usize,
) -> Target
where
    F: Field + TwoAdicField,
    EF: ExtensionField<F>,
{
    builder.push_scope("compute_final_query_point");

    // Extract the bits that form domain_index (bits [num_phases..log_max_height]) after `num_phases` folds
    let domain_index_bits: Vec<Target> = index_bits[num_phases..log_max_height].to_vec();

    // Pad bits and reverse
    let mut reversed_bits = vec![builder.add_const(EF::ZERO); num_phases];
    reversed_bits.extend(domain_index_bits.iter().rev().copied());

    // Compute g^{reversed_index}
    let g = F::two_adic_generator(log_max_height);
    let powers_of_g: Vec<_> = iter::successors(Some(g), |&prev| Some(prev.square()))
        .take(log_max_height)
        .map(|p| builder.add_const(EF::from(p)))
        .collect();

    let one = builder.add_const(EF::ONE);
    let mut result = one;
    for (&bit, &power) in reversed_bits.iter().zip(&powers_of_g) {
        let multiplier = builder.select(bit, power, one);
        result = builder.mul(result, multiplier);
    }

    builder.pop_scope(); // close `compute_final_query_point` scope
    result
}

/// Compute x₀ for phase `i` from the query index bits and a caller-provided power ladder.
///
/// For phase with folded height `k` (log_folded_height), caller must pass:
///   `pows = [g^{2^0}, g^{2^1}, ..., g^{2^{k-1}}]`
/// where `g = two_adic_generator(k + 1)` (note the +1 for arity-2).
///
/// We use bit window `bits[i+1 .. i+1+k]` (little-endian), but multiplied in reverse to match
/// `reverse_bits_len(index >> (i+1), k)` semantics from the verifier.
fn compute_x0_from_index_bits<EF: Field>(
    builder: &mut CircuitBuilder<EF>,
    index_bits: &[Target],
    phase: usize,
    pows: &[EF],
) -> Target {
    builder.push_scope("compute_x0_from_index_bits");

    let one = builder.add_const(EF::ONE);
    let mut res = one;

    // Bits window: offset = i+1, length = pows.len() = k
    let offset = phase + 1;
    let k = pows.len();

    for j in 0..k {
        let bit = index_bits[offset + k - 1 - j]; // reversed
        let pow_const = builder.add_const(pows[j]);
        let diff = builder.sub(pow_const, one);
        let diff_bit = builder.mul(diff, bit);
        let gate = builder.add(one, diff_bit);
        res = builder.mul(res, gate);
    }

    builder.pop_scope(); // close `compute_x0_from_index_bits` scope
    res
}

/// Build and verify the fold chain from index bits:
/// - `index_bits`: little-endian query index bits (must be boolean-constrained by caller).
/// - `betas`/`sibling_values`/`roll_ins`: per-phase arrays.
/// - `pows_per_phase[i]`: power ladder for the generator at that phase (see `compute_x0_from_index_bits`).
#[allow(clippy::too_many_arguments)]
fn verify_query_from_index_bits<EF: Field>(
    builder: &mut CircuitBuilder<EF>,
    initial_folded_eval: Target,
    index_bits: &[Target],
    betas: &[Target],
    sibling_values: &[Target],
    roll_ins: &[Option<Target>],
    pows_per_phase: &[Vec<EF>],
    final_value: Target,
) {
    builder.push_scope("verify_query_from_index_bits");

    let num_phases = betas.len();
    debug_assert_eq!(
        sibling_values.len(),
        num_phases,
        "sibling_values len mismatch"
    );
    debug_assert_eq!(roll_ins.len(), num_phases, "roll_ins len mismatch");
    debug_assert_eq!(
        pows_per_phase.len(),
        num_phases,
        "pows_per_phase len mismatch"
    );

    let one = builder.add_const(EF::ONE);

    let mut phases_vec = Vec::with_capacity(num_phases);
    for i in 0..num_phases {
        // x0 from bits (using the appropriate generator ladder for this phase)
        let x0 = compute_x0_from_index_bits(builder, index_bits, i, &pows_per_phase[i]);

        // sibling_is_right = 1 − (index_bit[i])
        let raw_bit = index_bits[i];
        let sibling_is_right = builder.sub(one, raw_bit);

        phases_vec.push(FoldPhaseInputsTarget {
            beta: betas[i],
            x0,
            e_sibling: sibling_values[i],
            sibling_is_right,
            roll_in: roll_ins[i],
        });
    }

    verify_query(builder, initial_folded_eval, &phases_vec, final_value);
    builder.pop_scope(); // close `verify_query_from_index_bits` scope
}

/// Compute evaluation point x from domain height and reversed reduced index bits in the circuit field EF.
/// x = GENERATOR * two_adic_generator(log_height)^{rev_reduced_index}
fn compute_evaluation_point<F, EF>(
    builder: &mut CircuitBuilder<EF>,
    log_height: usize,
    rev_reduced_index_bits: &[Target],
) -> Target
where
    F: Field + TwoAdicField,
    EF: ExtensionField<F>,
{
    builder.push_scope("compute_evaluation_point");

    // Build power-of-two ladder for two-adic generator g: [g, g^2, g^4, ...]
    let g = F::two_adic_generator(log_height);
    let powers_of_g: Vec<_> = iter::successors(Some(g), |&prev| Some(prev.square()))
        .take(rev_reduced_index_bits.len())
        .map(|p| builder.add_const(EF::from(p)))
        .collect();

    // Compute g^{rev_reduced_index} using the provided reversed bits
    let one = builder.add_const(EF::ONE);
    let mut g_pow_index = one;
    for (&bit, &power) in rev_reduced_index_bits.iter().zip(&powers_of_g) {
        let multiplier = builder.select(bit, power, one);
        g_pow_index = builder.mul(g_pow_index, multiplier);
    }

    // Multiply by the coset generator (also lifted to EF) to get x
    let generator = builder.alloc_const(EF::from(F::GENERATOR), "coset_generator");
    let eval_point = builder.alloc_mul(generator, g_pow_index, "eval_point");

    builder.pop_scope(); // close `compute_evaluation_point` scope
    eval_point
}

/// Compute reduced opening for a single matrix in circuit form (EF-field).
/// ro += alpha_pow * (p_at_z - p_at_x) * (z - x)^{-1}; and alpha_pow *= alpha (per column)
fn compute_single_reduced_opening<EF: Field>(
    builder: &mut CircuitBuilder<EF>,
    opened_values: &[Target], // Values at evaluation point x
    point_values: &[Target],  // Values at challenge point z
    evaluation_point: Target, // x
    challenge_point: Target,  // z
    alpha_pow: Target,        // Current alpha power (for this height)
    alpha: Target,            // Alpha challenge
) -> (Target, Target) // (new_alpha_pow, reduced_opening_contrib)
{
    builder.push_scope("compute_single_reduced_opening");

    let mut reduced_opening = builder.add_const(EF::ZERO);
    let mut current_alpha_pow = alpha_pow;

    // quotient = (z - x)^{-1}
    let z_minus_x = builder.sub(challenge_point, evaluation_point);
    let one = builder.add_const(EF::ONE);
    let quotient = builder.div(one, z_minus_x);

    for (&p_at_x, &p_at_z) in opened_values.iter().zip(point_values.iter()) {
        // diff = p_at_z - p_at_x
        let diff = builder.sub(p_at_z, p_at_x);

        // term = alpha_pow * diff * quotient
        let alpha_diff = builder.mul(current_alpha_pow, diff);
        let term = builder.mul(alpha_diff, quotient);

        reduced_opening = builder.add(reduced_opening, term);

        // advance alpha power for the *next column in this height*
        current_alpha_pow = builder.mul(current_alpha_pow, alpha);
    }

    builder.pop_scope(); // close `compute_single_reduced_opening` scope
    (current_alpha_pow, reduced_opening)
}

/// Compute reduced openings grouped **by height** with **per-height alpha powers**,
/// Returns a vector of (log_height, ro) sorted by descending height.
///
/// Reference (Plonky3): `p3_fri::verifier::open_input`
#[allow(clippy::too_many_arguments)]
fn open_input<F, EF, Comm>(
    builder: &mut CircuitBuilder<EF>,
    log_global_max_height: usize,
    index_bits: &[Target],
    alpha: Target,
    log_blowup: usize,
    commitments_with_opening_points: &ComsWithOpeningsTargets<Comm, TwoAdicMultiplicativeCoset<F>>,
    batch_opened_values: &[Vec<Vec<Target>>], // Per batch -> per matrix -> per column
) -> Result<Vec<(usize, Target)>, VerificationError>
where
    F: Field + TwoAdicField,
    EF: ExtensionField<F>,
    Comm: Recursive<EF>,
{
    builder.push_scope("open_input");

    // TODO(challenger): Indices should be sampled from a RecursiveChallenger, not passed in.
    for &b in index_bits {
        builder.assert_bool(b);
    }
    debug_assert_eq!(
        index_bits.len(),
        log_global_max_height,
        "index_bits.len() must equal log_global_max_height"
    );

    // height -> (alpha_pow_for_this_height, ro_sum_for_this_height)
    let mut reduced_openings = BTreeMap::<usize, (Target, Target)>::new();

    // Process each batch
<<<<<<< HEAD
    for (batch_idx, ((batch_commit, mats), batch_openings)) in commitments_with_opening_points
        .iter()
        .zip(batch_opened_values.iter())
        .enumerate()
=======
    for (batch_idx, ((_batch_commit, mats), batch_openings)) in zip_eq(
        commitments_with_opening_points.iter(),
        batch_opened_values.iter(),
        VerificationError::InvalidProofShape(
            "Opened values and commitments count must match".to_string(),
        ),
    )?
    .enumerate()
>>>>>>> 328b7724
    {
        // TODO: Add recursive MMCS verification here for this batch:
        // Verify batch_openings against _batch_commit at the computed reduced_index.

<<<<<<< HEAD
        let batch_heights = mats
            .iter()
            .map(|(domain, _)| domain.size() << log_blowup)
            .collect_vec();
        let batch_dims = batch_heights
            .iter()
            // TODO: MMCS doesn't really need width; we put 0 for now.
            .map(|&height| Dimensions { width: 0, height })
            .collect_vec();

        // If the maximum height of the batch is smaller than the global max height,
        // we need to correct the index by right shifting it.
        // If the batch is empty, we set the index to 0.
        let reduced_bits = batch_heights
            .iter()
            .max()
            .map(|&h| &index_bits[0..log2_strict_usize(h)])
            .unwrap();

        verify_batch_circuit(
            builder,
            &batch_commit.get_targets(),
            &batch_dims,
            reduced_bits,
            batch_openings,
        )
        .expect("verify_batch_circuit failed");

        assert_eq!(
            mats.len(),
            batch_openings.len(),
            "batch {batch_idx}: mats count must match opened_values count"
        );

=======
>>>>>>> 328b7724
        // For each matrix in the batch
        for (mat_idx, ((mat_domain, mat_points_and_values), mat_opening)) in zip_eq(
            mats.iter(),
            batch_openings.iter(),
            VerificationError::InvalidProofShape(format!(
                "batch {batch_idx}: opened_values and point_values count must match"
            )),
        )?
        .enumerate()
        {
            let log_height = mat_domain.log_size() + log_blowup;

            let bits_reduced = log_global_max_height - log_height;
            let rev_bits: Vec<Target> = index_bits[bits_reduced..bits_reduced + log_height]
                .iter()
                .rev()
                .copied()
                .collect();

            // Compute evaluation point x
            let x = compute_evaluation_point::<F, EF>(builder, log_height, &rev_bits);

            // Initialize / fetch per-height (alpha_pow, ro)
            let (alpha_pow_h, ro_h) = reduced_openings
                .entry(log_height)
                .or_insert((builder.add_const(EF::ONE), builder.add_const(EF::ZERO)));

            // Process each (z, ps_at_z) pair for this matrix
            for (z, ps_at_z) in mat_points_and_values {
                if mat_opening.len() != ps_at_z.len() {
                    return Err(VerificationError::InvalidProofShape(format!(
                        "batch {batch_idx} mat {mat_idx}: opened_values columns must match point_values columns"
                    )));
                }

                let (new_alpha_pow_h, ro_contrib) = compute_single_reduced_opening(
                    builder,
                    mat_opening,
                    ps_at_z,
                    x,
                    *z,
                    *alpha_pow_h,
                    alpha,
                );

                *ro_h = builder.add(*ro_h, ro_contrib);
                *alpha_pow_h = new_alpha_pow_h;
            }
        }

        // `reduced_openings` would have a log_height = log_blowup entry only if there was a
        // trace matrix of height 1. In this case `f` is constant, so `(f(zeta) - f(x))/(zeta - x)`
        // must equal `0`.
        if let Some((_ap, ro0)) = reduced_openings.get(&log_blowup) {
            let zero = builder.add_const(EF::ZERO);
            builder.connect(*ro0, zero);
        }
    }

    builder.pop_scope(); // close `open_input` scope

    // Into descending (height, ro) list
    Ok(reduced_openings
        .into_iter()
        .rev()
        .map(|(h, (_ap, ro))| (h, ro))
        .collect())
}

/// Verify FRI arithmetic in-circuit.
///
/// TODO:
/// - Challenge/indices generation lives in the outer verifier. Keep this
///   function purely arithmetic and take `alpha`, `betas`, and
///   `index_bits_per_query` as inputs.
/// - Add recursive MMCS verification for both input openings (`open_input`) and
///   per-phase commitments.
///
/// Reference (Plonky3): `p3_fri::verifier::verify_fri`
#[allow(clippy::too_many_arguments)]
pub fn verify_fri_circuit<F, EF, RecMmcs, Inner, Witness, Comm>(
    builder: &mut CircuitBuilder<EF>,
    fri_proof_targets: &FriProofTargets<F, EF, RecMmcs, InputProofTargets<F, EF, Inner>, Witness>,
    alpha: Target,
    betas: &[Target],
    index_bits_per_query: &[Vec<Target>],
    commitments_with_opening_points: &ComsWithOpeningsTargets<Comm, TwoAdicMultiplicativeCoset<F>>,
    log_blowup: usize,
) -> Result<(), VerificationError>
where
    F: Field + TwoAdicField,
    EF: ExtensionField<F>,
    RecMmcs: RecursiveExtensionMmcs<F, EF>,
    Inner: RecursiveMmcs<F, EF>,
    Witness: Recursive<EF>,
    Comm: Recursive<EF>,
{
    builder.push_scope("verify_fri");

    let num_phases = betas.len();
    let num_queries = fri_proof_targets.query_proofs.len();

    // Validate shape.
    if num_phases != fri_proof_targets.commit_phase_commits.len() {
        return Err(VerificationError::InvalidProofShape(format!(
            "betas length must equal number of commit-phase commitments: expected {}, got {}",
            num_phases,
            fri_proof_targets.commit_phase_commits.len()
        )));
    }

    if num_queries != index_bits_per_query.len() {
        return Err(VerificationError::InvalidProofShape(format!(
            "index_bits_per_query length must equal number of query proofs: expected {}, got {}",
            num_queries,
            index_bits_per_query.len()
        )));
    }

    let log_max_height = index_bits_per_query[0].len();
    if index_bits_per_query
        .iter()
        .any(|v| v.len() != log_max_height)
    {
        return Err(VerificationError::InvalidProofShape(
            "all index_bits_per_query entries must have same length".to_string(),
        ));
    }

    if betas.is_empty() {
        return Err(VerificationError::InvalidProofShape(
            "FRI must have at least one fold phase".to_string(),
        ));
    }

    // Compute the expected final polynomial length from FRI parameters
    // log_max_height = num_phases + log_final_poly_len + log_blowup
    // So: log_final_poly_len = log_max_height - num_phases - log_blowup
    let log_final_poly_len = log_max_height
        .checked_sub(num_phases)
        .and_then(|x| x.checked_sub(log_blowup))
        .ok_or(VerificationError::InvalidProofShape(
            "Invalid FRI parameters: log_max_height too small".to_string(),
        ))?;

    let expected_final_poly_len = 1 << log_final_poly_len;
    let actual_final_poly_len = fri_proof_targets.final_poly.len();

    //  Check the final polynomial length.
    if actual_final_poly_len != expected_final_poly_len {
        return Err(VerificationError::InvalidProofShape(format!(
            "Final polynomial length mismatch: expected 2^{} = {}, got {}",
            log_final_poly_len, expected_final_poly_len, actual_final_poly_len
        )));
    }

    // Precompute two-adic generator ladders for each phase (in circuit field EF).
    //
    // For phase i, folded height k = log_max_height - i - 1.
    // Use generator g = two_adic_generator(k + 1) and ladder [g^{2^0},...,g^{2^{k-1}}].
    let pows_per_phase: Vec<Vec<EF>> = (0..num_phases)
        .map(|i| {
            // `k` is the height of the folded domain after `i` rounds of folding.
            let k = log_max_height.saturating_sub(i + 1);
            if k == 0 {
                return Vec::new();
            }
            let g = F::two_adic_generator(k + 1);
            // Create the power ladder [g, g^2, g^4, ...].
            iter::successors(Some(g), |&prev| Some(prev.square()))
                .take(k)
                .map(EF::from)
                .collect()
        })
        .collect();

    // For each query, extract opened values from proof and compute reduced openings and fold.
    for (q, query_proof) in fri_proof_targets.query_proofs.iter().enumerate() {
        // Extract opened values from the input_proof (batch openings)
        // Structure: Vec<BatchOpening> where each BatchOpening has Vec<Vec<Target>> (matrices -> columns)
        let batch_opened_values: Vec<Vec<Vec<Target>>> = query_proof
            .input_proof
            .iter()
            .map(|batch| batch.opened_values.clone())
            .collect();

        // Arithmetic `open_input` to get (height, ro) descending
        let reduced_by_height = open_input::<F, EF, Comm>(
            builder,
            log_max_height,
            &index_bits_per_query[q],
            alpha,
            log_blowup,
            commitments_with_opening_points,
            &batch_opened_values,
        )?;

        // Must have the max-height entry at the front

        if reduced_by_height.is_empty() {
            return Err(VerificationError::InvalidProofShape(
                "No reduced openings; did you commit to zero polynomials?".to_string(),
            ));
        }
        if reduced_by_height[0].0 != log_max_height {
            return Err(VerificationError::InvalidProofShape(format!(
                "First reduced opening must be at max height {}, got {}",
                log_max_height, reduced_by_height[0].0
            )));
        }
        let initial_folded_eval = reduced_by_height[0].1;

        // Sibling values for this query (one per phase)
        let sibling_values: Vec<Target> = query_proof
            .commit_phase_openings
            .iter()
            .map(|opening| opening.sibling_value)
            .collect();

        if sibling_values.len() != num_phases {
            return Err(VerificationError::InvalidProofShape(format!(
                "sibling_values must match number of betas/phases: expected {}, got {}",
                num_phases,
                sibling_values.len()
            )));
        }

        // Build height-aligned roll-ins for each phase (desc heights -> phases)
        let mut roll_ins: Vec<Option<Target>> = vec![None; num_phases];
        for &(h, ro) in reduced_by_height.iter().skip(1) {
            // height -> phase index mapping
            let i = log_max_height
                .checked_sub(1)
                .and_then(|x| x.checked_sub(h))
                .expect("height->phase mapping underflow");
            if i < num_phases {
                // There should be at most one roll-in per phase since `reduced_by_height`
                // aggregates all matrices at the same height already (and we only support a
                // single input batch). Multiple entries mapping to the same phase indicate an
                // invariant violation.
                if roll_ins[i].is_some() {
                    return Err(VerificationError::InvalidProofShape(format!(
                        "duplicate roll-in for phase {i} (height {h})",
                    )));
                }
                roll_ins[i] = Some(ro);
            } else {
                // If a height is below final folded height, it should be unused; connect to zero.
                let zero = builder.add_const(EF::ZERO);
                builder.connect(ro, zero);
            }
        }

        // Compute the final query point for this query and evaluate the final polynomial
        let final_query_point = compute_final_query_point::<F, EF>(
            builder,
            &index_bits_per_query[q],
            log_max_height,
            num_phases,
        );

        let final_poly_eval =
            evaluate_polynomial(builder, &fri_proof_targets.final_poly, final_query_point);

        // Perform the fold chain and connect to the evaluated final polynomial value
        verify_query_from_index_bits(
            builder,
            initial_folded_eval,
            &index_bits_per_query[q],
            betas,
            &sibling_values,
            &roll_ins,
            &pows_per_phase,
            final_poly_eval,
        );

        builder.pop_scope(); // close `verify_fri` scope
    }

    Ok(())
}<|MERGE_RESOLUTION|>--- conflicted
+++ resolved
@@ -8,18 +8,13 @@
 use p3_circuit::CircuitBuilder;
 use p3_field::coset::TwoAdicMultiplicativeCoset;
 use p3_field::{ExtensionField, Field, TwoAdicField};
-<<<<<<< HEAD
 use p3_matrix::Dimensions;
 use p3_util::log2_strict_usize;
+use p3_util::zip_eq::zip_eq;
 
 use crate::Target;
 use crate::circuit_mmcs_verifier::verify_batch_circuit;
-=======
-use p3_util::zip_eq::zip_eq;
-
-use crate::Target;
 use crate::circuit_verifier::VerificationError;
->>>>>>> 328b7724
 use crate::recursive_pcs::{FriProofTargets, InputProofTargets};
 use crate::recursive_traits::{
     ComsWithOpeningsTargets, Recursive, RecursiveExtensionMmcs, RecursiveMmcs,
@@ -388,13 +383,7 @@
     let mut reduced_openings = BTreeMap::<usize, (Target, Target)>::new();
 
     // Process each batch
-<<<<<<< HEAD
-    for (batch_idx, ((batch_commit, mats), batch_openings)) in commitments_with_opening_points
-        .iter()
-        .zip(batch_opened_values.iter())
-        .enumerate()
-=======
-    for (batch_idx, ((_batch_commit, mats), batch_openings)) in zip_eq(
+    for (batch_idx, ((batch_commit, mats), batch_openings)) in zip_eq(
         commitments_with_opening_points.iter(),
         batch_opened_values.iter(),
         VerificationError::InvalidProofShape(
@@ -402,12 +391,10 @@
         ),
     )?
     .enumerate()
->>>>>>> 328b7724
     {
         // TODO: Add recursive MMCS verification here for this batch:
         // Verify batch_openings against _batch_commit at the computed reduced_index.
 
-<<<<<<< HEAD
         let batch_heights = mats
             .iter()
             .map(|(domain, _)| domain.size() << log_blowup)
@@ -442,8 +429,6 @@
             "batch {batch_idx}: mats count must match opened_values count"
         );
 
-=======
->>>>>>> 328b7724
         // For each matrix in the batch
         for (mat_idx, ((mat_domain, mat_points_and_values), mat_opening)) in zip_eq(
             mats.iter(),
