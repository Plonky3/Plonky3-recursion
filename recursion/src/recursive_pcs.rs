//! In this file, we define all the structures required to have a recursive version of `TwoAdicFriPcs`.

use alloc::vec;
use alloc::vec::Vec;
use core::marker::PhantomData;
use core::{array, iter};

<<<<<<< HEAD
use p3_challenger::GrindingChallenger;
use p3_circuit::utils::RowSelectorsTargets;
use p3_circuit::{CircuitBuilder, ExprId};
use p3_commit::{BatchOpening, ExtensionMmcs, Mmcs, PolynomialSpace};
use p3_field::coset::TwoAdicMultiplicativeCoset;
use p3_field::{ExtensionField, Field, PackedValue, PrimeCharacteristicRing, TwoAdicField};
use p3_fri::{CommitPhaseProofStep, FriProof, QueryProof, TwoAdicFriPcs};
=======
use p3_circuit::CircuitBuilder;
use p3_commit::{BatchOpening, ExtensionMmcs};
use p3_field::{ExtensionField, Field, PackedValue};
use p3_fri::{CommitPhaseProofStep, FriProof, QueryProof};
>>>>>>> 4773e1fe
use p3_merkle_tree::MerkleTreeMmcs;
use p3_symmetric::{CryptographicHasher, Hash, PseudoCompressionFunction};
use p3_uni_stark::{StarkGenericConfig, Val};
use serde::{Deserialize, Serialize};

<<<<<<< HEAD
use crate::recursive_traits::{
    ComsWithOpenings, Recursive, RecursiveExtensionMmcs, RecursiveLagrangeSelectors, RecursiveMmcs,
    RecursivePcs,
};
=======
use crate::Target;
use crate::recursive_traits::{Recursive, RecursiveExtensionMmcs, RecursiveMmcs};
>>>>>>> 4773e1fe

/// `Recursive` version of `FriProof`.
pub struct FriProofTargets<
    F: Field,
    EF: ExtensionField<F>,
    RecMmcs: RecursiveExtensionMmcs<F, EF>,
    InputProof: Recursive<EF>,
    Witness: Recursive<EF>,
> {
    pub commit_phase_commits: Vec<RecMmcs::Commitment>,
    pub query_proofs: Vec<QueryProofTargets<F, EF, InputProof, RecMmcs>>,
    pub final_poly: Vec<Target>,
    pub pow_witness: Witness,
}

impl<
    F: Field,
    EF: ExtensionField<F>,
    RecMmcs: RecursiveExtensionMmcs<F, EF>,
    InputProof: Recursive<EF>,
    Witness: Recursive<EF>,
> Recursive<EF> for FriProofTargets<F, EF, RecMmcs, InputProof, Witness>
{
    type Input = FriProof<EF, RecMmcs::Input, Witness::Input, InputProof::Input>;

    fn new(
        circuit: &mut CircuitBuilder<EF>,
        lens: &mut impl Iterator<Item = usize>,
        degree_bits: usize,
    ) -> Self {
        // Note that the iterator `lens` is updated by each call to `new`. So we can always pass the same `lens` for all structures.
        let num_commit_phase_commits = lens.next().unwrap();
        let mut commit_phase_commits = Vec::with_capacity(num_commit_phase_commits);
        for _ in 0..num_commit_phase_commits {
            commit_phase_commits.push(RecMmcs::Commitment::new(circuit, lens, degree_bits));
        }

        let num_query_proofs = lens.next().unwrap();
        let mut query_proofs = Vec::with_capacity(num_query_proofs);
        for _ in 0..num_query_proofs {
            query_proofs.push(QueryProofTargets::<F, EF, InputProof, RecMmcs>::new(
                circuit,
                lens,
                degree_bits,
            ));
        }

        let final_poly_len = lens.next().unwrap();
        let mut final_poly = Vec::with_capacity(final_poly_len);
        for _ in 0..final_poly_len {
            final_poly.push(circuit.add_public_input());
        }
        Self {
            commit_phase_commits,
            query_proofs,
            final_poly,
            pow_witness: Witness::new(circuit, lens, degree_bits),
        }
    }

    fn get_values(input: &Self::Input) -> Vec<EF> {
        let FriProof {
            commit_phase_commits,
            query_proofs,
            final_poly,
            pow_witness,
        } = input;

        commit_phase_commits
            .iter()
            .flat_map(|c| {
                <<RecMmcs as RecursiveExtensionMmcs<F, EF>>::Commitment as Recursive<EF>>::get_values(
                    c,
                )
            })
            .chain(query_proofs.iter().flat_map(|c| {
                <QueryProofTargets<F, EF, InputProof, RecMmcs> as Recursive<EF>>::get_values(
                    c,
                )
            }))
            .chain(final_poly.iter().copied())
            .chain(<Witness as Recursive<EF>>::get_values(pow_witness))
            .collect()
    }

    fn num_challenges(&self) -> usize {
        1 // `alpha`: FRI batch combination challenge
        + self.commit_phase_commits.len() // `beta` challenges for the FRI rounds
        + self.query_proofs.len() // Indices for all query proofs
    }

    fn lens(input: &Self::Input) -> impl Iterator<Item = usize> {
        let FriProof {
            commit_phase_commits,
            query_proofs,
            final_poly,
            pow_witness,
        } = input;

        let mut all_lens = vec![commit_phase_commits.len()];
        all_lens.extend(
            commit_phase_commits
                .iter()
                .flat_map(|c| RecMmcs::Commitment::lens(c)),
        );
        all_lens.push(query_proofs.len());
        all_lens.extend(
            query_proofs
                .iter()
                .flat_map(|q| QueryProofTargets::<F, EF, InputProof, RecMmcs>::lens(q)),
        );
        all_lens.push(final_poly.len());
        all_lens.extend(Witness::lens(pow_witness));

        all_lens.into_iter()
    }
}

/// `Recursive` version of `QueryProof`.
pub struct QueryProofTargets<
    F: Field,
    EF: ExtensionField<F>,
    InputProof: Recursive<EF>,
    RecMmcs: RecursiveExtensionMmcs<F, EF>,
> {
    pub input_proof: InputProof,
    pub commit_phase_openings: Vec<CommitPhaseProofStepTargets<F, EF, RecMmcs>>,
}

impl<
    F: Field,
    EF: ExtensionField<F>,
    InputProof: Recursive<EF>,
    RecMmcs: RecursiveExtensionMmcs<F, EF>,
> Recursive<EF> for QueryProofTargets<F, EF, InputProof, RecMmcs>
{
    type Input = QueryProof<EF, RecMmcs::Input, InputProof::Input>;

    fn new(
        circuit: &mut CircuitBuilder<EF>,
        lens: &mut impl Iterator<Item = usize>,
        degree_bits: usize,
    ) -> Self {
        // Note that the iterator `lens` is updated by each call to `new`. So we can always pass the same `lens` for all structures.
        let input_proof = InputProof::new(circuit, lens, degree_bits);
        let num_commit_phase_openings = lens.next().unwrap();
        let mut commit_phase_openings = Vec::with_capacity(num_commit_phase_openings);
        for _ in 0..num_commit_phase_openings {
            commit_phase_openings.push(CommitPhaseProofStepTargets::<F, EF, RecMmcs>::new(
                circuit,
                lens,
                degree_bits,
            ));
        }
        Self {
            input_proof,
            commit_phase_openings,
        }
    }

    fn get_values(input: &Self::Input) -> Vec<EF> {
        let QueryProof {
            input_proof,
            commit_phase_openings,
        } = input;

        let mut all_values = vec![];
        all_values.extend(<InputProof as Recursive<EF>>::get_values(input_proof));
        all_values.extend(commit_phase_openings.iter().flat_map(|o| {
            <CommitPhaseProofStepTargets<F, EF, RecMmcs> as Recursive<EF>>::get_values(o)
        }));
        all_values
    }

    fn num_challenges(&self) -> usize {
        0
    }

    fn lens(input: &Self::Input) -> impl Iterator<Item = usize> {
        let QueryProof {
            input_proof,
            commit_phase_openings,
        } = input;

        let mut all_lens = vec![];
        all_lens.extend(InputProof::lens(input_proof));
        all_lens.push(commit_phase_openings.len());
        for opening in commit_phase_openings {
            all_lens.extend(CommitPhaseProofStepTargets::<F, EF, RecMmcs>::lens(opening));
        }

        all_lens.into_iter()
    }
}

/// `Recursive` version of `CommitPhaseProofStepTargets`.
pub struct CommitPhaseProofStepTargets<
    F: Field,
    EF: ExtensionField<F>,
    RecMmcs: RecursiveExtensionMmcs<F, EF>,
> {
    pub sibling_value: Target,
    pub opening_proof: RecMmcs::Proof,
    // This is necessary because the `Input` type can include the extension field element.
    _phantom: PhantomData<EF>,
}

impl<F: Field, EF: ExtensionField<F>, RecMmcs: RecursiveExtensionMmcs<F, EF>> Recursive<EF>
    for CommitPhaseProofStepTargets<F, EF, RecMmcs>
{
    // This is used with an extension field element, since it is part of `FriProof`, not a base field element.
    type Input = CommitPhaseProofStep<EF, RecMmcs::Input>;

    fn new(
        circuit: &mut CircuitBuilder<EF>,
        lens: &mut impl Iterator<Item = usize>,
        degree_bits: usize,
    ) -> Self {
        let sibling_value = circuit.add_public_input();
        let opening_proof = <RecMmcs::Proof as Recursive<EF>>::new(circuit, lens, degree_bits);
        Self {
            sibling_value,
            opening_proof,
            _phantom: PhantomData,
        }
    }

    fn get_values(input: &Self::Input) -> Vec<EF> {
        let CommitPhaseProofStep {
            sibling_value,
            opening_proof,
        } = input;

        let mut values = vec![*sibling_value];
        values.extend(<RecMmcs::Proof as Recursive<EF>>::get_values(opening_proof));
        values
    }

    fn num_challenges(&self) -> usize {
        0
    }

    fn lens(input: &Self::Input) -> impl Iterator<Item = usize> {
        let CommitPhaseProofStep {
            sibling_value: _,
            opening_proof,
        } = input;

        RecMmcs::Proof::lens(opening_proof)
    }
}

/// `Recursive` version of `BatchOpening`.
pub struct BatchOpeningTargets<F: Field, EF: ExtensionField<F>, RecMmcs: RecursiveMmcs<F, EF>> {
    /// The opened row values from each matrix in the batch.
    /// Each inner vector corresponds to one matrix.
    pub opened_values: Vec<Vec<Target>>,
    /// The proof showing the values are valid openings.
    pub opening_proof: RecMmcs::Proof,
}

impl<F: Field, EF: ExtensionField<F>, Inner: RecursiveMmcs<F, EF>> Recursive<EF>
    for BatchOpeningTargets<F, EF, Inner>
{
    type Input = BatchOpening<F, Inner::Input>;

    fn new(
        circuit: &mut CircuitBuilder<EF>,
        lens: &mut impl Iterator<Item = usize>,
        degree_bits: usize,
    ) -> Self {
        let opened_vals_len = lens.next().unwrap();
        let mut opened_values = Vec::with_capacity(opened_vals_len);
        for _ in 0..opened_vals_len {
            let num_opened_values = lens.next().unwrap();
            let mut inner_opened_vals = Vec::with_capacity(num_opened_values);
            for _ in 0..num_opened_values {
                inner_opened_vals.push(circuit.add_public_input());
            }
            opened_values.push(inner_opened_vals);
        }

        let opening_proof = Inner::Proof::new(circuit, lens, degree_bits);

        Self {
            opened_values,
            opening_proof,
        }
    }

    fn get_values(input: &Self::Input) -> Vec<EF> {
        let BatchOpening {
            opened_values,
            opening_proof,
        } = input;

        opened_values
            .iter()
            .flat_map(|inner| inner.iter().map(|v| EF::from(*v)))
            .chain(<Inner::Proof as Recursive<EF>>::get_values(opening_proof))
            .collect()
    }

    fn num_challenges(&self) -> usize {
        0
    }

    fn lens(input: &Self::Input) -> impl Iterator<Item = usize> {
        let BatchOpening {
            opened_values,
            opening_proof,
        } = input;

        let mut all_lens = vec![opened_values.len()];
        all_lens.extend(opened_values.iter().map(|inner| inner.len()));
        all_lens.extend(Inner::Proof::lens(opening_proof));

        all_lens.into_iter()
    }
}

// Now, we define the commitment schemes.

/// `HashTargets` corresponds to a commitment in the form of hashes with `DIGEST_ELEMS` digest elements.
#[derive(Clone)]
pub struct HashTargets<F, const DIGEST_ELEMS: usize> {
    pub hash_targets: [Target; DIGEST_ELEMS],
    _phantom: PhantomData<F>,
}

type ValMmcsCommitment<F, const DIGEST_ELEMS: usize> =
    Hash<<F as PackedValue>::Value, <F as PackedValue>::Value, DIGEST_ELEMS>;

impl<F: Field, EF: ExtensionField<F>, const DIGEST_ELEMS: usize> Recursive<EF>
    for HashTargets<F, DIGEST_ELEMS>
{
    type Input = ValMmcsCommitment<F, DIGEST_ELEMS>;

    fn new(
        circuit: &mut CircuitBuilder<EF>,
        _lens: &mut impl Iterator<Item = usize>,
        _degree_bits: usize,
    ) -> Self {
        Self {
            hash_targets: array::from_fn(|_| circuit.add_public_input()),
            _phantom: PhantomData,
        }
    }

    fn get_values(input: &Self::Input) -> Vec<EF> {
        input.into_iter().map(|v| EF::from(v)).collect()
    }

    fn num_challenges(&self) -> usize {
        0
    }

    fn lens(_input: &Self::Input) -> impl Iterator<Item = usize> {
        iter::empty()
    }
}

/// `HashProofTargets` corresponds to a Merkle tree `Proof` in the form of a vector of hashes with `DIGEST_ELEMS` digest elements.
pub struct HashProofTargets<F, const DIGEST_ELEMS: usize> {
    pub hash_proof_targets: Vec<[Target; DIGEST_ELEMS]>,
    _phantom: PhantomData<F>,
}

type ValMmcsProof<PW, const DIGEST_ELEMS: usize> = Vec<[<PW as PackedValue>::Value; DIGEST_ELEMS]>;

impl<F: Field, EF: ExtensionField<F>, const DIGEST_ELEMS: usize> Recursive<EF>
    for HashProofTargets<F, DIGEST_ELEMS>
{
    type Input = ValMmcsProof<F, DIGEST_ELEMS>;

    fn new(
        circuit: &mut CircuitBuilder<EF>,
        lens: &mut impl Iterator<Item = usize>,
        _degree_bits: usize,
    ) -> Self {
        let proof_len = lens.next().unwrap();
        let mut proof = Vec::with_capacity(proof_len);
        for _ in 0..proof_len {
            proof.push(array::from_fn(|_| circuit.add_public_input()));
        }

        Self {
            hash_proof_targets: proof,
            _phantom: PhantomData,
        }
    }

    fn get_values(input: &Self::Input) -> Vec<EF> {
        input
            .iter()
            .flat_map(|h| h.iter().map(|v| EF::from(*v)))
            .collect()
    }

    fn num_challenges(&self) -> usize {
        0
    }

    fn lens(input: &Self::Input) -> impl Iterator<Item = usize> {
        iter::once(input.len())
    }
}

/// In TwoAdicFriPcs, the POW witness is just a base field element.
pub struct Witness<F> {
    pub witness: Target,
    _phantom: PhantomData<F>,
}

impl<F: Field, EF: ExtensionField<F>> Recursive<EF> for Witness<F> {
    type Input = F;

    fn new(
        circuit: &mut CircuitBuilder<EF>,
        _lens: &mut impl Iterator<Item = usize>,
        _degree_bits: usize,
    ) -> Self {
        Self {
            witness: circuit.add_public_input(),
            _phantom: PhantomData,
        }
    }

    fn get_values(input: &Self::Input) -> Vec<EF> {
        vec![EF::from(*input)]
    }

    fn num_challenges(&self) -> usize {
        0
    }

    fn lens(_input: &Self::Input) -> impl Iterator<Item = usize> {
        iter::empty()
    }
}

/// `Recursive` version of a `MerkleTreeMmcs` where the leaf and digest elements are base field values.
pub struct RecValMmcs<F: Field, const DIGEST_ELEMS: usize, H, C>
where
    H: CryptographicHasher<F, [F; DIGEST_ELEMS]>
        + CryptographicHasher<<F as Field>::Packing, [<F as Field>::Packing; DIGEST_ELEMS]>
        + Sync,
{
    pub hash: H,
    pub compress: C,
    _phantom: PhantomData<F>,
}

impl<F: Field, EF: ExtensionField<F>, const DIGEST_ELEMS: usize, H, C> RecursiveMmcs<F, EF>
    for RecValMmcs<F, DIGEST_ELEMS, H, C>
where
    H: CryptographicHasher<F, [F; DIGEST_ELEMS]>
        + CryptographicHasher<<F as Field>::Packing, [<F as Field>::Packing; DIGEST_ELEMS]>
        + Sync,
    C: PseudoCompressionFunction<[F; DIGEST_ELEMS], 2>
        + PseudoCompressionFunction<[<F as Field>::Packing; DIGEST_ELEMS], 2>
        + Sync,
    [F; DIGEST_ELEMS]: Serialize + for<'a> Deserialize<'a>,
{
    type Input = MerkleTreeMmcs<<F as Field>::Packing, <F as Field>::Packing, H, C, DIGEST_ELEMS>;

    type Commitment = HashTargets<F, DIGEST_ELEMS>;

    type Proof = HashProofTargets<F, DIGEST_ELEMS>;
}

/// `Recursive` version of an `ExtensionFieldMmcs` where the inner `Mmcs` is a `MerkleTreeMmcs`.
pub struct RecExtensionValMmcs<
    F: Field,
    EF: ExtensionField<F>,
    const DIGEST_ELEMS: usize,
    ValMmcs: RecursiveMmcs<F, EF>,
> {
    _phantom: PhantomData<F>,
    _phantom_ef: PhantomData<EF>,
    _phantom_val: PhantomData<ValMmcs>,
}

impl<F: Field, EF: ExtensionField<F>, const DIGEST_ELEMS: usize, RecValMmcs: RecursiveMmcs<F, EF>>
    RecursiveExtensionMmcs<F, EF> for RecExtensionValMmcs<F, EF, DIGEST_ELEMS, RecValMmcs>
{
    type Input = ExtensionMmcs<F, EF, RecValMmcs::Input>;

    type Commitment = RecValMmcs::Commitment;

    type Proof = RecValMmcs::Proof;
}

pub type InputProofTargets<F, EF, Inner> = Vec<BatchOpeningTargets<F, EF, Inner>>;

pub type TwoAdicFriProofTargets<F, EF, RecMmcs, Inner> =
    FriProofTargets<F, EF, RecMmcs, InputProofTargets<F, EF, Inner>, Target>;

pub type InputProof<F, InputMmcs> = Vec<BatchOpening<F, InputMmcs>>;

impl<F: Field, EF: ExtensionField<F>, Inner: RecursiveMmcs<F, EF>> Recursive<EF>
    for InputProofTargets<F, EF, Inner>
{
    type Input = Vec<BatchOpening<F, Inner::Input>>;

    fn new(
        circuit: &mut CircuitBuilder<EF>,
        lens: &mut impl Iterator<Item = usize>,
        degree_bits: usize,
    ) -> Self {
        let num_batch_openings = lens.next().unwrap();
        let mut batch_openings = Vec::with_capacity(num_batch_openings);
        for _ in 0..num_batch_openings {
            batch_openings.push(BatchOpeningTargets::new(circuit, lens, degree_bits));
        }

        batch_openings
    }

    fn get_values(input: &Self::Input) -> Vec<EF> {
        input
            .iter()
            .flat_map(|batch_opening| {
                BatchOpeningTargets::<F, EF, Inner>::get_values(batch_opening)
            })
            .collect()
    }

    fn num_challenges(&self) -> usize {
        0
    }

    fn lens(input: &Self::Input) -> impl Iterator<Item = usize> {
        let mut all_lens = vec![input.len()];
        for batch_opening in input {
            all_lens.extend(BatchOpeningTargets::<F, EF, Inner>::lens(batch_opening));
        }
        all_lens.into_iter()
    }
}

// Implement `RecursivePcs` for `TwoAdicFriPcs`.
impl<
    SC: StarkGenericConfig,
    Dft,
    Comm: Recursive<SC::Challenge>,
    InputMmcs: Mmcs<Val<SC>>,
    RecursiveInputProof: Recursive<SC::Challenge, Input = InputProof>,
    InputProof,
    RecursiveFriMmcs: RecursiveExtensionMmcs<Val<SC>, SC::Challenge, Input = FriMmcs>,
    FriMmcs: Mmcs<SC::Challenge>,
>
    RecursivePcs<
        SC,
        RecursiveInputProof,
        FriProofTargets<
            Val<SC>,
            SC::Challenge,
            RecursiveFriMmcs,
            RecursiveInputProof,
            Witness<Val<SC>>,
        >,
        Comm,
        TwoAdicMultiplicativeCoset<Val<SC>>,
    > for TwoAdicFriPcs<Val<SC>, Dft, InputMmcs, FriMmcs>
where
    Val<SC>: TwoAdicField,
    <SC as StarkGenericConfig>::Challenger: p3_challenger::CanObserve<
            <FriMmcs as Mmcs<<SC as StarkGenericConfig>::Challenge>>::Commitment,
        >,
    <SC as StarkGenericConfig>::Challenger: GrindingChallenger,
{
    type RecursiveProof = FriProofTargets<
        Val<SC>,
        SC::Challenge,
        RecursiveFriMmcs,
        RecursiveInputProof,
        Witness<Val<SC>>,
    >;

    fn get_challenges_circuit(
        circuit: &mut CircuitBuilder<SC::Challenge>,
        proof_targets: &crate::recursive_traits::ProofTargets<SC, Comm, Self::RecursiveProof>,
    ) -> Vec<ExprId> {
        proof_targets.opening_proof.get_challenges(circuit)
    }

    fn verify_circuit(
        &self,
        _circuit: &mut CircuitBuilder<SC::Challenge>,
        _challenges: &[ExprId],
        _commitments_with_opening_points: &ComsWithOpenings<
            Comm,
            TwoAdicMultiplicativeCoset<Val<SC>>,
        >,
        _opening_proof: &Self::RecursiveProof,
    ) {
        // TODO
    }

    fn selectors_at_point_circuit(
        &self,
        circuit: &mut CircuitBuilder<SC::Challenge>,
        domain: &TwoAdicMultiplicativeCoset<Val<SC>>,
        point: &ExprId,
    ) -> RecursiveLagrangeSelectors {
        // Constants that we will need.
        let shift_inv = circuit.add_const(SC::Challenge::from(domain.shift_inverse()));
        let one = circuit.add_const(SC::Challenge::from(Val::<SC>::ONE));
        let subgroup_gen_inv =
            circuit.add_const(SC::Challenge::from(domain.subgroup_generator().inverse()));

        // Unshifted and z_h
        let unshifted_point = circuit.mul(shift_inv, *point);
        let us_exp = circuit.exp_power_of_2(unshifted_point, domain.log_size());
        let z_h = circuit.sub(us_exp, one);

        // Denominators
        let us_minus_one = circuit.sub(unshifted_point, one);
        let us_minus_gen_inv = circuit.sub(unshifted_point, subgroup_gen_inv);

        // Selectors
        let is_first_row = circuit.div(z_h, us_minus_one);
        let is_last_row = circuit.div(z_h, us_minus_gen_inv);
        let is_transition = us_minus_gen_inv;
        let inv_vanishing = circuit.div(one, z_h);

        let row_selectors = RowSelectorsTargets {
            is_first_row,
            is_last_row,
            is_transition,
        };
        RecursiveLagrangeSelectors {
            row_selectors,
            inv_vanishing,
        }
    }

    fn create_disjoint_domain(
        &self,
        trace_domain: TwoAdicMultiplicativeCoset<Val<SC>>,
        degree: usize,
    ) -> TwoAdicMultiplicativeCoset<Val<SC>> {
        trace_domain.create_disjoint_domain(degree)
    }

    fn split_domains(
        &self,
        trace_domain: &TwoAdicMultiplicativeCoset<Val<SC>>,
        degree: usize,
    ) -> Vec<TwoAdicMultiplicativeCoset<Val<SC>>> {
        trace_domain.split_domains(degree)
    }

    fn log_size(&self, trace_domain: &TwoAdicMultiplicativeCoset<Val<SC>>) -> usize {
        trace_domain.log_size()
    }

    fn first_point(&self, trace_domain: &TwoAdicMultiplicativeCoset<Val<SC>>) -> SC::Challenge {
        SC::Challenge::from(trace_domain.first_point())
    }
}<|MERGE_RESOLUTION|>--- conflicted
+++ resolved
@@ -5,34 +5,23 @@
 use core::marker::PhantomData;
 use core::{array, iter};
 
-<<<<<<< HEAD
 use p3_challenger::GrindingChallenger;
+use p3_circuit::CircuitBuilder;
 use p3_circuit::utils::RowSelectorsTargets;
-use p3_circuit::{CircuitBuilder, ExprId};
 use p3_commit::{BatchOpening, ExtensionMmcs, Mmcs, PolynomialSpace};
 use p3_field::coset::TwoAdicMultiplicativeCoset;
 use p3_field::{ExtensionField, Field, PackedValue, PrimeCharacteristicRing, TwoAdicField};
 use p3_fri::{CommitPhaseProofStep, FriProof, QueryProof, TwoAdicFriPcs};
-=======
-use p3_circuit::CircuitBuilder;
-use p3_commit::{BatchOpening, ExtensionMmcs};
-use p3_field::{ExtensionField, Field, PackedValue};
-use p3_fri::{CommitPhaseProofStep, FriProof, QueryProof};
->>>>>>> 4773e1fe
 use p3_merkle_tree::MerkleTreeMmcs;
 use p3_symmetric::{CryptographicHasher, Hash, PseudoCompressionFunction};
 use p3_uni_stark::{StarkGenericConfig, Val};
 use serde::{Deserialize, Serialize};
 
-<<<<<<< HEAD
+use crate::Target;
 use crate::recursive_traits::{
     ComsWithOpenings, Recursive, RecursiveExtensionMmcs, RecursiveLagrangeSelectors, RecursiveMmcs,
     RecursivePcs,
 };
-=======
-use crate::Target;
-use crate::recursive_traits::{Recursive, RecursiveExtensionMmcs, RecursiveMmcs};
->>>>>>> 4773e1fe
 
 /// `Recursive` version of `FriProof`.
 pub struct FriProofTargets<
@@ -616,14 +605,14 @@
     fn get_challenges_circuit(
         circuit: &mut CircuitBuilder<SC::Challenge>,
         proof_targets: &crate::recursive_traits::ProofTargets<SC, Comm, Self::RecursiveProof>,
-    ) -> Vec<ExprId> {
+    ) -> Vec<Target> {
         proof_targets.opening_proof.get_challenges(circuit)
     }
 
     fn verify_circuit(
         &self,
         _circuit: &mut CircuitBuilder<SC::Challenge>,
-        _challenges: &[ExprId],
+        _challenges: &[Target],
         _commitments_with_opening_points: &ComsWithOpenings<
             Comm,
             TwoAdicMultiplicativeCoset<Val<SC>>,
@@ -637,7 +626,7 @@
         &self,
         circuit: &mut CircuitBuilder<SC::Challenge>,
         domain: &TwoAdicMultiplicativeCoset<Val<SC>>,
-        point: &ExprId,
+        point: &Target,
     ) -> RecursiveLagrangeSelectors {
         // Constants that we will need.
         let shift_inv = circuit.add_const(SC::Challenge::from(domain.shift_inverse()));
