//! In this file, we define all the structures required to have a recursive version of `TwoAdicFriPcs`.

use alloc::vec::Vec;
<<<<<<< HEAD
use alloc::{format, vec};
use core::iter;
=======
>>>>>>> 9dbd8dbf
use core::marker::PhantomData;

use p3_challenger::GrindingChallenger;
use p3_circuit::CircuitBuilder;
use p3_circuit::utils::{RowSelectorsTargets, decompose_to_bits};
use p3_commit::{BatchOpening, ExtensionMmcs, Mmcs, PolynomialSpace};
use p3_field::coset::TwoAdicMultiplicativeCoset;
use p3_field::{ExtensionField, Field, PackedValue, PrimeCharacteristicRing, TwoAdicField};
use p3_fri::{CommitPhaseProofStep, FriParameters, FriProof, QueryProof, TwoAdicFriPcs};
use p3_merkle_tree::MerkleTreeMmcs;
use p3_symmetric::{CryptographicHasher, Hash, PseudoCompressionFunction};
use p3_uni_stark::{StarkGenericConfig, Val};
use serde::{Deserialize, Serialize};

use crate::Target;
use crate::circuit_challenger::CircuitChallenger;
use crate::circuit_fri_verifier::verify_fri_circuit;
use crate::circuit_verifier::{ObservableCommitment, VerificationError};
use crate::recursive_challenger::RecursiveChallenger;
use crate::recursive_traits::{
    ComsWithOpeningsTargets, OpenedValuesTargets, ProofTargets, Recursive, RecursiveExtensionMmcs,
    RecursiveLagrangeSelectors, RecursiveMmcs, RecursivePcs,
};

/// Maximum number of bits used for query index decomposition in FRI verification circuits.
///
/// This is a fixed size to avoid const generic complexity. The circuit decomposes each
/// query index into this many bits, but only uses the first `log_max_height` bits that
/// are actually needed.
///
/// This value is set to 31 bits because:
/// - Query indices are sampled as field elements in the base field (BabyBear/KoalaBear)
/// - BabyBear: p = 2^31 - 2^27 + 1 (31-bit prime)
/// - KoalaBear: p = 2^31 - 2^24 + 1 (31-bit prime)  
/// - Field elements fit in 31 bits, so 31 bits is sufficient
///
/// For Goldilocks (64-bit field), this would need to be increased, but that's not
/// currently supported in the recursion circuit.
pub const MAX_QUERY_INDEX_BITS: usize = 31;

#[derive(Clone, Copy, Debug, Eq, PartialEq)]
pub struct FriVerifierParams {
    pub log_blowup: usize,
    pub log_final_poly_len: usize,
    pub pow_bits: usize,
}

impl<M> From<&FriParameters<M>> for FriVerifierParams {
    fn from(params: &FriParameters<M>) -> Self {
        Self {
            log_blowup: params.log_blowup,
            log_final_poly_len: params.log_final_poly_len,
            pow_bits: params.proof_of_work_bits,
        }
    }
}

/// `Recursive` version of `FriProof`.
pub struct FriProofTargets<
    F: Field,
    EF: ExtensionField<F>,
    RecMmcs: RecursiveExtensionMmcs<F, EF>,
    InputProof: Recursive<EF>,
    Witness: Recursive<EF>,
> {
    pub commit_phase_commits: Vec<RecMmcs::Commitment>,
    pub query_proofs: Vec<QueryProofTargets<F, EF, InputProof, RecMmcs>>,
    pub final_poly: Vec<Target>,
    pub pow_witness: Witness,
}

impl<
    F: Field,
    EF: ExtensionField<F>,
    RecMmcs: RecursiveExtensionMmcs<F, EF>,
    InputProof: Recursive<EF>,
    Witness: Recursive<EF>,
> Recursive<EF> for FriProofTargets<F, EF, RecMmcs, InputProof, Witness>
{
    type Input = FriProof<EF, RecMmcs::Input, Witness::Input, InputProof::Input>;

    fn new(circuit: &mut CircuitBuilder<EF>, input: &Self::Input) -> Self {
        // Note that the iterator `lens` is updated by each call to `new`. So we can always pass the same `lens` for all structures.
        let num_commit_phase_commits = input.commit_phase_commits.len();
        let mut commit_phase_commits = Vec::with_capacity(num_commit_phase_commits);
        for commitment in input.commit_phase_commits.iter() {
            commit_phase_commits.push(RecMmcs::Commitment::new(circuit, commitment));
        }

        let num_query_proofs = input.query_proofs.len();
        let mut query_proofs = Vec::with_capacity(num_query_proofs);
        for query in input.query_proofs.iter() {
            query_proofs.push(QueryProofTargets::<F, EF, InputProof, RecMmcs>::new(
                circuit, query,
            ));
        }

        let final_poly_len = input.final_poly.len();
        let final_poly =
            circuit.alloc_public_inputs(final_poly_len, "FRI final polynomial coefficients");

        Self {
            commit_phase_commits,
            query_proofs,
            final_poly,
            pow_witness: Witness::new(circuit, &input.pow_witness),
        }
    }

    fn get_values(input: &Self::Input) -> Vec<EF> {
        let FriProof {
            commit_phase_commits,
            query_proofs,
            final_poly,
            pow_witness,
        } = input;

        commit_phase_commits
            .iter()
            .flat_map(|c| RecMmcs::Commitment::get_values(c))
            .chain(
                query_proofs
                    .iter()
                    .flat_map(|c| QueryProofTargets::<F, EF, InputProof, RecMmcs>::get_values(c)),
            )
            .chain(final_poly.iter().copied())
            .chain(Witness::get_values(pow_witness))
            .collect()
    }
}

/// `Recursive` version of `QueryProof`.
pub struct QueryProofTargets<
    F: Field,
    EF: ExtensionField<F>,
    InputProof: Recursive<EF>,
    RecMmcs: RecursiveExtensionMmcs<F, EF>,
> {
    pub input_proof: InputProof,
    pub commit_phase_openings: Vec<CommitPhaseProofStepTargets<F, EF, RecMmcs>>,
}

impl<
    F: Field,
    EF: ExtensionField<F>,
    InputProof: Recursive<EF>,
    RecMmcs: RecursiveExtensionMmcs<F, EF>,
> Recursive<EF> for QueryProofTargets<F, EF, InputProof, RecMmcs>
{
    type Input = QueryProof<EF, RecMmcs::Input, InputProof::Input>;

    fn new(circuit: &mut CircuitBuilder<EF>, input: &Self::Input) -> Self {
        // Note that the iterator `lens` is updated by each call to `new`. So we can always pass the same `lens` for all structures.
        let input_proof = InputProof::new(circuit, &input.input_proof);
        let num_commit_phase_openings = input.commit_phase_openings.len();
        let mut commit_phase_openings = Vec::with_capacity(num_commit_phase_openings);
        for commitment in input.commit_phase_openings.iter() {
            commit_phase_openings.push(CommitPhaseProofStepTargets::<F, EF, RecMmcs>::new(
                circuit, commitment,
            ));
        }
        Self {
            input_proof,
            commit_phase_openings,
        }
    }

    fn get_values(input: &Self::Input) -> Vec<EF> {
        let QueryProof {
            input_proof,
            commit_phase_openings,
        } = input;

        let mut all_values = vec![];
        all_values.extend(InputProof::get_values(input_proof));
        all_values.extend(
            commit_phase_openings
                .iter()
                .flat_map(|o| CommitPhaseProofStepTargets::<F, EF, RecMmcs>::get_values(o)),
        );
        all_values
    }
}

/// `Recursive` version of `CommitPhaseProofStepTargets`.
pub struct CommitPhaseProofStepTargets<
    F: Field,
    EF: ExtensionField<F>,
    RecMmcs: RecursiveExtensionMmcs<F, EF>,
> {
    pub sibling_value: Target,
    pub opening_proof: RecMmcs::Proof,
    // This is necessary because the `Input` type can include the extension field element.
    _phantom: PhantomData<EF>,
}

impl<F: Field, EF: ExtensionField<F>, RecMmcs: RecursiveExtensionMmcs<F, EF>> Recursive<EF>
    for CommitPhaseProofStepTargets<F, EF, RecMmcs>
{
    // This is used with an extension field element, since it is part of `FriProof`, not a base field element.
    type Input = CommitPhaseProofStep<EF, RecMmcs::Input>;

    fn new(circuit: &mut CircuitBuilder<EF>, input: &Self::Input) -> Self {
        let sibling_value = circuit.alloc_public_input("FRI commit phase sibling value");
        let opening_proof = RecMmcs::Proof::new(circuit, &input.opening_proof);
        Self {
            sibling_value,
            opening_proof,
            _phantom: PhantomData,
        }
    }

    fn get_values(input: &Self::Input) -> Vec<EF> {
        let CommitPhaseProofStep {
            sibling_value,
            opening_proof,
        } = input;

        let mut values = vec![*sibling_value];
        values.extend(RecMmcs::Proof::get_values(opening_proof));
        values
    }
}

/// `Recursive` version of `BatchOpening`.
pub struct BatchOpeningTargets<F: Field, EF: ExtensionField<F>, RecMmcs: RecursiveMmcs<F, EF>> {
    /// The opened row values from each matrix in the batch.
    /// Each inner vector corresponds to one matrix.
    pub opened_values: Vec<Vec<Target>>,
    /// The proof showing the values are valid openings.
    pub opening_proof: RecMmcs::Proof,
}

impl<F: Field, EF: ExtensionField<F>, Inner: RecursiveMmcs<F, EF>> Recursive<EF>
    for BatchOpeningTargets<F, EF, Inner>
{
    type Input = BatchOpening<F, Inner::Input>;

    fn new(circuit: &mut CircuitBuilder<EF>, input: &Self::Input) -> Self {
        let opened_vals_len = input.opened_values.len();
        let mut opened_values = Vec::with_capacity(opened_vals_len);
        for input_opened_values in input.opened_values.iter() {
            let num_opened_values = input_opened_values.len();
            let inner_opened_vals =
                circuit.alloc_public_inputs(num_opened_values, "batch opened values");
            opened_values.push(inner_opened_vals);
        }

        let opening_proof = Inner::Proof::new(circuit, &input.opening_proof);

        Self {
            opened_values,
            opening_proof,
        }
    }

    fn get_values(input: &Self::Input) -> Vec<EF> {
        let BatchOpening {
            opened_values,
            opening_proof,
        } = input;

        opened_values
            .iter()
            .flat_map(|inner| inner.iter().map(|v| EF::from(*v)))
            .chain(Inner::Proof::get_values(opening_proof))
            .collect()
    }
}

// Now, we define the commitment schemes.

/// `HashTargets` corresponds to a commitment in the form of hashes with `DIGEST_ELEMS` digest elements.
#[derive(Clone)]
pub struct HashTargets<F, const DIGEST_ELEMS: usize> {
    pub hash_targets: [Target; DIGEST_ELEMS],
    _phantom: PhantomData<F>,
}

impl<F, const DIGEST_ELEMS: usize> crate::circuit_verifier::ObservableCommitment
    for HashTargets<F, DIGEST_ELEMS>
{
    fn to_observation_targets(&self) -> Vec<Target> {
        self.hash_targets.to_vec()
    }
}

type ValMmcsCommitment<F, const DIGEST_ELEMS: usize> =
    Hash<<F as PackedValue>::Value, <F as PackedValue>::Value, DIGEST_ELEMS>;

impl<F: Field, EF: ExtensionField<F>, const DIGEST_ELEMS: usize> Recursive<EF>
    for HashTargets<F, DIGEST_ELEMS>
{
    type Input = ValMmcsCommitment<F, DIGEST_ELEMS>;

    fn new(circuit: &mut CircuitBuilder<EF>, _input: &Self::Input) -> Self {
        Self {
            hash_targets: circuit.alloc_public_input_array("MMCS commitment digest"),
            _phantom: PhantomData,
        }
    }

    fn get_values(input: &Self::Input) -> Vec<EF> {
        input.into_iter().map(|v| EF::from(v)).collect()
    }
}

/// `HashProofTargets` corresponds to a Merkle tree `Proof` in the form of a vector of hashes with `DIGEST_ELEMS` digest elements.
pub struct HashProofTargets<F, const DIGEST_ELEMS: usize> {
    pub hash_proof_targets: Vec<[Target; DIGEST_ELEMS]>,
    _phantom: PhantomData<F>,
}

type ValMmcsProof<PW, const DIGEST_ELEMS: usize> = Vec<[<PW as PackedValue>::Value; DIGEST_ELEMS]>;

impl<F: Field, EF: ExtensionField<F>, const DIGEST_ELEMS: usize> Recursive<EF>
    for HashProofTargets<F, DIGEST_ELEMS>
{
    type Input = ValMmcsProof<F, DIGEST_ELEMS>;

    fn new(circuit: &mut CircuitBuilder<EF>, input: &Self::Input) -> Self {
        let proof_len = input.len();
        let mut proof = Vec::with_capacity(proof_len);
        for _ in 0..proof_len {
            proof.push(circuit.alloc_public_input_array("Merkle proof hash"));
        }

        Self {
            hash_proof_targets: proof,
            _phantom: PhantomData,
        }
    }

    fn get_values(input: &Self::Input) -> Vec<EF> {
        input
            .iter()
            .flat_map(|h| h.iter().map(|v| EF::from(*v)))
            .collect()
    }
}

/// In TwoAdicFriPcs, the POW witness is just a base field element.
pub struct Witness<F> {
    pub witness: Target,
    _phantom: PhantomData<F>,
}

impl<F: Field, EF: ExtensionField<F>> Recursive<EF> for Witness<F> {
    type Input = F;

    fn new(circuit: &mut CircuitBuilder<EF>, _input: &Self::Input) -> Self {
        Self {
            witness: circuit.alloc_public_input("FRI proof-of-work witness"),
            _phantom: PhantomData,
        }
    }

    fn get_values(input: &Self::Input) -> Vec<EF> {
        vec![EF::from(*input)]
    }
}

/// `Recursive` version of a `MerkleTreeMmcs` where the leaf and digest elements are base field values.
pub struct RecValMmcs<F: Field, const DIGEST_ELEMS: usize, H, C>
where
    H: CryptographicHasher<F, [F; DIGEST_ELEMS]>
        + CryptographicHasher<F::Packing, [F::Packing; DIGEST_ELEMS]>
        + Sync,
{
    pub hash: H,
    pub compress: C,
    _phantom: PhantomData<F>,
}

impl<F: Field, EF: ExtensionField<F>, const DIGEST_ELEMS: usize, H, C> RecursiveMmcs<F, EF>
    for RecValMmcs<F, DIGEST_ELEMS, H, C>
where
    H: CryptographicHasher<F, [F; DIGEST_ELEMS]>
        + CryptographicHasher<F::Packing, [F::Packing; DIGEST_ELEMS]>
        + Sync,
    C: PseudoCompressionFunction<[F; DIGEST_ELEMS], 2>
        + PseudoCompressionFunction<[F::Packing; DIGEST_ELEMS], 2>
        + Sync,
    [F; DIGEST_ELEMS]: Serialize + for<'a> Deserialize<'a>,
{
    type Input = MerkleTreeMmcs<F::Packing, F::Packing, H, C, DIGEST_ELEMS>;

    type Commitment = HashTargets<F, DIGEST_ELEMS>;

    type Proof = HashProofTargets<F, DIGEST_ELEMS>;
}

/// `Recursive` version of an `ExtensionFieldMmcs` where the inner `Mmcs` is a `MerkleTreeMmcs`.
pub struct RecExtensionValMmcs<
    F: Field,
    EF: ExtensionField<F>,
    const DIGEST_ELEMS: usize,
    ValMmcs: RecursiveMmcs<F, EF>,
> {
    _phantom: PhantomData<F>,
    _phantom_ef: PhantomData<EF>,
    _phantom_val: PhantomData<ValMmcs>,
}

impl<F: Field, EF: ExtensionField<F>, const DIGEST_ELEMS: usize, RecValMmcs: RecursiveMmcs<F, EF>>
    RecursiveExtensionMmcs<F, EF> for RecExtensionValMmcs<F, EF, DIGEST_ELEMS, RecValMmcs>
{
    type Input = ExtensionMmcs<F, EF, RecValMmcs::Input>;

    type Commitment = RecValMmcs::Commitment;

    type Proof = RecValMmcs::Proof;
}

pub type InputProofTargets<F, EF, Inner> = Vec<BatchOpeningTargets<F, EF, Inner>>;

pub type TwoAdicFriProofTargets<F, EF, RecMmcs, Inner> =
    FriProofTargets<F, EF, RecMmcs, InputProofTargets<F, EF, Inner>, Target>;

pub type InputProof<F, InputMmcs> = Vec<BatchOpening<F, InputMmcs>>;

impl<F: Field, EF: ExtensionField<F>, Inner: RecursiveMmcs<F, EF>> Recursive<EF>
    for InputProofTargets<F, EF, Inner>
{
    type Input = Vec<BatchOpening<F, Inner::Input>>;

    fn new(circuit: &mut CircuitBuilder<EF>, input: &Self::Input) -> Self {
        let num_batch_openings = input.len();
        let mut batch_openings = Vec::with_capacity(num_batch_openings);
        for batch_opening in input.iter() {
            batch_openings.push(BatchOpeningTargets::new(circuit, batch_opening));
        }

        batch_openings
    }

    fn get_values(input: &Self::Input) -> Vec<EF> {
        input
            .iter()
            .flat_map(|batch_opening| {
                BatchOpeningTargets::<F, EF, Inner>::get_values(batch_opening)
            })
            .collect()
    }
}

// Recursive type for the `FriProof` of `TwoAdicFriPcs`.
type RecursiveFriProof<SC, RecursiveFriMmcs, RecursiveInputProof> = FriProofTargets<
    Val<SC>,
    <SC as StarkGenericConfig>::Challenge,
    RecursiveFriMmcs,
    RecursiveInputProof,
    Witness<Val<SC>>,
>;

// Implement `RecursivePcs` for `TwoAdicFriPcs`.
impl<SC, Dft, Comm, InputMmcs, RecursiveInputMmcs, RecursiveFriMmcs, FriMmcs>
    RecursivePcs<
        SC,
        InputProofTargets<Val<SC>, SC::Challenge, RecursiveInputMmcs>,
        RecursiveFriProof<
            SC,
            RecursiveFriMmcs,
            InputProofTargets<Val<SC>, SC::Challenge, RecursiveInputMmcs>,
        >,
        Comm,
        TwoAdicMultiplicativeCoset<Val<SC>>,
    > for TwoAdicFriPcs<Val<SC>, Dft, InputMmcs, FriMmcs>
where
    SC: StarkGenericConfig,
    Val<SC>: TwoAdicField,
    InputMmcs: Mmcs<Val<SC>>,
    FriMmcs: Mmcs<SC::Challenge>,
    Comm: Recursive<SC::Challenge>,
    RecursiveInputMmcs: RecursiveMmcs<Val<SC>, SC::Challenge, Input = InputMmcs>,
    RecursiveFriMmcs: RecursiveExtensionMmcs<Val<SC>, SC::Challenge, Input = FriMmcs>,
    RecursiveFriMmcs::Commitment: crate::circuit_verifier::ObservableCommitment,
    SC::Challenger: GrindingChallenger,
    SC::Challenger: p3_challenger::CanObserve<FriMmcs::Commitment>,
{
    type VerifierParams = FriVerifierParams;
    type RecursiveProof = RecursiveFriProof<
        SC,
        RecursiveFriMmcs,
        InputProofTargets<Val<SC>, SC::Challenge, RecursiveInputMmcs>,
    >;

    fn get_challenges_circuit<const RATE: usize>(
        circuit: &mut CircuitBuilder<SC::Challenge>,
        challenger: &mut CircuitChallenger<RATE>,
        proof_targets: &ProofTargets<SC, Comm, Self::RecursiveProof>,
        opened_values: &OpenedValuesTargets<SC>,
        params: &Self::VerifierParams,
    ) -> Vec<Target> {
        let fri_proof = &proof_targets.opening_proof;

        // Observe all opened values (trace, quotient chunks, random)
        opened_values.observe(circuit, challenger);

        // Sample FRI alpha (for batch opening reduction)
        let fri_alpha = challenger.sample(circuit);

        // Sample FRI betas: one per commit phase
        // For each FRI commitment, observe it and sample beta
        let mut betas = Vec::with_capacity(fri_proof.commit_phase_commits.len());
        for commit in &fri_proof.commit_phase_commits {
            let commit_targets = commit.to_observation_targets();
            challenger.observe_slice(circuit, &commit_targets);
            let beta = challenger.sample(circuit);
            betas.push(beta);
        }

        // Observe final polynomial coefficients
        challenger.observe_slice(circuit, &fri_proof.final_poly);

        // Check PoW witness.
        challenger.check_witness(
            circuit,
            params.pow_bits,
            fri_proof.pow_witness.witness,
            Val::<SC>::bits(),
        );

        // Sample query indices
        let num_queries = fri_proof.query_proofs.len();
        let mut query_indices = Vec::with_capacity(num_queries);
        for _ in 0..num_queries {
            let index = challenger.sample(circuit);
            query_indices.push(index);
        }

        // Return challenges in order: [fri_alpha, betas..., query_indices...]
        let mut challenges = Vec::with_capacity(1 + betas.len() + num_queries);
        challenges.push(fri_alpha);
        challenges.extend(betas);
        challenges.extend(query_indices);
        challenges
    }

    fn verify_circuit(
        &self,
        circuit: &mut CircuitBuilder<SC::Challenge>,
        challenges: &[Target],
        commitments_with_opening_points: &ComsWithOpeningsTargets<
            Comm,
            TwoAdicMultiplicativeCoset<Val<SC>>,
        >,
        opening_proof: &Self::RecursiveProof,
        params: &Self::VerifierParams,
    ) -> Result<(), VerificationError> {
        let FriVerifierParams {
            log_blowup,
            log_final_poly_len,
            pow_bits: _,
        } = *params;
        // Extract FRI challenges from the challenges slice.
        // Layout: [alpha, beta_0, ..., beta_{n-1}, query_0, ..., query_{m-1}]
        // where:
        //   - alpha: FRI batch combination challenge
        //   - betas: one challenge per FRI folding round
        //   - query indices: sampled indices for FRI queries (as field elements)
        let num_betas = opening_proof.commit_phase_commits.len();
        let num_queries = opening_proof.query_proofs.len();

        let alpha = challenges[0];
        let betas = &challenges[1..1 + num_betas];
        // Between the betas and the query indices, we have the PoW challenge, which we ignore here.
        let query_indices = &challenges[1 + num_betas..1 + num_betas + num_queries];

        // Calculate the maximum height of the FRI proof tree.
        let log_max_height = num_betas + log_final_poly_len + log_blowup;

        if log_max_height > MAX_QUERY_INDEX_BITS {
            return Err(VerificationError::InvalidProofShape(format!(
                "log_max_height {log_max_height} exceeds MAX_QUERY_INDEX_BITS {MAX_QUERY_INDEX_BITS}"
            )));
        }

        let index_bits_per_query: Vec<Vec<Target>> = query_indices
            .iter()
            .map(|&index_target| {
                let all_bits = decompose_to_bits(circuit, index_target, MAX_QUERY_INDEX_BITS);
                all_bits.into_iter().take(log_max_height).collect()
            })
            .collect();

        verify_fri_circuit(
            circuit,
            opening_proof,
            alpha,
            betas,
            &index_bits_per_query,
            commitments_with_opening_points,
            log_blowup,
        )
    }

    fn selectors_at_point_circuit(
        &self,
        circuit: &mut CircuitBuilder<SC::Challenge>,
        domain: &TwoAdicMultiplicativeCoset<Val<SC>>,
        point: &Target,
    ) -> RecursiveLagrangeSelectors {
        // Constants that we will need.
        let shift_inv =
            circuit.alloc_const(SC::Challenge::from(domain.shift_inverse()), "shift_inv");
        let one = circuit.alloc_const(SC::Challenge::from(Val::<SC>::ONE), "1");
        let subgroup_gen_inv = circuit.alloc_const(
            SC::Challenge::from(domain.subgroup_generator().inverse()),
            "subgroup_gen_inv",
        );

        // Unshifted and z_h
        let unshifted_point = circuit.alloc_mul(shift_inv, *point, "unshifted_point");
        let us_exp = circuit.exp_power_of_2(unshifted_point, domain.log_size());
        let z_h = circuit.alloc_sub(us_exp, one, "z_h");

        // Denominators
        let us_minus_one = circuit.alloc_sub(unshifted_point, one, "us_minus_one");
        let us_minus_gen_inv =
            circuit.alloc_sub(unshifted_point, subgroup_gen_inv, "us_minus_gen_inv");

        // Selectors
        let is_first_row = circuit.alloc_div(z_h, us_minus_one, "is_first_row");
        let is_last_row = circuit.alloc_div(z_h, us_minus_gen_inv, "is_last_row");
        let is_transition = us_minus_gen_inv;
        let inv_vanishing = circuit.alloc_div(one, z_h, "inv_vanishing");

        let row_selectors = RowSelectorsTargets {
            is_first_row,
            is_last_row,
            is_transition,
        };
        RecursiveLagrangeSelectors {
            row_selectors,
            inv_vanishing,
        }
    }

    fn create_disjoint_domain(
        &self,
        trace_domain: TwoAdicMultiplicativeCoset<Val<SC>>,
        degree: usize,
    ) -> TwoAdicMultiplicativeCoset<Val<SC>> {
        trace_domain.create_disjoint_domain(degree)
    }

    fn split_domains(
        &self,
        trace_domain: &TwoAdicMultiplicativeCoset<Val<SC>>,
        degree: usize,
    ) -> Vec<TwoAdicMultiplicativeCoset<Val<SC>>> {
        trace_domain.split_domains(degree)
    }

    fn log_size(&self, trace_domain: &TwoAdicMultiplicativeCoset<Val<SC>>) -> usize {
        trace_domain.log_size()
    }

    fn first_point(&self, trace_domain: &TwoAdicMultiplicativeCoset<Val<SC>>) -> SC::Challenge {
        SC::Challenge::from(trace_domain.first_point())
    }
}<|MERGE_RESOLUTION|>--- conflicted
+++ resolved
@@ -1,11 +1,7 @@
 //! In this file, we define all the structures required to have a recursive version of `TwoAdicFriPcs`.
 
 use alloc::vec::Vec;
-<<<<<<< HEAD
 use alloc::{format, vec};
-use core::iter;
-=======
->>>>>>> 9dbd8dbf
 use core::marker::PhantomData;
 
 use p3_challenger::GrindingChallenger;
