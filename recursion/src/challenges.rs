--- conflicted
+++ resolved
@@ -143,51 +143,19 @@
     // Note: Full integration tests with ProofTargets are in circuit_verifier.rs
     #[test]
     fn test_stark_challenges_to_vec() {
+        let alpha = ExprId(1);
+        let zeta = ExprId(2);
+        let zeta_next = ExprId(3);
         let challenges = StarkChallenges {
-            alpha: ExprId(1),
-            zeta: ExprId(2),
-            zeta_next: ExprId(3),
+            alpha,
+            zeta,
+            zeta_next,
         };
 
         let vec = challenges.to_vec();
-<<<<<<< HEAD
-
-        let StarkChallenges {
-            alpha,
-            zeta,
-            zeta_next,
-        } = challenges;
-
         assert_eq!(vec.len(), 3);
         assert_eq!(vec[0], alpha);
         assert_eq!(vec[1], zeta);
         assert_eq!(vec[2], zeta_next);
     }
-
-    #[test]
-    fn challenges_deterministic() {
-        let mut circuit1 = CircuitBuilder::<BabyBear>::new();
-        let mut circuit2 = CircuitBuilder::<BabyBear>::new();
-
-        let challenges1 = StarkChallenges::allocate(&mut circuit1);
-        let challenges2 = StarkChallenges::allocate(&mut circuit2);
-
-        assert_eq!(challenges1.alpha, challenges2.alpha);
-        assert_eq!(challenges1.zeta, challenges2.zeta);
-        assert_eq!(challenges1.zeta_next, challenges2.zeta_next);
-    }
-
-    #[test]
-    fn to_vec_order_preserved() {
-        let mut circuit = CircuitBuilder::<BabyBear>::new();
-        let challenges = StarkChallenges::allocate(&mut circuit);
-        let vec = challenges.to_vec();
-
-=======
->>>>>>> 5ab4ceb0
-        assert_eq!(vec.len(), 3);
-        assert_eq!(vec[0], challenges.alpha());
-        assert_eq!(vec[1], challenges.zeta());
-        assert_eq!(vec[2], challenges.zeta_next());
-    }
 }