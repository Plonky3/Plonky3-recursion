--- conflicted
+++ resolved
@@ -193,23 +193,6 @@
 /// An opening provides evidence that the committed polynomial evaluates to
 /// specific values at specific points.
 #[derive(Clone, Debug)]
-<<<<<<< HEAD
-pub struct CommitmentOpening<F: Field> {
-    /// The commitment value in the field representation used by the circuit.
-    pub commitment: F,
-
-    /// Opened evaluation points and their corresponding values.
-    ///
-    /// Each entry is a pair `(z, v)` where:
-    /// - `z` is an evaluation point,
-    /// - `v` is the vector of polynomial values at `z`.
-    pub opened_points: Vec<(F, Vec<F>)>,
-}
-
-/// Helper structure for constructing public inputs for FRI-only circuits.
-pub struct FriVerifierInputs<F: Field> {
-    /// Field values extracted from the FRI proof.
-=======
 pub struct CommitmentOpening<F: Field, const DIGEST_ELEMS: usize> {
     /// The commitment value (placeholder in arithmetic-only verification).
     pub commitment: ValMmcsCommitment<F, DIGEST_ELEMS>,
@@ -220,7 +203,6 @@
 /// Helper for constructing public inputs for FRI-only verification circuits.
 pub struct FriVerifierInputs<F: Field, const DIGEST_ELEMS: usize> {
     /// Values from FRI proof (commitments, opened values, final poly, etc.)
->>>>>>> 015cce4b
     pub fri_proof_values: Vec<F>,
 
     /// The batching challenge α used to combine multiple polynomials.
@@ -247,14 +229,12 @@
     /// - has length `MAX_QUERY_INDEX_BITS`,
     /// - encodes one query index as bits 0 or 1.
     pub query_index_bits: Vec<Vec<F>>,
-<<<<<<< HEAD
-
-    /// Commitment openings for all committed polynomials involved in FRI.
-    pub commitment_openings: Vec<CommitmentOpening<F>>,
-}
-
-impl<F: Field> FriVerifierInputs<F> {
-    /// Flattens all FRI-related data into a single public input vector.
+    /// Commitment openings (batch commitments and their opened values)
+    pub commitment_openings: Vec<CommitmentOpening<F, DIGEST_ELEMS>>,
+}
+
+impl<F: Field, const DIGEST_ELEMS: usize> FriVerifierInputs<F, DIGEST_ELEMS> {
+    /// Build the public input vector in the correct order.
     ///
     /// # Canonical input order
     /// 1. FRI proof values,
@@ -267,21 +247,6 @@
     ///
     /// # Returns
     /// A vector of field elements ready for circuit execution.
-=======
-    /// Commitment openings (batch commitments and their opened values)
-    pub commitment_openings: Vec<CommitmentOpening<F, DIGEST_ELEMS>>,
-}
-
-impl<F: Field, const DIGEST_ELEMS: usize> FriVerifierInputs<F, DIGEST_ELEMS> {
-    /// Build the public input vector in the correct order.
-    ///
-    /// Order:
-    /// 1. FRI proof values
-    /// 2. Alpha challenge
-    /// 3. Beta challenges
-    /// 4. Query index bits (for each query)
-    /// 5. Commitment openings (commitment, then (z, f(z)) pairs)
->>>>>>> 015cce4b
     pub fn build(self) -> Vec<F> {
         // Start from an empty builder.
         let mut builder = PublicInputBuilder::new();
@@ -307,14 +272,10 @@
 
         // 5. Add commitment openings in a fixed layout.
         for opening in self.commitment_openings {
-<<<<<<< HEAD
             // First add the commitment value itself.
-            builder.add_challenge(opening.commitment);
+            builder.add_challenges(opening.commitment.into_iter());
 
             // Then, for each opened point, add (z, values at z).
-=======
-            builder.add_challenges(opening.commitment.into_iter());
->>>>>>> 015cce4b
             for (z, values) in opening.opened_points {
                 builder.add_challenge(z);
                 builder.add_proof_values(values);
