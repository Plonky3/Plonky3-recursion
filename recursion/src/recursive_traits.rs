--- conflicted
+++ resolved
@@ -101,12 +101,8 @@
     <SC as StarkGenericConfig>::Challenger,
 >>::Commitment;
 
-<<<<<<< HEAD
 pub(crate) type ComsWithOpenings<Comm, Domain> =
     [(Comm, Vec<(Domain, Vec<(ExprId, Vec<ExprId>)>)>)];
-=======
-pub type ComsWithOpenings<Comm, Domain> = [(Comm, Vec<(Domain, Vec<(ExprId, Vec<ExprId>)>)>)];
->>>>>>> 923e0631
 
 type ComsToVerify<SC> = [(
     Commitment<SC>,
