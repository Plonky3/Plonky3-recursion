use alloc::vec;
use alloc::vec::Vec;
use core::marker::PhantomData;

use p3_air::Air;
use p3_circuit::CircuitBuilder;
use p3_circuit::utils::{ColumnsTargets, RowSelectorsTargets, symbolic_to_circuit};
use p3_commit::{Mmcs, Pcs};
use p3_field::{ExtensionField, Field};
use p3_uni_stark::{
    Commitments, OpenedValues, Proof, StarkGenericConfig, SymbolicAirBuilder,
    get_log_quotient_degree, get_symbolic_constraints,
};

use crate::Target;
<<<<<<< HEAD
use crate::circuit_challenger::CircuitChallenger;
use crate::recursive_challenger::RecursiveChallenger;
use crate::target_allocator::TargetAllocator;
=======
>>>>>>> d179339d

/// Structure representing all the targets necessary for an input proof.
pub struct ProofTargets<
    SC: StarkGenericConfig,
    Comm: Recursive<SC::Challenge>,
    OpeningProof: Recursive<SC::Challenge>,
> {
    pub commitments_targets: CommitmentTargets<SC::Challenge, Comm>,
    pub opened_values_targets: OpenedValuesTargets<SC>,
    pub opening_proof: OpeningProof,
    pub degree_bits: usize,
}

pub struct CommitmentTargets<F: Field, Comm: Recursive<F>> {
    pub trace_targets: Comm,
    pub quotient_chunks_targets: Comm,
    pub random_commit: Option<Comm>,
    pub _phantom: PhantomData<F>,
}

// TODO: Move these structures to their respective crates.
pub struct OpenedValuesTargets<SC: StarkGenericConfig> {
    pub trace_local_targets: Vec<Target>,
    pub trace_next_targets: Vec<Target>,
    pub quotient_chunks_targets: Vec<Vec<Target>>,
    pub random_targets: Option<Vec<Target>>,
    pub _phantom: PhantomData<SC>,
}

impl<SC: StarkGenericConfig> OpenedValuesTargets<SC> {
    /// Observe all opened values in the Fiat-Shamir transcript.
    pub fn observe<F: Field>(
        &self,
        circuit: &mut CircuitBuilder<F>,
        challenger: &mut CircuitChallenger,
    ) {
        // Observe trace values at zeta and zeta_next
        challenger.observe_slice(circuit, &self.trace_local_targets);
        challenger.observe_slice(circuit, &self.trace_next_targets);

        // Observe quotient chunk values
        for chunk_values in &self.quotient_chunks_targets {
            challenger.observe_slice(circuit, chunk_values);
        }

        // Observe random values if in ZK mode
        if let Some(random_vals) = &self.random_targets {
            challenger.observe_slice(circuit, random_vals);
        }
    }
}

pub trait Recursive<F: Field> {
    /// The nonrecursive type associated with the recursive type implementing the trait.
    type Input;

    /// Creates a new instance of the recursive type. `lens` corresponds to all the vector lengths necessary to build the structure.
    /// TODO: They can actually be deduced from StarkGenericConfig and `degree_bits`.
    fn new(
        circuit: &mut CircuitBuilder<F>,
        lens: &mut impl Iterator<Item = usize>,
        degree_bits: usize,
    ) -> Self;

    /// Returns a vec of field elements representing the private elements of the Input. Used to populate private inputs.
    /// Default implementation returns an empty vec.
    fn get_private_values(_input: &Self::Input) -> Vec<F> {
        vec![]
    }
    /// Returns a vec of field elements representing the elements of the Input. Used to populate public inputs.
    fn get_values(input: &Self::Input) -> Vec<F>;

<<<<<<< HEAD
=======
    /// Returns the number of challenges necessary.
    /// TODO: Should we move this to Pcs instead?
    fn num_challenges(&self) -> usize;

    /// Creates new targets for all the necessary challenges.
    /// TODO: Should we move this to Pcs instead?
    fn get_challenges(&self, circuit: &mut CircuitBuilder<F>) -> Vec<Target> {
        let num_challenges = self.num_challenges();
        circuit.alloc_public_inputs(num_challenges, "proof challenges")
    }

>>>>>>> d179339d
    // Temporary method used for testing for now. This should be changed into something more generic which relies as little as possible on the actual proof.
    fn lens(input: &Self::Input) -> impl Iterator<Item = usize>;
}

/// Trait representing the `Commitment` and `Proof` of an `Input` with type `Mmcs`.
pub trait RecursiveMmcs<F: Field, EF: ExtensionField<F>> {
    type Input: Mmcs<F>;
    type Commitment: Recursive<EF, Input = <Self::Input as Mmcs<F>>::Commitment>;
    type Proof: Recursive<EF, Input = <Self::Input as Mmcs<F>>::Proof>;
}

/// Extension version of `RecursiveMmcs`.
pub trait RecursiveExtensionMmcs<F: Field, EF: ExtensionField<F>> {
    type Input: Mmcs<EF>;

    type Commitment: Recursive<EF, Input = <Self::Input as Mmcs<EF>>::Commitment>;
    type Proof: Recursive<EF, Input = <Self::Input as Mmcs<EF>>::Proof>;
}

pub(crate) type ComsWithOpeningsTargets<Comm, Domain> =
    [(Comm, Vec<(Domain, Vec<(Target, Vec<Target>)>)>)];

/// Trait including the methods necessary for the recursive version of Pcs.
pub trait RecursivePcs<
    SC: StarkGenericConfig,
    InputProof: Recursive<SC::Challenge>,
    OpeningProof: Recursive<SC::Challenge>,
    Comm: Recursive<SC::Challenge>,
    Domain,
>
{
    type VerifierParams;

    type RecursiveProof;

    /// Creates new targets for all the challenges necessary when computing the Pcs.
    ///
    /// # Parameters
    /// - `circuit`: Circuit builder
    /// - `challenger`: Running challenger state
    /// - `proof_targets`: Proof structure with commitments and opening proof
    /// - `opened_values`: All opened values at zeta and zeta_next
    /// - `params`: PCS-specific verifier parameters
    fn get_challenges_circuit(
        circuit: &mut CircuitBuilder<SC::Challenge>,
        challenger: &mut CircuitChallenger,
        proof_targets: &ProofTargets<SC, Comm, OpeningProof>,
        opened_values: &OpenedValuesTargets<SC>,
        params: &Self::VerifierParams,
    ) -> Vec<Target>;

    /// Adds the circuit which verifies the Pcs computation.
    fn verify_circuit(
        &self,
        circuit: &mut CircuitBuilder<SC::Challenge>,
        challenges: &[Target],
        commitments_with_opening_points: &ComsWithOpeningsTargets<Comm, Domain>,
        opening_proof: &OpeningProof,
        params: &Self::VerifierParams,
    );

    /// Computes target selectors at `point` in the circuit.
    fn selectors_at_point_circuit(
        &self,
        circuit: &mut CircuitBuilder<SC::Challenge>,
        domain: &Domain,
        point: &Target,
    ) -> RecursiveLagrangeSelectors;

    /// Computes a disjoint domain given the degree and the current domain. This is the same as the original method in Pcs, but is also used in the verifier circuit.
    fn create_disjoint_domain(&self, trace_domain: Domain, degree: usize) -> Domain;

    /// Split a domain given the degree and the current domain. This is the same as the original method in Pcs, but is also used in the verifier circuit.
    fn split_domains(&self, trace_domain: &Domain, degree: usize) -> Vec<Domain>;

    /// Returns the log of the domain's size. This is the same as the original method in Pcs, but is also used in the verifier circuit.
    fn log_size(&self, trace_domain: &Domain) -> usize;

    /// Returns the size of the domain. This is the same as the original method in Pcs, but is also used in the verifier circuit.
    fn size(&self, trace_domain: &Domain) -> usize {
        1 << self.log_size(trace_domain)
    }

    /// Returns the first point in the domain. This is the same as the original method in Pcs, but is also used in the verifier circuit.
    fn first_point(&self, trace_domain: &Domain) -> SC::Challenge;
}

/// Circuit version of the `LagrangeSelectors`.
pub struct RecursiveLagrangeSelectors {
    pub row_selectors: RowSelectorsTargets,
    pub inv_vanishing: Target,
}

/// Trait including methods necessary to compute the verification of an AIR's constraints,
/// as well as AIR-specific methods used in the full verification circuit.
pub trait RecursiveAir<F: Field> {
    /// Number of AIR columns.
    fn width(&self) -> usize;

    /// Circuit version of the AIR constraints.
    fn eval_folded_circuit(
        &self,
        builder: &mut CircuitBuilder<F>,
        sels: &RecursiveLagrangeSelectors,
        alpha: &Target,
        columns: ColumnsTargets,
    ) -> Target;

    /// Infers log of constraint degree.
    fn get_log_quotient_degree(&self, num_public_values: usize, is_zk: usize) -> usize;
}

impl<F: Field, A> RecursiveAir<F> for A
where
    A: Air<SymbolicAirBuilder<F>>,
{
    fn width(&self) -> usize {
        Self::width(self)
    }

    fn eval_folded_circuit(
        &self,
        builder: &mut CircuitBuilder<F>,
        sels: &RecursiveLagrangeSelectors,
        alpha: &Target,
        columns: ColumnsTargets,
    ) -> Target {
        let symbolic_constraints = get_symbolic_constraints(self, 0, columns.public_values.len());

        let mut acc = builder.add_const(F::ZERO);
        for s_c in symbolic_constraints {
            let mul_prev = builder.mul(acc, *alpha);
            let constraints = symbolic_to_circuit(sels.row_selectors, &columns, &s_c, builder);
            acc = builder.add(mul_prev, constraints);
        }

        acc
    }

    fn get_log_quotient_degree(&self, num_public_values: usize, is_zk: usize) -> usize {
        get_log_quotient_degree(self, 0, num_public_values, is_zk)
    }
}

// Implemeting `Recursive` for the `ProofTargets`, `CommitmentTargets` and `OpenedValuesTargets` base structures.
impl<
    SC: StarkGenericConfig,
    Comm: Recursive<SC::Challenge, Input = <SC::Pcs as Pcs<SC::Challenge, SC::Challenger>>::Commitment>,
    OpeningProof: Recursive<SC::Challenge, Input = <SC::Pcs as Pcs<SC::Challenge, SC::Challenger>>::Proof>,
> Recursive<SC::Challenge> for ProofTargets<SC, Comm, OpeningProof>
{
    type Input = Proof<SC>;

    fn new(
        circuit: &mut CircuitBuilder<SC::Challenge>,
        lens: &mut impl Iterator<Item = usize>,
        degree_bits: usize,
    ) -> Self {
        let commitments_targets = CommitmentTargets::new(circuit, lens, degree_bits);
        let opened_values_targets = OpenedValuesTargets::new(circuit, lens, degree_bits);
        let opening_proof = OpeningProof::new(circuit, lens, degree_bits);

        Self {
            commitments_targets,
            opened_values_targets,
            opening_proof,
            degree_bits,
        }
    }

    fn get_values(input: &Self::Input) -> Vec<SC::Challenge> {
        let Proof {
            commitments,
            opened_values,
            opening_proof,
            degree_bits: _,
        } = input;

        CommitmentTargets::<SC::Challenge, Comm>::get_values(commitments)
            .into_iter()
            .chain(OpenedValuesTargets::<SC>::get_values(opened_values))
            .chain(OpeningProof::get_values(opening_proof))
            .collect()
    }

    fn lens(input: &Self::Input) -> impl Iterator<Item = usize> {
        let Proof {
            commitments,
            opened_values,
            opening_proof,
            degree_bits: _,
        } = input;

        CommitmentTargets::<SC::Challenge, Comm>::lens(commitments)
            .chain(OpenedValuesTargets::<SC>::lens(opened_values))
            .chain(OpeningProof::lens(opening_proof))
    }
}

impl<F: Field, Comm> Recursive<F> for CommitmentTargets<F, Comm>
where
    Comm: Recursive<F>,
{
    type Input = Commitments<Comm::Input>;

    fn new(
        circuit: &mut CircuitBuilder<F>,
        lens: &mut impl Iterator<Item = usize>,
        degree_bits: usize,
    ) -> Self {
        let trace_targets = Comm::new(circuit, lens, degree_bits);
        let quotient_chunks_targets = Comm::new(circuit, lens, degree_bits);
        let random_commit_len = lens.next().unwrap();
        let random_commit = if random_commit_len > 0 {
            Some(Comm::new(circuit, lens, degree_bits))
        } else {
            None
        };
        Self {
            trace_targets,
            quotient_chunks_targets,
            random_commit,
            _phantom: PhantomData,
        }
    }

    fn get_values(input: &Self::Input) -> Vec<F> {
        let Commitments {
            trace,
            quotient_chunks,
            random,
        } = input;

        let mut values = vec![];
        values.extend(Comm::get_values(trace));
        values.extend(Comm::get_values(quotient_chunks));
        if let Some(random) = random {
            values.extend(Comm::get_values(random));
        }
        values
    }

    fn lens(input: &Self::Input) -> impl Iterator<Item = usize> {
        let Commitments {
            trace,
            quotient_chunks,
            random,
        } = input;

        let mut all_lens = vec![];
        all_lens.extend(Comm::lens(trace));
        all_lens.extend(Comm::lens(quotient_chunks));
        if let Some(random) = random {
            all_lens.extend(Comm::lens(random));
        } else {
            all_lens.push(0);
        }
        all_lens.into_iter()
    }
}

impl<SC: StarkGenericConfig> Recursive<SC::Challenge> for OpenedValuesTargets<SC> {
    type Input = OpenedValues<SC::Challenge>;

    fn new(
        circuit: &mut CircuitBuilder<SC::Challenge>,
        lens: &mut impl Iterator<Item = usize>,
        _degree_bits: usize,
    ) -> Self {
        let trace_local_len = lens.next().unwrap();
        let trace_local_targets =
            circuit.alloc_public_inputs(trace_local_len, "trace local values");

        let trace_next_len = lens.next().unwrap();
        let trace_next_targets = circuit.alloc_public_inputs(trace_next_len, "trace next values");

        let quotient_chunks_len = lens.next().unwrap();
        let mut quotient_chunks_targets = Vec::with_capacity(quotient_chunks_len);
        for _ in 0..quotient_chunks_len {
            let quotient_chunks_cols_len = lens.next().unwrap();
            let quotient_col =
                circuit.alloc_public_inputs(quotient_chunks_cols_len, "quotient chunk columns");
            quotient_chunks_targets.push(quotient_col);
        }

        let random_len = lens.next().unwrap();
        let random_targets = if random_len > 0 {
            Some(circuit.alloc_public_inputs(random_len, "random values (ZK mode)"))
        } else {
            None
        };

        Self {
            trace_local_targets,
            trace_next_targets,
            quotient_chunks_targets,
            random_targets,
            _phantom: PhantomData,
        }
    }

    fn get_values(input: &Self::Input) -> Vec<SC::Challenge> {
        let OpenedValues {
            trace_local,
            trace_next,
            quotient_chunks,
            random,
        } = input;

        let mut values = vec![];
        values.extend(trace_local);
        values.extend(trace_next);
        for chunk in quotient_chunks {
            values.extend(chunk);
        }
        if let Some(random) = random {
            values.extend(random);
        }

        values
    }

    fn lens(input: &Self::Input) -> impl Iterator<Item = usize> {
        let OpenedValues {
            trace_local,
            trace_next,
            quotient_chunks,
            random,
        } = input;

        let mut all_lens = vec![];
        all_lens.push(trace_local.len());
        all_lens.push(trace_next.len());

        all_lens.push(quotient_chunks.len());
        for chunk in quotient_chunks {
            all_lens.push(chunk.len());
        }

        if let Some(random) = random {
            all_lens.push(random.len());
        } else {
            all_lens.push(0);
        }

        all_lens.into_iter()
    }
}<|MERGE_RESOLUTION|>--- conflicted
+++ resolved
@@ -13,12 +13,8 @@
 };
 
 use crate::Target;
-<<<<<<< HEAD
 use crate::circuit_challenger::CircuitChallenger;
 use crate::recursive_challenger::RecursiveChallenger;
-use crate::target_allocator::TargetAllocator;
-=======
->>>>>>> d179339d
 
 /// Structure representing all the targets necessary for an input proof.
 pub struct ProofTargets<
@@ -91,20 +87,6 @@
     /// Returns a vec of field elements representing the elements of the Input. Used to populate public inputs.
     fn get_values(input: &Self::Input) -> Vec<F>;
 
-<<<<<<< HEAD
-=======
-    /// Returns the number of challenges necessary.
-    /// TODO: Should we move this to Pcs instead?
-    fn num_challenges(&self) -> usize;
-
-    /// Creates new targets for all the necessary challenges.
-    /// TODO: Should we move this to Pcs instead?
-    fn get_challenges(&self, circuit: &mut CircuitBuilder<F>) -> Vec<Target> {
-        let num_challenges = self.num_challenges();
-        circuit.alloc_public_inputs(num_challenges, "proof challenges")
-    }
-
->>>>>>> d179339d
     // Temporary method used for testing for now. This should be changed into something more generic which relies as little as possible on the actual proof.
     fn lens(input: &Self::Input) -> impl Iterator<Item = usize>;
 }
