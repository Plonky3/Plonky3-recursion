--- conflicted
+++ resolved
@@ -98,39 +98,8 @@
     type Proof: Recursive<EF, Input = <Self::Input as Mmcs<EF>>::Proof>;
 }
 
-<<<<<<< HEAD
 pub(crate) type ComsWithOpenings<Comm, Domain> =
-    [(Comm, Vec<(Domain, Vec<(ExprId, Vec<ExprId>)>)>)];
-=======
-type Commitment<SC> = <<SC as StarkGenericConfig>::Pcs as Pcs<
-    <SC as StarkGenericConfig>::Challenge,
-    <SC as StarkGenericConfig>::Challenger,
->>::Commitment;
-
-pub type ComsWithOpenings<Comm, Domain> = [(Comm, Vec<(Domain, Vec<(Target, Vec<Target>)>)>)];
-
-type ComsToVerify<SC> = [(
-    Commitment<SC>,
-    Vec<
-        Vec<(
-            <SC as StarkGenericConfig>::Challenge,
-            Vec<<SC as StarkGenericConfig>::Challenge>,
-        )>,
-    >,
-)];
-
-/// Trait which defines the methods necessary
-/// for a Pcs to generate values for associated targets.
-/// Generalize
-pub trait PcsGeneration<SC: StarkGenericConfig, OpeningProof> {
-    fn generate_challenges<InputProof: Recursive<SC::Challenge>, const D: usize>(
-        config: &SC,
-        challenger: &mut SC::Challenger,
-        coms_to_verify: &ComsToVerify<SC>,
-        opening_proof: &OpeningProof,
-    ) -> Vec<SC::Challenge>;
-}
->>>>>>> 4773e1fe
+    [(Comm, Vec<(Domain, Vec<(Target, Vec<Target>)>)>)];
 
 /// Trait including the methods necessary for the recursive version of Pcs.
 pub trait RecursivePcs<
