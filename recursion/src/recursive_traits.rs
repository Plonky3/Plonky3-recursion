--- conflicted
+++ resolved
@@ -157,12 +157,7 @@
         challenges: &[Target],
         commitments_with_opening_points: &ComsWithOpeningsTargets<Comm, Domain>,
         opening_proof: &OpeningProof,
-<<<<<<< HEAD
-        log_blowup: usize,
-        log_final_poly_len: usize,
-=======
         params: &Self::VerifierParams,
->>>>>>> 09f9042d
     );
 
     /// Computes target selectors at `point` in the circuit.
