use alloc::vec;
use alloc::vec::Vec;
use core::marker::PhantomData;

use p3_air::Air;
use p3_circuit::CircuitBuilder;
use p3_circuit::utils::{ColumnsTargets, RowSelectorsTargets, symbolic_to_circuit};
use p3_commit::{Mmcs, Pcs};
use p3_field::{ExtensionField, Field};
use p3_uni_stark::{
    Commitments, OpenedValues, Proof, StarkGenericConfig, SymbolicAirBuilder,
    get_log_quotient_degree, get_symbolic_constraints,
};

use crate::Target;

/// Structure representing all the targets necessary for an input proof.
pub struct ProofTargets<
    SC: StarkGenericConfig,
    Comm: Recursive<SC::Challenge>,
    OpeningProof: Recursive<SC::Challenge>,
> {
    pub commitments_targets: CommitmentTargets<SC::Challenge, Comm>,
    pub opened_values_targets: OpenedValuesTargets<SC>,
    pub opening_proof: OpeningProof,
    pub degree_bits: usize,
}

pub struct CommitmentTargets<F: Field, Comm: Recursive<F>> {
    pub trace_targets: Comm,
    pub quotient_chunks_targets: Comm,
    pub random_commit: Option<Comm>,
    pub _phantom: PhantomData<F>,
}

// TODO: Move these structures to their respective crates.
pub struct OpenedValuesTargets<SC: StarkGenericConfig> {
    pub trace_local_targets: Vec<Target>,
    pub trace_next_targets: Vec<Target>,
    pub quotient_chunks_targets: Vec<Vec<Target>>,
    pub random_targets: Option<Vec<Target>>,
    _phantom: PhantomData<SC>,
}

pub trait Recursive<F: Field> {
    /// The nonrecursive type associated with the recursive type implementing the trait.
    type Input;

    /// Creates a new instance of the recursive type. `lens` corresponds to all the vector lengths necessary to build the structure.
    /// TODO: They can actually be deduced from StarkGenericConfig and `degree_bits`.
    fn from_non_recursive(circuit: &mut CircuitBuilder<F>, input: &Self::Input) -> Self;
<<<<<<< HEAD

    // /// Set the the wires of this recursive struct with the data from the nonrecursive type
    // fn set_wires
=======
>>>>>>> 0e0cd37a

    /// Returns a vec of field elements representing the private elements of the Input. Used to populate private inputs.
    /// Default implementation returns an empty vec.
    fn get_private_values(_input: &Self::Input) -> Vec<F> {
        vec![]
    }
    /// Returns a vec of field elements representing the elements of the Input. Used to populate public inputs.
    fn get_values(input: &Self::Input) -> Vec<F>;

    /// Returns the number of challenges necessary.
    /// TODO: Should we move this to Pcs instead?
    fn num_challenges(&self) -> usize;

    /// Creates new targets for all the necessary challenges.
    /// TODO: Should we move this to Pcs instead?
    fn get_challenges(&self, circuit: &mut CircuitBuilder<F>) -> Vec<Target> {
        let num_challenges = self.num_challenges();

        let mut challenges = Vec::with_capacity(num_challenges);
        for _ in 0..num_challenges {
            challenges.push(circuit.add_public_input());
        }

        challenges
    }
}

/// Trait representing the `Commitment` and `Proof` of an `Input` with type `Mmcs`.
pub trait RecursiveMmcs<F: Field, EF: ExtensionField<F>> {
    type Input: Mmcs<F>;
    type Commitment: Recursive<EF, Input = <Self::Input as Mmcs<F>>::Commitment>;
    type Proof: Recursive<EF, Input = <Self::Input as Mmcs<F>>::Proof>;
}

/// Extension version of `RecursiveMmcs`.
pub trait RecursiveExtensionMmcs<F: Field, EF: ExtensionField<F>> {
    type Input: Mmcs<EF>;

    type Commitment: Recursive<EF, Input = <Self::Input as Mmcs<EF>>::Commitment>;
    type Proof: Recursive<EF, Input = <Self::Input as Mmcs<EF>>::Proof>;
}

pub(crate) type ComsWithOpeningsTargets<Comm, Domain> =
    [(Comm, Vec<(Domain, Vec<(Target, Vec<Target>)>)>)];

/// Trait including the methods necessary for the recursive version of Pcs.
pub trait RecursivePcs<
    SC: StarkGenericConfig,
    InputProof: Recursive<SC::Challenge>,
    OpeningProof: Recursive<SC::Challenge>,
    Comm: Recursive<SC::Challenge>,
    Domain,
>
{
    type VerifierParams;

    type RecursiveProof;

    /// Creates new targets for all the challenges necessary when computing the Pcs.
    fn get_challenges_circuit(
        circuit: &mut CircuitBuilder<SC::Challenge>,
        proof_targets: &ProofTargets<SC, Comm, OpeningProof>,
        params: &Self::VerifierParams,
    ) -> Vec<Target>;

    /// Adds the circuit which verifies the Pcs computation.
    fn verify_circuit(
        &self,
        circuit: &mut CircuitBuilder<SC::Challenge>,
        challenges: &[Target],
        commitments_with_opening_points: &ComsWithOpeningsTargets<Comm, Domain>,
        opening_proof: &OpeningProof,
        params: &Self::VerifierParams,
    );

    /// Computes target selectors at `point` in the circuit.
    fn selectors_at_point_circuit(
        &self,
        circuit: &mut CircuitBuilder<SC::Challenge>,
        domain: &Domain,
        point: &Target,
    ) -> RecursiveLagrangeSelectors;

    /// Computes a disjoint domain given the degree and the current domain. This is the same as the original method in Pcs, but is also used in the verifier circuit.
    fn create_disjoint_domain(&self, trace_domain: Domain, degree: usize) -> Domain;

    /// Split a domain given the degree and the current domain. This is the same as the original method in Pcs, but is also used in the verifier circuit.
    fn split_domains(&self, trace_domain: &Domain, degree: usize) -> Vec<Domain>;

    /// Returns the log of the domain's size. This is the same as the original method in Pcs, but is also used in the verifier circuit.
    fn log_size(&self, trace_domain: &Domain) -> usize;

    /// Returns the size of the domain. This is the same as the original method in Pcs, but is also used in the verifier circuit.
    fn size(&self, trace_domain: &Domain) -> usize {
        1 << self.log_size(trace_domain)
    }

    /// Returns the first point in the domain. This is the same as the original method in Pcs, but is also used in the verifier circuit.
    fn first_point(&self, trace_domain: &Domain) -> SC::Challenge;
}

/// Circuit version of the `LagrangeSelectors`.
pub struct RecursiveLagrangeSelectors {
    pub row_selectors: RowSelectorsTargets,
    pub inv_vanishing: Target,
}

/// Trait including methods necessary to compute the verification of an AIR's constraints,
/// as well as AIR-specific methods used in the full verification circuit.
pub trait RecursiveAir<F: Field> {
    /// Number of AIR columns.
    fn width(&self) -> usize;

    /// Circuit version of the AIR constraints.
    fn eval_folded_circuit(
        &self,
        builder: &mut CircuitBuilder<F>,
        sels: &RecursiveLagrangeSelectors,
        alpha: &Target,
        columns: ColumnsTargets,
    ) -> Target;

    /// Infers log of constraint degree.
    fn get_log_quotient_degree(&self, num_public_values: usize, is_zk: usize) -> usize;
}

impl<F: Field, A> RecursiveAir<F> for A
where
    A: Air<SymbolicAirBuilder<F>>,
{
    fn width(&self) -> usize {
        Self::width(self)
    }

    fn eval_folded_circuit(
        &self,
        builder: &mut CircuitBuilder<F>,
        sels: &RecursiveLagrangeSelectors,
        alpha: &Target,
        columns: ColumnsTargets,
    ) -> Target {
        let symbolic_constraints = get_symbolic_constraints(self, 0, columns.public_values.len());

        let mut acc = builder.add_const(F::ZERO);
        for s_c in symbolic_constraints {
            let mul_prev = builder.mul(acc, *alpha);
            let constraints = symbolic_to_circuit(sels.row_selectors, &columns, &s_c, builder);
            acc = builder.add(mul_prev, constraints);
        }

        acc
    }

    fn get_log_quotient_degree(&self, num_public_values: usize, is_zk: usize) -> usize {
        get_log_quotient_degree(self, 0, num_public_values, is_zk)
    }
}

// Implemeting `Recursive` for the `ProofTargets`, `CommitmentTargets` and `OpenedValuesTargets` base structures.
impl<
    SC: StarkGenericConfig,
    Comm: Recursive<SC::Challenge, Input = <SC::Pcs as Pcs<SC::Challenge, SC::Challenger>>::Commitment>,
    OpeningProof: Recursive<SC::Challenge, Input = <SC::Pcs as Pcs<SC::Challenge, SC::Challenger>>::Proof>,
> Recursive<SC::Challenge> for ProofTargets<SC, Comm, OpeningProof>
{
    type Input = Proof<SC>;

<<<<<<< HEAD
    // TODO: We could also get the recursive struct just from the config.

    /// Alloc the targest in `circuit` necessary for storing the data in `input`.
=======
>>>>>>> 0e0cd37a
    fn from_non_recursive(
        circuit: &mut CircuitBuilder<SC::Challenge>,
        input: &Self::Input,
    ) -> Self {
        let commitments_targets =
            CommitmentTargets::from_non_recursive(circuit, &input.commitments);
        let opened_values_targets =
            OpenedValuesTargets::from_non_recursive(circuit, &input.opened_values);
        let opening_proof = OpeningProof::from_non_recursive(circuit, &input.opening_proof);

        Self {
            commitments_targets,
            opened_values_targets,
            opening_proof,
            degree_bits: input.degree_bits,
        }
    }

    fn get_values(input: &Self::Input) -> Vec<SC::Challenge> {
        let Proof {
            commitments,
            opened_values,
            opening_proof,
            degree_bits: _,
        } = input;

        CommitmentTargets::<SC::Challenge, Comm>::get_values(commitments)
            .into_iter()
            .chain(OpenedValuesTargets::<SC>::get_values(opened_values))
            .chain(OpeningProof::get_values(opening_proof))
            .collect()
    }

    fn num_challenges(&self) -> usize {
        self.commitments_targets.num_challenges()
            + self.opened_values_targets.num_challenges()
            + self.opening_proof.num_challenges()
    }
}

impl<F: Field, Comm> Recursive<F> for CommitmentTargets<F, Comm>
where
    Comm: Recursive<F>,
{
    type Input = Commitments<Comm::Input>;

    fn from_non_recursive(circuit: &mut CircuitBuilder<F>, input: &Self::Input) -> Self {
        let trace_targets = Comm::from_non_recursive(circuit, &input.trace);
        let quotient_chunks_targets = Comm::from_non_recursive(circuit, &input.quotient_chunks);
        let random_commit = input
            .random
            .as_ref()
            .map(|random| Comm::from_non_recursive(circuit, random));
        Self {
            trace_targets,
            quotient_chunks_targets,
            random_commit,
            _phantom: PhantomData,
        }
    }

    fn get_values(input: &Self::Input) -> Vec<F> {
        let Commitments {
            trace,
            quotient_chunks,
            random,
        } = input;

        let mut values = vec![];
        values.extend(Comm::get_values(trace));
        values.extend(Comm::get_values(quotient_chunks));
        if let Some(random) = random {
            values.extend(Comm::get_values(random));
        }
        values
    }

    fn num_challenges(&self) -> usize {
        0
    }
}

impl<SC: StarkGenericConfig> Recursive<SC::Challenge> for OpenedValuesTargets<SC> {
    type Input = OpenedValues<SC::Challenge>;

    fn from_non_recursive(
        circuit: &mut CircuitBuilder<SC::Challenge>,
        input: &Self::Input,
    ) -> Self {
        let trace_local_len = input.trace_local.len();
        let mut trace_local_targets = Vec::with_capacity(trace_local_len);
        for _ in 0..trace_local_len {
            trace_local_targets.push(circuit.add_public_input());
        }
        let trace_next_len = input.trace_next.len();
        let mut trace_next_targets = Vec::with_capacity(trace_next_len);
        for _ in 0..trace_next_len {
            trace_next_targets.push(circuit.add_public_input());
        }
        let quotient_chunks_len = input.quotient_chunks.len();
        let mut quotient_chunks_targets = Vec::with_capacity(quotient_chunks_len);
        for quotient_chunk in input.quotient_chunks.iter() {
            let quotient_chunks_cols_len = quotient_chunk.len();
            let mut quotient_col = Vec::with_capacity(quotient_chunks_cols_len);
            for _ in 0..quotient_chunks_cols_len {
                quotient_col.push(circuit.add_public_input());
            }
            quotient_chunks_targets.push(quotient_col);
        }

        let random_targets: Option<Vec<Target>> = input
            .random
            .as_ref()
            .map(|random| random.iter().map(|_| circuit.add_public_input()).collect());

        Self {
            trace_local_targets,
            trace_next_targets,
            quotient_chunks_targets,
            random_targets,
            _phantom: PhantomData,
        }
    }

    fn get_values(input: &Self::Input) -> Vec<SC::Challenge> {
        let OpenedValues {
            trace_local,
            trace_next,
            quotient_chunks,
            random,
        } = input;

        let mut values = vec![];
        values.extend(trace_local);
        values.extend(trace_next);
        for chunk in quotient_chunks {
            values.extend(chunk);
        }
        if let Some(random) = random {
            values.extend(random);
        }

        values
    }

    fn num_challenges(&self) -> usize {
        0
    }
}<|MERGE_RESOLUTION|>--- conflicted
+++ resolved
@@ -49,12 +49,6 @@
     /// Creates a new instance of the recursive type. `lens` corresponds to all the vector lengths necessary to build the structure.
     /// TODO: They can actually be deduced from StarkGenericConfig and `degree_bits`.
     fn from_non_recursive(circuit: &mut CircuitBuilder<F>, input: &Self::Input) -> Self;
-<<<<<<< HEAD
-
-    // /// Set the the wires of this recursive struct with the data from the nonrecursive type
-    // fn set_wires
-=======
->>>>>>> 0e0cd37a
 
     /// Returns a vec of field elements representing the private elements of the Input. Used to populate private inputs.
     /// Default implementation returns an empty vec.
@@ -222,12 +216,9 @@
 {
     type Input = Proof<SC>;
 
-<<<<<<< HEAD
     // TODO: We could also get the recursive struct just from the config.
 
-    /// Alloc the targest in `circuit` necessary for storing the data in `input`.
-=======
->>>>>>> 0e0cd37a
+    /// Allocates the necessary `circuit` targets for storing `input`'s public data.
     fn from_non_recursive(
         circuit: &mut CircuitBuilder<SC::Challenge>,
         input: &Self::Input,
