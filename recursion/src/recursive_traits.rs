--- conflicted
+++ resolved
@@ -3,11 +3,8 @@
 use core::marker::PhantomData;
 
 use p3_air::Air;
-<<<<<<< HEAD
+use p3_circuit::CircuitBuilder;
 use p3_circuit::config::MerkleVerifyConfig;
-=======
-use p3_circuit::CircuitBuilder;
->>>>>>> ac7c3270
 use p3_circuit::utils::{ColumnsTargets, RowSelectorsTargets, symbolic_to_circuit};
 use p3_commit::{Mmcs, Pcs};
 use p3_field::{ExtensionField, Field};
@@ -72,14 +69,10 @@
 
     /// Creates new targets for all the necessary challenges.
     /// TODO: Should we move this to Pcs instead?
-<<<<<<< HEAD
-    fn get_challenges<C: MerkleVerifyConfig, const BF: usize, const EF: usize>(
+    fn get_challenges<C: MerkleVerifyConfig>(
         &self,
         circuit: &mut CircuitBuilder<F, C>,
-    ) -> Vec<ExprId> {
-=======
-    fn get_challenges(&self, circuit: &mut CircuitBuilder<F>) -> Vec<Target> {
->>>>>>> ac7c3270
+    ) -> Vec<Target> {
         let num_challenges = self.num_challenges();
 
         let mut challenges = Vec::with_capacity(num_challenges);
@@ -149,39 +142,23 @@
 {
     type RecursiveProof;
 
-<<<<<<< HEAD
-    /// Creates new wires for all the challenges necessary when computing the Pcs.
-    fn get_challenges_circuit<C: MerkleVerifyConfig, const BF: usize, const EF: usize>(
+    /// Creates new targets for all the challenges necessary when computing the Pcs.
+    fn get_challenges_circuit<C: MerkleVerifyConfig>(
         circuit: &mut CircuitBuilder<SC::Challenge, C>,
-=======
-    /// Creates new targets for all the challenges necessary when computing the Pcs.
-    fn get_challenges_circuit(
-        circuit: &mut CircuitBuilder<SC::Challenge>,
->>>>>>> ac7c3270
         proof_targets: &ProofTargets<SC, Comm, OpeningProof>,
     ) -> Vec<Target>;
 
     /// Adds the circuit which verifies the Pcs computation.
-    fn verify_circuit<C: MerkleVerifyConfig, const BF: usize, const EF: usize>(
+    fn verify_circuit<C: MerkleVerifyConfig>(
         &self,
-<<<<<<< HEAD
         circuit: &mut CircuitBuilder<SC::Challenge, C>,
-        challenges: &[ExprId],
-=======
-        circuit: &mut CircuitBuilder<SC::Challenge>,
         challenges: &[Target],
->>>>>>> ac7c3270
         commitments_with_opening_points: &ComsWithOpenings<Comm, Domain>,
         opening_proof: &OpeningProof,
     );
 
-<<<<<<< HEAD
-    /// Computes wire selectors at `point` in the circuit.
-    fn selectors_at_point_circuit<C: MerkleVerifyConfig, const BF: usize, const EF: usize>(
-=======
     /// Computes target selectors at `point` in the circuit.
-    fn selectors_at_point_circuit(
->>>>>>> ac7c3270
+    fn selectors_at_point_circuit<C: MerkleVerifyConfig>(
         &self,
         circuit: &mut CircuitBuilder<SC::Challenge, C>,
         domain: &Domain,
@@ -219,7 +196,7 @@
     fn width(&self) -> usize;
 
     /// Circuit version of the AIR constraints.
-    fn eval_folded_circuit<C: MerkleVerifyConfig, const BF: usize, const EF: usize>(
+    fn eval_folded_circuit<C: MerkleVerifyConfig>(
         &self,
         builder: &mut CircuitBuilder<F, C>,
         sels: &RecursiveLagrangeSelectors,
@@ -239,7 +216,7 @@
         Self::width(self)
     }
 
-    fn eval_folded_circuit<C: MerkleVerifyConfig, const BF: usize, const EF: usize>(
+    fn eval_folded_circuit<C: MerkleVerifyConfig>(
         &self,
         builder: &mut CircuitBuilder<F, C>,
         sels: &RecursiveLagrangeSelectors,
