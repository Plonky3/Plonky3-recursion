use alloc::string::ToString;
use alloc::vec::Vec;
use alloc::{format, vec};
use core::marker::PhantomData;

<<<<<<< HEAD
use p3_air::{Air as P3Air, BaseAir as P3BaseAir, PairBuilder};
=======
use p3_air::{Air as P3Air, AirBuilder as P3AirBuilder, BaseAir as P3BaseAir};
>>>>>>> f38269e8
use p3_batch_stark::{BatchProof, CommonData};
use p3_circuit::CircuitBuilder;
use p3_circuit::utils::ColumnsTargets;
use p3_circuit_prover::air::{AddAir, ConstAir, MulAir, PublicAir, WitnessAir};
use p3_circuit_prover::batch_stark_prover::{PrimitiveTable, RowCounts};
use p3_commit::{Pcs, PolynomialSpace};
use p3_field::{BasedVectorSpace, Field, PrimeCharacteristicRing};
use p3_uni_stark::StarkGenericConfig;

use super::{ObservableCommitment, VerificationError, recompose_quotient_from_chunks_circuit};
use crate::challenger::CircuitChallenger;
use crate::traits::{Recursive, RecursiveAir, RecursiveChallenger, RecursivePcs};
<<<<<<< HEAD
use crate::types::{CommitmentTargets, OpenedValuesTargets, PrepVerifierDataTargets, ProofTargets};
=======
use crate::types::{
    CommitmentTargets, OpenedValuesTargets, PreprocessedVerifierDataTargets, ProofTargets,
};
>>>>>>> f38269e8
use crate::{BatchStarkVerifierInputsBuilder, Target};

/// Type alias for PCS verifier parameters.
pub type PcsVerifierParams<SC, InputProof, OpeningProof, Comm> =
    <<SC as StarkGenericConfig>::Pcs as RecursivePcs<
        SC,
        InputProof,
        OpeningProof,
        Comm,
        <<SC as StarkGenericConfig>::Pcs as Pcs<
            <SC as StarkGenericConfig>::Challenge,
            <SC as StarkGenericConfig>::Challenger,
        >>::Domain,
    >>::VerifierParams;

// TODO(Robin): Remove with dynamic dispatch
/// Wrapper enum for heterogeneous circuit table AIRs used by circuit-prover tables.
pub enum CircuitTablesAir<F: Field, const D: usize> {
    Witness(WitnessAir<F, D>),
    Const(ConstAir<F, D>),
    Public(PublicAir<F, D>),
    Add(AddAir<F, D>),
    Mul(MulAir<F, D>),
}

impl<F: Field, const D: usize> P3BaseAir<F> for CircuitTablesAir<F, D> {
    fn width(&self) -> usize {
        match self {
            Self::Witness(a) => P3BaseAir::width(a),
            Self::Const(a) => P3BaseAir::width(a),
            Self::Public(a) => P3BaseAir::width(a),
            Self::Add(a) => P3BaseAir::width(a),
            Self::Mul(a) => P3BaseAir::width(a),
        }
    }
}

impl<AB, const D: usize> P3Air<AB> for CircuitTablesAir<AB::F, D>
where
    AB: PairBuilder,
    AB::F: Field,
{
    fn eval(&self, builder: &mut AB) {
        match self {
            Self::Witness(a) => a.eval(builder),
            Self::Const(a) => a.eval(builder),
            Self::Public(a) => a.eval(builder),
            Self::Add(a) => a.eval(builder),
            Self::Mul(a) => a.eval(builder),
        }
    }
}

/// Build and attach a recursive verifier circuit for a circuit-prover [`BatchStarkProof`].
///
/// This reconstructs the circuit table AIRs from the proof metadata (rows + packing) so callers
/// don't need to pass `circuit_airs` explicitly. Returns the allocated input builder to pack
/// public inputs afterwards.
pub fn verify_p3_recursion_proof_circuit<
    SC: StarkGenericConfig,
    Comm: Recursive<
            SC::Challenge,
            Input = <SC::Pcs as Pcs<SC::Challenge, SC::Challenger>>::Commitment,
        > + Clone
        + ObservableCommitment,
    InputProof: Recursive<SC::Challenge>,
    OpeningProof: Recursive<SC::Challenge, Input = <SC::Pcs as Pcs<SC::Challenge, SC::Challenger>>::Proof>,
    const RATE: usize,
    const TRACE_D: usize,
>(
    config: &SC,
    circuit: &mut CircuitBuilder<SC::Challenge>,
    proof: &p3_circuit_prover::batch_stark_prover::BatchStarkProof<SC>,
    pcs_params: &PcsVerifierParams<SC, InputProof, OpeningProof, Comm>,
    common_data: &CommonData<SC>,
) -> Result<BatchStarkVerifierInputsBuilder<SC, Comm, OpeningProof>, VerificationError>
where
    <SC as StarkGenericConfig>::Pcs: RecursivePcs<
            SC,
            InputProof,
            OpeningProof,
            Comm,
            <SC::Pcs as Pcs<SC::Challenge, SC::Challenger>>::Domain,
        >,
    SC::Challenge: PrimeCharacteristicRing,
    <<SC as StarkGenericConfig>::Pcs as Pcs<SC::Challenge, SC::Challenger>>::Domain: Clone,
{
    assert_eq!(proof.ext_degree, TRACE_D, "trace extension degree mismatch");
    let rows: RowCounts = proof.rows;
    let packing = proof.table_packing;
    let witness_lanes = packing.witness_lanes();
    let add_lanes = packing.add_lanes();
    let mul_lanes = packing.mul_lanes();

    let circuit_airs = vec![
        CircuitTablesAir::Witness(WitnessAir::<SC::Challenge, TRACE_D>::new(
            rows[PrimitiveTable::Witness],
            witness_lanes,
        )),
        CircuitTablesAir::Const(ConstAir::<SC::Challenge, TRACE_D>::new(
            rows[PrimitiveTable::Const],
        )),
        CircuitTablesAir::Public(PublicAir::<SC::Challenge, TRACE_D>::new(
            rows[PrimitiveTable::Public],
        )),
        CircuitTablesAir::Add(AddAir::<SC::Challenge, TRACE_D>::new(
            rows[PrimitiveTable::Add],
            add_lanes,
        )),
        CircuitTablesAir::Mul(MulAir::<SC::Challenge, TRACE_D>::new(
            rows[PrimitiveTable::Mul],
            mul_lanes,
        )),
    ];

    // TODO: public values are empty for all circuit tables for now.
    let air_public_counts = vec![0usize; proof.proof.opened_values.instances.len()];
    let verifier_inputs = BatchStarkVerifierInputsBuilder::<SC, Comm, OpeningProof>::allocate(
        circuit,
        &proof.proof,
        common_data,
        &air_public_counts,
    );

    let preprocessed = &verifier_inputs.preprocessed;

    verify_batch_circuit::<
        CircuitTablesAir<SC::Challenge, TRACE_D>,
        SC,
        Comm,
        InputProof,
        OpeningProof,
        RATE,
    >(
        config,
        &circuit_airs,
        circuit,
        &verifier_inputs.proof_targets,
        &verifier_inputs.air_public_targets,
        pcs_params,
        preprocessed,
    )?;

    Ok(verifier_inputs)
}

/// Opened values for a single STARK instance within the batch-proof.
#[derive(Clone)]
pub struct InstanceOpenedValuesTargets<SC: StarkGenericConfig> {
    pub trace_local: Vec<Target>,
    pub trace_next: Vec<Target>,
    pub preprocessed_local: Option<Vec<Target>>,
    pub preprocessed_next: Option<Vec<Target>>,
    pub quotient_chunks: Vec<Vec<Target>>,
    _phantom: PhantomData<SC>,
}

/// Recursive targets for a batch-STARK proof.
///
/// The `flattened` field stores the aggregated commitments, opened values, and opening proof in the
/// same layout expected by single-instance PCS logic. The `instances` field retains per-instance
/// opened values so that AIR constraints can be enforced individually.
pub struct BatchProofTargets<
    SC: StarkGenericConfig,
    Comm: Recursive<SC::Challenge>,
    OpeningProof: Recursive<SC::Challenge>,
> {
    pub flattened: ProofTargets<SC, Comm, OpeningProof>,
    pub instances: Vec<InstanceOpenedValuesTargets<SC>>,
    pub degree_bits: Vec<usize>,
}

impl<
    SC: StarkGenericConfig,
    Comm: Recursive<SC::Challenge, Input = <SC::Pcs as Pcs<SC::Challenge, SC::Challenger>>::Commitment>,
    OpeningProof: Recursive<SC::Challenge, Input = <SC::Pcs as Pcs<SC::Challenge, SC::Challenger>>::Proof>,
> Recursive<SC::Challenge> for BatchProofTargets<SC, Comm, OpeningProof>
{
    type Input = BatchProof<SC>;

    fn new(circuit: &mut CircuitBuilder<SC::Challenge>, input: &Self::Input) -> Self {
        let trace_targets = Comm::new(circuit, &input.commitments.main);
        let quotient_chunks_targets = Comm::new(circuit, &input.commitments.quotient_chunks);

        // Flattened opened values are ordered as:
        // 1. All `trace_local` rows per instance (instance 0 .. N)
        // 2. All `trace_next` rows per instance (instance 0 .. N)
        // 3. Quotient chunks for each instance in commit order
        let mut aggregated_trace_local = Vec::new();
        let mut aggregated_trace_next = Vec::new();
        let mut aggregated_prep_local = Vec::new();
        let mut aggregated_prep_next = Vec::new();
        let mut aggregated_quotient_chunks = Vec::new();

        let mut instances = Vec::with_capacity(input.opened_values.instances.len());

        for inst in &input.opened_values.instances {
            let trace_local =
                circuit.alloc_public_inputs(inst.trace_local.len(), "trace local values");
            aggregated_trace_local.extend(trace_local.iter().copied());

            let trace_next =
                circuit.alloc_public_inputs(inst.trace_next.len(), "trace next values");
            aggregated_trace_next.extend(trace_next.iter().copied());

            let preprocessed_local = inst.preprocessed_local.as_ref().map(|prep_local_vals| {
                let prep_local =
                    circuit.alloc_public_inputs(prep_local_vals.len(), "preprocessed local values");
                aggregated_prep_local.extend(prep_local.iter().copied());

                prep_local
            });
            let preprocessed_next = inst.preprocessed_next.as_ref().map(|prep_next_vals| {
                let prep_next =
                    circuit.alloc_public_inputs(prep_next_vals.len(), "preprocessed next values");
                aggregated_prep_next.extend(prep_next.iter().copied());

                prep_next
            });

            let mut quotient_chunks = Vec::with_capacity(inst.quotient_chunks.len());
            for chunk in &inst.quotient_chunks {
                let chunk_targets =
                    circuit.alloc_public_inputs(chunk.len(), "quotient chunk values");
                aggregated_quotient_chunks.push(chunk_targets.clone());
                quotient_chunks.push(chunk_targets);
            }

            instances.push(InstanceOpenedValuesTargets {
                trace_local,
                trace_next,
                preprocessed_local,
                preprocessed_next,
                quotient_chunks,
                _phantom: PhantomData,
            });
        }

        let opened_values_targets = OpenedValuesTargets {
            trace_local_targets: aggregated_trace_local,
            trace_next_targets: aggregated_trace_next,
            preprocessed_local_targets: if aggregated_prep_local.is_empty() {
                None
            } else {
                Some(aggregated_prep_local)
            },
            preprocessed_next_targets: if aggregated_prep_next.is_empty() {
                None
            } else {
                Some(aggregated_prep_next)
            },
            quotient_chunks_targets: aggregated_quotient_chunks,
            random_targets: None,
            _phantom: PhantomData,
        };

        let flattened = ProofTargets {
            commitments_targets: CommitmentTargets {
                trace_targets,
                quotient_chunks_targets,
                random_commit: None,
                _phantom: PhantomData,
            },
            opened_values_targets,
            opening_proof: OpeningProof::new(circuit, &input.opening_proof),
            // Placeholder value: degree_bits is not used from the flattened ProofTargets in batch verification.
            // The actual per-instance degree bits are stored in BatchProofTargets.degree_bits (Vec<usize>)
            // and used directly by the verifier. The flattened structure is only used for PCS verification
            // which doesn't access this field.
            degree_bits: 0,
        };

        Self {
            flattened,
            instances,
            degree_bits: input.degree_bits.clone(),
        }
    }

    fn get_values(input: &Self::Input) -> Vec<SC::Challenge> {
        let commitments = p3_uni_stark::Commitments {
            trace: input.commitments.main.clone(),
            quotient_chunks: input.commitments.quotient_chunks.clone(),
            random: None,
        };

        let mut values = CommitmentTargets::<SC::Challenge, Comm>::get_values(&commitments);

        // Opened values, preserving per-instance allocation order.
        for inst in &input.opened_values.instances {
            values.extend(inst.trace_local.iter().copied());
            values.extend(inst.trace_next.iter().copied());
            if let Some(prep_local) = &inst.preprocessed_local {
                values.extend(prep_local.iter().copied());
            }
            if let Some(prep_next) = &inst.preprocessed_next {
                values.extend(prep_next.iter().copied());
            }
            for chunk in &inst.quotient_chunks {
                values.extend(chunk.iter().copied());
            }
        }

        values.extend(OpeningProof::get_values(&input.opening_proof));
        values
    }
}

/// Verify a batch-STARK proof inside a recursive circuit.
pub fn verify_batch_circuit<
    A,
    SC: StarkGenericConfig,
    Comm: Recursive<
            SC::Challenge,
            Input = <SC::Pcs as Pcs<SC::Challenge, SC::Challenger>>::Commitment,
        > + Clone
        + ObservableCommitment,
    InputProof: Recursive<SC::Challenge>,
    OpeningProof: Recursive<SC::Challenge>,
    const RATE: usize,
>(
    config: &SC,
    airs: &[A],
    circuit: &mut CircuitBuilder<SC::Challenge>,
    proof_targets: &BatchProofTargets<SC, Comm, OpeningProof>,
    public_values: &[Vec<Target>],
    pcs_params: &PcsVerifierParams<SC, InputProof, OpeningProof, Comm>,
<<<<<<< HEAD
    common: &PrepVerifierDataTargets<SC, Comm>,
=======
    common: &PreprocessedVerifierDataTargets<SC, Comm>,
>>>>>>> f38269e8
) -> Result<(), VerificationError>
where
    A: RecursiveAir<SC::Challenge>,
    <SC as StarkGenericConfig>::Pcs: RecursivePcs<
            SC,
            InputProof,
            OpeningProof,
            Comm,
            <SC::Pcs as Pcs<SC::Challenge, SC::Challenger>>::Domain,
        >,
    SC::Challenge: PrimeCharacteristicRing,
    <<SC as StarkGenericConfig>::Pcs as Pcs<SC::Challenge, SC::Challenger>>::Domain: Clone,
{
    //TODO: Add support for ZK mode.
    debug_assert_eq!(config.is_zk(), 0, "batch recursion assumes non-ZK");
    if airs.is_empty() {
        return Err(VerificationError::InvalidProofShape(
            "batch-STARK verification requires at least one instance".to_string(),
        ));
    }

    if airs.len() != proof_targets.instances.len()
        || airs.len() != public_values.len()
        || airs.len() != proof_targets.degree_bits.len()
    {
        return Err(VerificationError::InvalidProofShape(
            "Mismatch between number of AIRs, instances, public values, or degree bits".to_string(),
        ));
    }

    let pcs = config.pcs();

    let flattened = &proof_targets.flattened;
    let commitments_targets = &flattened.commitments_targets;
    let opened_values_targets = &flattened.opened_values_targets;
    let opening_proof = &flattened.opening_proof;
    let instances = &proof_targets.instances;
    let degree_bits = &proof_targets.degree_bits;

    if commitments_targets.random_commit.is_some() {
        return Err(VerificationError::InvalidProofShape(
            "Batch-STARK verifier does not support random commitments".to_string(),
        ));
    }

    let n_instances = airs.len();

    // Pre-compute per-instance quotient degrees and preprocessed widths, and validate proof shape.
    let mut preprocessed_widths = Vec::with_capacity(airs.len());
    let mut log_quotient_degrees = Vec::with_capacity(n_instances);
    let mut quotient_degrees = Vec::with_capacity(n_instances);
    for (i, ((air, instance), public_vals)) in airs
        .iter()
        .zip(instances.iter())
        .zip(public_values)
        .enumerate()
    {
        let pre_w = common
            .preprocessed
            .as_ref()
            .and_then(|g| g.instances.instances[i].as_ref().map(|m| m.width))
            .unwrap_or(0);
        preprocessed_widths.push(pre_w);

        let local_prep_len = instance.preprocessed_local.as_ref().map_or(0, |v| v.len());
        let next_prep_len = instance.preprocessed_next.as_ref().map_or(0, |v| v.len());
        if local_prep_len != pre_w || next_prep_len != pre_w {
            return Err(VerificationError::InvalidProofShape(format!(
                "Instance has incorrect preprocessed width: expected {}, got {} / {}",
                pre_w, local_prep_len, next_prep_len
            )));
        }
        let air_width = A::width(air);
        if instance.trace_local.len() != air_width || instance.trace_next.len() != air_width {
            return Err(VerificationError::InvalidProofShape(format!(
                "Instance has incorrect trace width: expected {}, got {} / {}",
                air_width,
                instance.trace_local.len(),
                instance.trace_next.len()
            )));
        }

        let log_qd = A::get_log_quotient_degree(air, pre_w, public_vals.len(), config.is_zk());
        let quotient_degree = 1 << (log_qd + config.is_zk());

        if instance.quotient_chunks.len() != quotient_degree {
            return Err(VerificationError::InvalidProofShape(format!(
                "Instance quotient chunk count mismatch: expected {}, got {}",
                quotient_degree,
                instance.quotient_chunks.len()
            )));
        }

        if instance
            .quotient_chunks
            .iter()
            .any(|chunk| chunk.len() != SC::Challenge::DIMENSION)
        {
            return Err(VerificationError::InvalidProofShape(format!(
                "Invalid quotient chunk length: expected {}",
                SC::Challenge::DIMENSION
            )));
        }

        log_quotient_degrees.push(log_qd);
        quotient_degrees.push(quotient_degree);
    }

    // Challenger initialisation mirrors the native batch-STARK verifier transcript.
    let mut challenger = CircuitChallenger::<RATE>::new();
    let inst_count_target = circuit.alloc_const(
        SC::Challenge::from_usize(n_instances),
        "number of instances",
    );
    challenger.observe(circuit, inst_count_target);

    for ((&ext_db, quotient_degree), air) in degree_bits
        .iter()
        .zip(quotient_degrees.iter())
        .zip(airs.iter())
    {
        let base_db = ext_db.checked_sub(config.is_zk()).ok_or_else(|| {
            VerificationError::InvalidProofShape(
                "Extended degree bits smaller than ZK adjustment".to_string(),
            )
        })?;
        let base_db_target =
            circuit.alloc_const(SC::Challenge::from_usize(base_db), "base degree bits");
        let ext_db_target =
            circuit.alloc_const(SC::Challenge::from_usize(ext_db), "extended degree bits");
        let width_target =
            circuit.alloc_const(SC::Challenge::from_usize(A::width(air)), "air width");
        let quotient_chunks_target = circuit.alloc_const(
            SC::Challenge::from_usize(*quotient_degree),
            "quotient chunk count",
        );

        challenger.observe(circuit, ext_db_target);
        challenger.observe(circuit, base_db_target);
        challenger.observe(circuit, width_target);
        challenger.observe(circuit, quotient_chunks_target);
    }

    challenger.observe_slice(
        circuit,
        &commitments_targets.trace_targets.to_observation_targets(),
    );
    for pv in public_values {
        challenger.observe_slice(circuit, pv);
    }

    // Observe preprocessed widths for each instance. If a global
    // preprocessed commitment exists, observe it once.
    for &pre_w in preprocessed_widths.iter() {
        let pre_w_target =
            circuit.alloc_const(SC::Challenge::from_usize(pre_w), "preprocessed width");
        challenger.observe(circuit, pre_w_target);
    }
    if let Some(global) = &common.preprocessed {
        challenger.observe_slice(circuit, &global.commitment.to_observation_targets());
    }

    let alpha = challenger.sample(circuit);

    challenger.observe_slice(
        circuit,
        &commitments_targets
            .quotient_chunks_targets
            .to_observation_targets(),
    );
    let zeta = challenger.sample(circuit);

    // Build per-instance domains.
    let mut trace_domains = Vec::with_capacity(n_instances);
    let mut ext_trace_domains = Vec::with_capacity(n_instances);
    for &ext_db in degree_bits {
        let base_db = ext_db - config.is_zk();
        trace_domains.push(pcs.natural_domain_for_degree(1 << base_db));
        ext_trace_domains.push(pcs.natural_domain_for_degree(1 << ext_db));
    }

    // Collect commitments with opening points for PCS verification.
    let mut coms_to_verify = vec![];

    let trace_round: Vec<_> = ext_trace_domains
        .iter()
        .zip(instances.iter())
        .map(|(ext_dom, inst)| {
            let first_point = pcs.first_point(ext_dom);
            let next_point = ext_dom.next_point(first_point).ok_or_else(|| {
                VerificationError::InvalidProofShape(
                    "Trace domain does not provide next point".to_string(),
                )
            })?;
            let generator = next_point * first_point.inverse();
            let generator_const = circuit.add_const(generator);
            let zeta_next = circuit.mul(zeta, generator_const);
            Ok((
                *ext_dom,
                vec![
                    (zeta, inst.trace_local.clone()),
                    (zeta_next, inst.trace_next.clone()),
                ],
            ))
        })
        .collect::<Result<_, VerificationError>>()?;
    coms_to_verify.push((commitments_targets.trace_targets.clone(), trace_round));

    let quotient_domains: Vec<Vec<_>> = degree_bits
        .iter()
        .zip(ext_trace_domains.iter())
        .zip(log_quotient_degrees.iter())
        .map(|((&ext_db, ext_dom), &log_qd)| {
            let base_db = ext_db - config.is_zk();
            let q_domain = ext_dom.create_disjoint_domain(1 << (base_db + log_qd + config.is_zk()));
            q_domain.split_domains(1 << (log_qd + config.is_zk()))
        })
        .collect();

    let mut quotient_round = Vec::new();
    for (domains, inst) in quotient_domains.iter().zip(instances.iter()) {
        if domains.len() != inst.quotient_chunks.len() {
            return Err(VerificationError::InvalidProofShape(
                "Quotient chunk count mismatch across domains".to_string(),
            ));
        }
        for (domain, values) in domains.iter().zip(inst.quotient_chunks.iter()) {
            quotient_round.push((*domain, vec![(zeta, values.clone())]));
        }
    }
    coms_to_verify.push((
        commitments_targets.quotient_chunks_targets.clone(),
        quotient_round,
    ));

    if let Some(global) = &common.preprocessed {
<<<<<<< HEAD
        let mut pre_round = Vec::new();
=======
        let mut pre_round = Vec::with_capacity(global.matrix_to_instance.len());
>>>>>>> f38269e8

        for (matrix_index, &inst_idx) in global.matrix_to_instance.iter().enumerate() {
            let pre_w = preprocessed_widths[inst_idx];
            if pre_w == 0 {
                return Err(VerificationError::InvalidProofShape(
                    "Instance has preprocessed columns with zero width".to_string(),
                ));
            }

            let inst = &instances[inst_idx];
            let local = inst.preprocessed_local.as_ref().ok_or_else(|| {
                VerificationError::InvalidProofShape(
                    "Missing preprocessed local columns".to_string(),
                )
            })?;
            let next = inst.preprocessed_next.as_ref().ok_or_else(|| {
                VerificationError::InvalidProofShape(
                    "Missing preprocessed next columns".to_string(),
                )
            })?;
            // Validate that the preprocessed data's base degree matches what we expect.
            let ext_db = degree_bits[inst_idx];
            let expected_base_db = ext_db - config.is_zk();

            let meta = global.instances.instances[inst_idx]
                .as_ref()
                .ok_or_else(|| {
                    VerificationError::InvalidProofShape(
                        "Missing preprocessed instance metadata".to_string(),
                    )
                })?;
            if meta.matrix_index != matrix_index || meta.degree_bits != expected_base_db {
                return Err(VerificationError::InvalidProofShape(
                    "Preprocessed instance metadata mismatch".to_string(),
                ));
            }

            let ext_dom = &ext_trace_domains[inst_idx];

            let first_point = pcs.first_point(ext_dom);
            let next_point = ext_dom.next_point(first_point).ok_or_else(|| {
                VerificationError::InvalidProofShape(
                    "Trace domain does not provide next point".to_string(),
                )
            })?;
            let generator = next_point * first_point.inverse();
            let generator_const = circuit.add_const(generator);
            let zeta_next = circuit.mul(zeta, generator_const);

            pre_round.push((
                *ext_dom,
                vec![(zeta, local.clone()), (zeta_next, next.clone())],
            ));
        }

        coms_to_verify.push((global.commitment.clone(), pre_round));
    }

    let pcs_challenges = SC::Pcs::get_challenges_circuit::<RATE>(
        circuit,
        &mut challenger,
        flattened,
        opened_values_targets,
        pcs_params,
    )?;

    pcs.verify_circuit(
        circuit,
        &pcs_challenges,
        &coms_to_verify,
        opening_proof,
        pcs_params,
    )?;

    // Verify AIR constraints per instance.
    for i in 0..n_instances {
        let air = &airs[i];
        let inst = &instances[i];
        let trace_domain = &trace_domains[i];
        let public_vals = &public_values[i];
        let domains = &quotient_domains[i];

        let quotient = recompose_quotient_from_chunks_circuit::<SC, _, _, _, _>(
            circuit,
            domains,
            &inst.quotient_chunks,
            zeta,
            pcs,
        );

        let local_prep_values = match inst.preprocessed_local.as_ref() {
            Some(v) => v.as_slice(),
            None => &[],
        };
        let next_prep_values = match inst.preprocessed_next.as_ref() {
            Some(v) => v.as_slice(),
            None => &[],
        };

        let sels = pcs.selectors_at_point_circuit(circuit, trace_domain, &zeta);
        let columns_targets = ColumnsTargets {
            challenges: &[],
            public_values: public_vals,
            local_prep_values,
            next_prep_values,
            local_values: &inst.trace_local,
            next_values: &inst.trace_next,
        };
        let folded_constraints = air.eval_folded_circuit(circuit, &sels, &alpha, columns_targets);

        let folded_mul = circuit.mul(folded_constraints, sels.inv_vanishing);
        circuit.connect(folded_mul, quotient);
    }

    Ok(())
}<|MERGE_RESOLUTION|>--- conflicted
+++ resolved
@@ -3,11 +3,7 @@
 use alloc::{format, vec};
 use core::marker::PhantomData;
 
-<<<<<<< HEAD
 use p3_air::{Air as P3Air, BaseAir as P3BaseAir, PairBuilder};
-=======
-use p3_air::{Air as P3Air, AirBuilder as P3AirBuilder, BaseAir as P3BaseAir};
->>>>>>> f38269e8
 use p3_batch_stark::{BatchProof, CommonData};
 use p3_circuit::CircuitBuilder;
 use p3_circuit::utils::ColumnsTargets;
@@ -20,13 +16,9 @@
 use super::{ObservableCommitment, VerificationError, recompose_quotient_from_chunks_circuit};
 use crate::challenger::CircuitChallenger;
 use crate::traits::{Recursive, RecursiveAir, RecursiveChallenger, RecursivePcs};
-<<<<<<< HEAD
-use crate::types::{CommitmentTargets, OpenedValuesTargets, PrepVerifierDataTargets, ProofTargets};
-=======
 use crate::types::{
     CommitmentTargets, OpenedValuesTargets, PreprocessedVerifierDataTargets, ProofTargets,
 };
->>>>>>> f38269e8
 use crate::{BatchStarkVerifierInputsBuilder, Target};
 
 /// Type alias for PCS verifier parameters.
@@ -354,11 +346,7 @@
     proof_targets: &BatchProofTargets<SC, Comm, OpeningProof>,
     public_values: &[Vec<Target>],
     pcs_params: &PcsVerifierParams<SC, InputProof, OpeningProof, Comm>,
-<<<<<<< HEAD
-    common: &PrepVerifierDataTargets<SC, Comm>,
-=======
     common: &PreprocessedVerifierDataTargets<SC, Comm>,
->>>>>>> f38269e8
 ) -> Result<(), VerificationError>
 where
     A: RecursiveAir<SC::Challenge>,
@@ -595,11 +583,7 @@
     ));
 
     if let Some(global) = &common.preprocessed {
-<<<<<<< HEAD
-        let mut pre_round = Vec::new();
-=======
         let mut pre_round = Vec::with_capacity(global.matrix_to_instance.len());
->>>>>>> f38269e8
 
         for (matrix_index, &inst_idx) in global.matrix_to_instance.iter().enumerate() {
             let pre_w = preprocessed_widths[inst_idx];
