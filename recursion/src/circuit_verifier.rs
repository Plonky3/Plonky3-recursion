use alloc::vec;
use alloc::vec::Vec;
use core::marker::PhantomData;

use itertools::{Itertools, zip_eq};
use p3_circuit::op::{NonPrimitiveOpConfig, NonPrimitiveOpType};
use p3_circuit::utils::ColumnsTargets;
use p3_circuit::{CircuitBuilder, CircuitBuilderError, CircuitError};
use p3_commit::Pcs;
use p3_field::{BasedVectorSpace, Field, PrimeCharacteristicRing};
use p3_uni_stark::StarkGenericConfig;
use thiserror::Error;

use crate::Target;
use crate::challenges::StarkChallenges;
use crate::circuit_challenger::CircuitChallenger;
use crate::recursive_generation::GenerationError;
use crate::recursive_traits::{
    CommitmentTargets, OpenedValuesTargets, ProofTargets, Recursive, RecursiveAir, RecursivePcs,
};

type PcsVerifierParams<SC, InputProof, OpeningProof, Comm> =
    <<SC as StarkGenericConfig>::Pcs as RecursivePcs<
        SC,
        InputProof,
        OpeningProof,
        Comm,
        <<SC as StarkGenericConfig>::Pcs as Pcs<
            <SC as StarkGenericConfig>::Challenge,
            <SC as StarkGenericConfig>::Challenger,
        >>::Domain,
    >>::VerifierParams;

#[derive(Debug, Error)]
pub enum VerificationError {
    #[error("Invalid proof shape")]
    InvalidProofShape,

    #[error("Missing random opened values for existing random commitment")]
    RandomizationError,

    #[error("Circuit error: {0}")]
    Circuit(#[from] CircuitError),

    #[error("Circuit builder error: {0}")]
    CircuitBuilder(#[from] CircuitBuilderError),

    #[error("Generation error: {0}")]
    Generation(#[from] GenerationError),
}

/// Helper trait to extract commitment targets for challenger observation.
///
/// This allows us to observe commitments in the Fiat-Shamir transform without
/// depending on the actual commitment type.
pub trait ObservableCommitment {
    /// Get the target representation of the commitment for challenger observation.
    fn to_observation_targets(&self) -> Vec<Target>;
}

// Method to get all the challenge targets.
fn get_circuit_challenges<
    A: RecursiveAir<SC::Challenge>,
    SC: StarkGenericConfig,
    Comm: Recursive<
            SC::Challenge,
            Input = <SC::Pcs as Pcs<SC::Challenge, SC::Challenger>>::Commitment,
        > + ObservableCommitment,
    InputProof: Recursive<SC::Challenge>,
    OpeningProof: Recursive<SC::Challenge>,
    const RATE: usize,
>(
    air: &A,
    config: &SC,
    proof_targets: &ProofTargets<SC, Comm, OpeningProof>,
    public_values: &[Target],
    opened_values: &OpenedValuesTargets<SC>,
    circuit: &mut CircuitBuilder<SC::Challenge>,
    pcs_params: &PcsVerifierParams<SC, InputProof, OpeningProof, Comm>,
) -> Vec<Target>
where
    SC::Pcs: RecursivePcs<
            SC,
            InputProof,
            OpeningProof,
            Comm,
            <SC::Pcs as Pcs<SC::Challenge, SC::Challenger>>::Domain,
        >,
    SC::Challenge: PrimeCharacteristicRing,
{
    // Get log quotient degree from AIR parameters
    let log_quotient_degree = A::get_log_quotient_degree(air, public_values.len(), config.is_zk());

    let mut challenger = CircuitChallenger::new();

    // Allocate base STARK challenges (alpha, zeta, zeta_next) using Fiat-Shamir
    let base_challenges = StarkChallenges::allocate::<SC, Comm, OpeningProof, RATE>(
        circuit,
        &mut challenger,
        proof_targets,
        public_values,
        log_quotient_degree,
    );

    // TODO: Maybe abstract PcsChallenges object into a trait?
    // Get PCS-specific challenges (FRI alpha, betas, query indices)
    let pcs_challenges = SC::Pcs::get_challenges_circuit(
        circuit,
        &mut challenger,
        proof_targets,
        opened_values,
        pcs_params,
    );

    // Return flat vector: [alpha, zeta, zeta_next, ...pcs_challenges]
    let mut all_challenges = base_challenges.to_vec();
    all_challenges.extend(pcs_challenges);
    all_challenges
}

/// Verifies a STARK proof within a circuit.
///
/// This function adds constraints to the circuit builder that verify a STARK proof.
///
/// # Parameters
/// - `config`: STARK configuration including PCS and challenger
/// - `air`: The Algebraic Intermediate Representation defining the computation
/// - `circuit`: Circuit builder to add verification constraints to
/// - `proof_targets`: Recursive representation of the proof
/// - `public_values`: Public input targets
/// - `pcs_params`: PCS-specific verifier parameters (e.g. FRI's log blowup / final poly size)
///
/// # Returns
/// `Ok(())` if the circuit was successfully constructed, `Err` otherwise.
pub fn verify_circuit<
    A,
    SC: StarkGenericConfig,
    Comm: Recursive<
            SC::Challenge,
            Input = <SC::Pcs as Pcs<SC::Challenge, SC::Challenger>>::Commitment,
        > + Clone
        + ObservableCommitment,
    InputProof: Recursive<SC::Challenge>,
    OpeningProof: Recursive<SC::Challenge>,
    const RATE: usize,
>(
    config: &SC,
    air: &A,
    circuit: &mut CircuitBuilder<SC::Challenge>,
    proof_targets: &ProofTargets<SC, Comm, OpeningProof>,
    public_values: &[Target],
    pcs_params: &PcsVerifierParams<SC, InputProof, OpeningProof, Comm>,
) -> Result<(), VerificationError>
where
    A: RecursiveAir<SC::Challenge>,
    <SC as StarkGenericConfig>::Pcs: RecursivePcs<
            SC,
            InputProof,
            OpeningProof,
            Comm,
            <SC::Pcs as Pcs<SC::Challenge, SC::Challenger>>::Domain,
        >,
    SC::Challenge: PrimeCharacteristicRing,
{
    // Enable hash operations for CircuitChallenger
    // Note: These are placeholders until Poseidon2CircuitAir is implemented
    circuit.enable_op(
        NonPrimitiveOpType::HashAbsorb { reset: true },
        NonPrimitiveOpConfig::None,
    );
    circuit.enable_op(NonPrimitiveOpType::HashSqueeze, NonPrimitiveOpConfig::None);

    let ProofTargets {
        commitments_targets:
            CommitmentTargets {
                trace_targets,
                quotient_chunks_targets,
                random_commit,
                ..
            },
        opened_values_targets:
            OpenedValuesTargets {
                trace_local_targets: opened_trace_local_targets,
                trace_next_targets: opened_trace_next_targets,
                quotient_chunks_targets: opened_quotient_chunks_targets,
                random_targets: opened_random,
                ..
            },
        opening_proof,
        degree_bits,
    } = proof_targets;
    let degree = 1 << degree_bits;
    let log_quotient_degree = A::get_log_quotient_degree(air, public_values.len(), config.is_zk());
    let quotient_degree = 1 << (log_quotient_degree + config.is_zk());

    let pcs = config.pcs();
    let trace_domain = pcs.natural_domain_for_degree(degree);
    let init_trace_domain = pcs.natural_domain_for_degree(degree >> (config.is_zk()));

    let quotient_domain =
        pcs.create_disjoint_domain(trace_domain, 1 << (degree_bits + log_quotient_degree));
    let quotient_chunks_domains = pcs.split_domains(&quotient_domain, quotient_degree);

    let randomized_quotient_chunks_domains = quotient_chunks_domains
        .iter()
        .map(|domain| pcs.natural_domain_for_degree(pcs.size(domain) << (config.is_zk())))
        .collect_vec();

    let challenge_targets = get_circuit_challenges::<A, SC, Comm, InputProof, OpeningProof, RATE>(
        air,
        config,
        proof_targets,
        public_values,
        &OpenedValuesTargets {
            trace_local_targets: opened_trace_local_targets.clone(),
            trace_next_targets: opened_trace_next_targets.clone(),
            quotient_chunks_targets: opened_quotient_chunks_targets.clone(),
            random_targets: opened_random.clone(),
            _phantom: PhantomData,
        },
        circuit,
        pcs_params,
    );

    // Verify shape.
    let air_width = A::width(air);
    let validate_shape = opened_trace_local_targets.len() == air_width
        && opened_trace_next_targets.len() == air_width
        && opened_quotient_chunks_targets.len() == quotient_degree
        && opened_quotient_chunks_targets
            .iter()
            .all(|opened_chunk| opened_chunk.len() == SC::Challenge::DIMENSION);
    if !validate_shape {
        return Err(VerificationError::InvalidProofShape);
    }

    let alpha = challenge_targets[0];
    let zeta = challenge_targets[1];
    let zeta_next = challenge_targets[2];

    // Need to simulate Fri here.
    let mut coms_to_verify = if let Some(r_commit) = &random_commit {
        let random_values = opened_random
            .as_ref()
            .ok_or(VerificationError::RandomizationError)?;
        vec![(
            r_commit.clone(),
            vec![(trace_domain, vec![(zeta, random_values.clone())])],
        )]
    } else {
        vec![]
    };
    coms_to_verify.extend(vec![
        (
            trace_targets.clone(),
            vec![(
                trace_domain,
                vec![
                    (zeta, opened_trace_local_targets.clone()),
                    (zeta_next, opened_trace_next_targets.clone()),
                ],
            )],
        ),
        (
            quotient_chunks_targets.clone(),
            // Check the commitment on the randomized domains.
            zip_eq(
                randomized_quotient_chunks_domains.iter(),
                opened_quotient_chunks_targets,
            )
            .map(|(domain, values)| (*domain, vec![(zeta, values.clone())]))
            .collect_vec(),
        ),
    ]);
    pcs.verify_circuit(
        circuit,
        &challenge_targets[3..],
        &coms_to_verify,
        opening_proof,
        pcs_params,
    );

    let zero = circuit.add_const(SC::Challenge::ZERO);
    let one = circuit.add_const(SC::Challenge::ONE);
    let zps = quotient_chunks_domains
        .iter()
        .enumerate()
        .map(|(i, domain)| {
            quotient_chunks_domains
                .iter()
                .enumerate()
                .filter(|(j, _)| *j != i)
                .fold(one, |total, (_, other_domain)| {
                    let vp_zeta =
                        vanishing_poly_at_point_circuit(config, *other_domain, zeta, circuit);

                    let first_point = circuit.add_const(pcs.first_point(domain));
                    let vp_first_point = vanishing_poly_at_point_circuit(
                        config,
                        *other_domain,
                        first_point,
                        circuit,
                    );
                    let div = circuit.div(vp_zeta, vp_first_point);

                    circuit.mul(total, div)
                })
        })
        .collect_vec();

    let quotient =
        opened_quotient_chunks_targets
            .iter()
            .enumerate()
            .fold(zero, |quotient, (i, chunk)| {
                let zp = zps[i];

                let inner_result = chunk.iter().enumerate().fold(zero, |cur_s, (e_i, c)| {
                    let e_i_target =
                        circuit.add_const(SC::Challenge::ith_basis_element(e_i).unwrap());
                    let inner_mul = circuit.mul(e_i_target, *c);
                    circuit.add(cur_s, inner_mul)
                });
                let mul = circuit.mul(inner_result, zp);
                circuit.add(quotient, mul)
            });

    let sels = pcs.selectors_at_point_circuit(circuit, &init_trace_domain, &zeta);
    let columns_targets = ColumnsTargets {
        challenges: &[],
        public_values,
        local_prep_values: &[],
        next_prep_values: &[],
        local_values: opened_trace_local_targets,
        next_values: opened_trace_next_targets,
    };
    let folded_constraints = air.eval_folded_circuit(circuit, &sels, &alpha, columns_targets);

    // Compute folded_constraints * sels.inv_vanishing.
    let folded_mul = circuit.mul(folded_constraints, sels.inv_vanishing);

    // Check that folded_constraints * sels.inv_vanishing == quotient
    circuit.connect(folded_mul, quotient);

    Ok(())
}

fn vanishing_poly_at_point_circuit<
    SC: StarkGenericConfig,
    InputProof: Recursive<SC::Challenge>,
    OpeningProof: Recursive<SC::Challenge>,
    Comm: Recursive<SC::Challenge>,
    Domain,
>(
    config: &SC,
    domain: Domain,
    zeta: Target,
    circuit: &mut CircuitBuilder<SC::Challenge>,
) -> Target
where
    <SC as StarkGenericConfig>::Pcs: RecursivePcs<SC, InputProof, OpeningProof, Comm, Domain>,
{
    let pcs = config.pcs();
    let inv = circuit.add_const(pcs.first_point(&domain).inverse());
    let mul = circuit.mul(zeta, inv);
    let exp = circuit.exp_power_of_2(mul, pcs.log_size(&domain));
    let one = circuit.add_const(SC::Challenge::ONE);

    circuit.sub(exp, one)
}

#[cfg(test)]
mod tests {
    use alloc::string::String;
    use alloc::vec::Vec;
    use alloc::{format, vec};
    use core::marker::PhantomData;

    use itertools::Itertools;
    use p3_air::{Air, AirBuilder, BaseAir};
    use p3_baby_bear::{BabyBear, Poseidon2BabyBear};
    use p3_challenger::{CanObserve, DuplexChallenger, FieldChallenger};
    use p3_circuit::CircuitBuilder;
    use p3_circuit::utils::RowSelectorsTargets;
    use p3_commit::testing::TrivialPcs;
    use p3_commit::{Pcs, PolynomialSpace};
    use p3_dft::{Radix2DitParallel, TwoAdicSubgroupDft};
    use p3_field::coset::TwoAdicMultiplicativeCoset;
    use p3_field::extension::BinomialExtensionField;
    use p3_field::{ExtensionField, Field, PrimeCharacteristicRing, TwoAdicField};
    use p3_matrix::Matrix;
    use p3_matrix::dense::RowMajorMatrix;
    use p3_uni_stark::{Domain, StarkConfig, StarkGenericConfig, Val, prove};
    use p3_util::log2_strict_usize;
    use rand::distr::{Distribution, StandardUniform};
    use rand::rngs::SmallRng;
    use rand::{Rng, SeedableRng};

    use crate::Target;
    use crate::circuit_challenger::CircuitChallenger;
    use crate::circuit_verifier::{ObservableCommitment, verify_circuit};
    use crate::recursive_traits::{
        ComsWithOpeningsTargets, OpenedValuesTargets, ProofTargets, Recursive,
        RecursiveLagrangeSelectors, RecursivePcs,
    };

    const DEFAULT_CHALLENGER_RATE: usize = 8;

    type DummyCom<F> = Vec<Vec<F>>;

    impl<F: Field> ObservableCommitment for DummyCom<F> {
        fn to_observation_targets(&self) -> Vec<Target> {
            // For dummy/trivial commitments, return empty targets
            vec![]
        }
    }

    impl<F: Field, EF: ExtensionField<F>> Recursive<EF> for DummyCom<F> {
        type Input = Vec<Vec<F>>;

        fn new(_circuit: &mut CircuitBuilder<EF>, _input: &Self::Input) -> Self {
            vec![]
        }

        fn get_values(input: &Self::Input) -> Vec<EF> {
            input.iter().flatten().map(|v| EF::from(*v)).collect()
        }

<<<<<<< HEAD
        fn num_challenges(&self) -> usize {
            0
=======
        fn lens(_input: &Self::Input) -> impl Iterator<Item = usize> {
            core::iter::empty()
>>>>>>> 87b657f0
        }
    }

    type EmptyTarget = ();
    impl<F: Field> Recursive<F> for EmptyTarget {
        type Input = ();

        fn new(_circuit: &mut p3_circuit::CircuitBuilder<F>, _input: &Self::Input) -> Self {}

        fn get_values(_input: &Self::Input) -> vec::Vec<F> {
            vec![]
        }

<<<<<<< HEAD
        fn num_challenges(&self) -> usize {
            0
=======
        fn lens(_input: &Self::Input) -> impl Iterator<Item = usize> {
            core::iter::empty()
>>>>>>> 87b657f0
        }
    }

    impl<SC: StarkGenericConfig, Comm: Recursive<SC::Challenge>, Dft>
        RecursivePcs<SC, EmptyTarget, EmptyTarget, Comm, TwoAdicMultiplicativeCoset<Val<SC>>>
        for TrivialPcs<Val<SC>, Dft>
    where
        Domain<SC>: PolynomialSpace,
        Val<SC>: TwoAdicField,
        Dft: TwoAdicSubgroupDft<Val<SC>>,
    {
        type VerifierParams = ();
        type RecursiveProof = EmptyTarget;

        fn get_challenges_circuit<const RATE: usize>(
            _circuit: &mut CircuitBuilder<<SC as StarkGenericConfig>::Challenge>,
            _challenger: &mut CircuitChallenger<RATE>,
            _proof_targets: &ProofTargets<SC, Comm, EmptyTarget>,
            _opened_values: &OpenedValuesTargets<SC>,
            _params: &Self::VerifierParams,
        ) -> vec::Vec<Target> {
            vec![]
        }

        fn verify_circuit(
            &self,
            _circuit: &mut CircuitBuilder<<SC as StarkGenericConfig>::Challenge>,
            _challenges: &[Target],
            _commitments_with_opening_points: &ComsWithOpeningsTargets<
                Comm,
                TwoAdicMultiplicativeCoset<Val<SC>>,
            >,
            _opening_proof: &EmptyTarget,
            _params: &Self::VerifierParams,
        ) {
        }

        fn selectors_at_point_circuit(
            &self,
            circuit: &mut CircuitBuilder<SC::Challenge>,
            domain: &TwoAdicMultiplicativeCoset<Val<SC>>,
            point: &Target,
        ) -> RecursiveLagrangeSelectors {
            // Constants that we will need.
            let shift_inv = circuit.add_const(SC::Challenge::from(domain.shift_inverse()));
            let one = circuit.add_const(SC::Challenge::from(Val::<SC>::ONE));
            let subgroup_gen_inv =
                circuit.add_const(SC::Challenge::from(domain.subgroup_generator().inverse()));

            // Unshifted and z_h
            let unshifted_point = circuit.mul(shift_inv, *point);
            let us_exp = circuit.exp_power_of_2(unshifted_point, domain.log_size());
            let z_h = circuit.sub(us_exp, one);

            // Denominators
            let us_minus_one = circuit.sub(unshifted_point, one);
            let us_minus_gen_inv = circuit.sub(unshifted_point, subgroup_gen_inv);

            // Selectors
            let is_first_row = circuit.div(z_h, us_minus_one);
            let is_last_row = circuit.div(z_h, us_minus_gen_inv);
            let is_transition = us_minus_gen_inv;
            let inv_vanishing = circuit.div(one, z_h);

            let row_selectors = RowSelectorsTargets {
                is_first_row,
                is_last_row,
                is_transition,
            };
            RecursiveLagrangeSelectors {
                row_selectors,
                inv_vanishing,
            }
        }

        fn create_disjoint_domain(
            &self,
            trace_domain: TwoAdicMultiplicativeCoset<Val<SC>>,
            degree: usize,
        ) -> TwoAdicMultiplicativeCoset<Val<SC>> {
            trace_domain.create_disjoint_domain(degree)
        }

        fn split_domains(
            &self,
            trace_domain: &TwoAdicMultiplicativeCoset<Val<SC>>,
            degree: usize,
        ) -> Vec<TwoAdicMultiplicativeCoset<Val<SC>>> {
            trace_domain.split_domains(degree)
        }

        fn size(&self, trace_domain: &TwoAdicMultiplicativeCoset<Val<SC>>) -> usize {
            trace_domain.size()
        }

        fn log_size(&self, trace_domain: &TwoAdicMultiplicativeCoset<Val<SC>>) -> usize {
            trace_domain.log_size()
        }

        fn first_point(&self, trace_domain: &TwoAdicMultiplicativeCoset<Val<SC>>) -> SC::Challenge {
            SC::Challenge::from(trace_domain.first_point())
        }
    }

    const REPETITIONS: usize = 20; // This should be < 255 so it can fit into a u8.
    const TRACE_WIDTH: usize = REPETITIONS * 3;

    pub struct MulAir {
        degree: u64,
    }

    impl Default for MulAir {
        fn default() -> Self {
            Self { degree: 3 }
        }
    }

    impl MulAir {
        pub fn random_valid_trace<F: Field>(&self, rows: usize, valid: bool) -> RowMajorMatrix<F>
        where
            StandardUniform: Distribution<F>,
        {
            let mut rng = SmallRng::seed_from_u64(1);
            let mut trace_values = F::zero_vec(rows * TRACE_WIDTH);
            for (i, (a, b, c)) in trace_values.iter_mut().tuples().enumerate() {
                let row = i / REPETITIONS;
                *a = F::from_usize(i);

                *b = if row == 0 {
                    a.square() + F::ONE
                } else {
                    rng.random()
                };

                *c = a.exp_u64(self.degree - 1) * *b;

                if !valid {
                    // make it invalid
                    *c *= F::TWO;
                }
            }
            RowMajorMatrix::new(trace_values, TRACE_WIDTH)
        }
    }

    impl<F> BaseAir<F> for MulAir {
        fn width(&self) -> usize {
            TRACE_WIDTH
        }
    }

    impl<AB: AirBuilder> Air<AB> for MulAir {
        fn eval(&self, builder: &mut AB) {
            let main = builder.main();
            let main_local = main.row_slice(0).expect("Matrix is empty?");
            let main_next = main.row_slice(1).expect("Matrix only has 1 row?");

            for i in 0..REPETITIONS {
                let start = i * 3;
                let a = main_local[start].clone();
                let b = main_local[start + 1].clone();
                let c = main_local[start + 2].clone();
                builder.assert_zero(a.clone().into().exp_u64(self.degree - 1) * b.clone() - c);

                builder
                    .when_first_row()
                    .assert_eq(a.clone() * a.clone() + AB::Expr::ONE, b);

                let next_a = main_next[start].clone();
                builder
                    .when_transition()
                    .assert_eq(a + AB::Expr::from_u8(REPETITIONS as u8), next_a);
            }
        }
    }

    fn get_challenges<SC: StarkGenericConfig>(
        config: &SC,
        degree: usize,
        trace_commit: &<SC::Pcs as Pcs<SC::Challenge, SC::Challenger>>::Commitment,
        quotient_chunks: &<SC::Pcs as Pcs<SC::Challenge, SC::Challenger>>::Commitment,
        random: &Option<<SC::Pcs as Pcs<SC::Challenge, SC::Challenger>>::Commitment>,
    ) -> Vec<SC::Challenge> {
        let log_degree = log2_strict_usize(degree);
        let log_ext_degree = log_degree + config.is_zk();

        let pcs = config.pcs();
        let init_trace_domain = pcs.natural_domain_for_degree(degree >> (config.is_zk()));

        // Initialize the PCS and the Challenger.
        let mut challenger = config.initialise_challenger();

        // Observe the instance.
        // degree < 2^255 so we can safely cast log_degree to a u8.
        challenger.observe(Val::<SC>::from_u8(log_ext_degree as u8));
        challenger.observe(Val::<SC>::from_u8(log_degree as u8));
        // TODO: Might be best practice to include other instance data here; see verifier comment.

        // Observe the Merkle root of the trace commitment.
        challenger.observe(trace_commit.clone());

        // There are no public values to observe.
        let alpha: SC::Challenge = challenger.sample_algebra_element();

        challenger.observe(quotient_chunks.clone());

        // We've already checked that commitments.random is present if and only if ZK is enabled.
        // Observe the random commitment if it is present.
        if let Some(r_commit) = random.clone() {
            challenger.observe(r_commit);
        }

        // Get an out-of-domain point to open our values at.
        //
        // Soundness Error: dN/|EF| where `N` is the trace length and our constraint polynomial has degree `d`.
        let zeta = challenger.sample_algebra_element();
        let zeta_next = init_trace_domain.next_point(zeta).unwrap();

        vec![alpha, zeta, zeta_next]
    }

    #[test]
    fn test_mul_verifier_circuit() -> Result<(), String> {
        let log_n = 8;
        type Val = BabyBear;
        type Challenge = BinomialExtensionField<Val, 4>;

        type Perm = Poseidon2BabyBear<16>;
        let mut rng = SmallRng::seed_from_u64(1);
        let perm = Perm::new_from_rng_128(&mut rng);

        type Dft = Radix2DitParallel<Val>;
        let dft = Dft::default();

        type Challenger = DuplexChallenger<Val, Perm, 16, 8>;

        type Pcs = TrivialPcs<Val, Radix2DitParallel<Val>>;
        let pcs = TrivialPcs {
            dft,
            log_n,
            _phantom: PhantomData,
        };
        let challenger = Challenger::new(perm);

        type MyConfig = StarkConfig<Pcs, Challenge, Challenger>;
        let config = MyConfig::new(pcs, challenger);

        let air = MulAir { degree: 2 };

        let trace = air.random_valid_trace(1 << log_n, true);

        let mut proof = prove(&config, &air, trace, &vec![]);

        let challenges = get_challenges(
            &config,
            1 << log_n,
            &proof.commitments.trace,
            &proof.commitments.quotient_chunks,
            &proof.commitments.random,
        );

        proof.commitments.random = None;
        proof.commitments.quotient_chunks = vec![];
        proof.commitments.trace = vec![];

        // Initialize the circuit builder.
        let mut circuit_builder = CircuitBuilder::new();
        let proof_targets = ProofTargets::<
            StarkConfig<TrivialPcs<Val, Dft>, Challenge, Challenger>,
            DummyCom<Val>,
            EmptyTarget,
        >::new(&mut circuit_builder, &proof);

        let proof_values = ProofTargets::<
            StarkConfig<TrivialPcs<Val, Dft>, Challenge, Challenger>,
            DummyCom<Val>,
            EmptyTarget,
        >::get_values(&proof);

        let pvs = proof_values
            .iter()
            .chain(&challenges)
            .copied()
            .collect::<Vec<_>>();

        verify_circuit::<_, _, _, _, _, DEFAULT_CHALLENGER_RATE>(
            &config,
            &air,
            &mut circuit_builder,
            &proof_targets,
            &[],
            &(),
        )
        .map_err(|e| format!("{e:?}"))?;

        let circuit = circuit_builder.build().unwrap();
        let mut runner = circuit.runner();
        runner
            .set_public_inputs(&pvs)
            .map_err(|e| format!("{e:?}"))?;

        let _traces = runner.run().map_err(|e| format!("{e:?}"))?;

        Ok(())
    }
}<|MERGE_RESOLUTION|>--- conflicted
+++ resolved
@@ -425,15 +425,6 @@
         fn get_values(input: &Self::Input) -> Vec<EF> {
             input.iter().flatten().map(|v| EF::from(*v)).collect()
         }
-
-<<<<<<< HEAD
-        fn num_challenges(&self) -> usize {
-            0
-=======
-        fn lens(_input: &Self::Input) -> impl Iterator<Item = usize> {
-            core::iter::empty()
->>>>>>> 87b657f0
-        }
     }
 
     type EmptyTarget = ();
@@ -444,15 +435,6 @@
 
         fn get_values(_input: &Self::Input) -> vec::Vec<F> {
             vec![]
-        }
-
-<<<<<<< HEAD
-        fn num_challenges(&self) -> usize {
-            0
-=======
-        fn lens(_input: &Self::Input) -> impl Iterator<Item = usize> {
-            core::iter::empty()
->>>>>>> 87b657f0
         }
     }
 
