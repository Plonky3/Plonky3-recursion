use alloc::vec;
use alloc::vec::Vec;

use itertools::{Itertools, zip_eq};
use p3_circuit::CircuitBuilder;
use p3_circuit::utils::ColumnsTargets;
<<<<<<< HEAD
use p3_circuit::{CircuitBuilder, CircuitBuilderError, CircuitError, ExprId};
=======
>>>>>>> 4773e1fe
use p3_commit::Pcs;
use p3_field::{BasedVectorSpace, Field, PrimeCharacteristicRing};
use p3_uni_stark::StarkGenericConfig;

<<<<<<< HEAD
use crate::recursive_generation::GenerationError;
=======
use crate::Target;
>>>>>>> 4773e1fe
use crate::recursive_traits::{
    CommitmentTargets, OpenedValuesTargets, ProofTargets, Recursive, RecursiveAir, RecursivePcs,
};

#[derive(Debug)]
pub enum VerificationError {
    InvalidProofShape,
    RandomizationError,
    CircuitError(CircuitError),
    CircuitBuilderError(CircuitBuilderError),
    GenerationError(GenerationError),
}

impl core::fmt::Display for VerificationError {
    fn fmt(&self, f: &mut core::fmt::Formatter<'_>) -> core::fmt::Result {
        match self {
            VerificationError::InvalidProofShape => write!(f, "Invalid proof shape"),
            VerificationError::RandomizationError => write!(
                f,
                "Missing random opened values for existing random commitment"
            ),
            VerificationError::CircuitError(e) => {
                write!(f, "Circuit error: {}", e)
            }
            VerificationError::CircuitBuilderError(e) => {
                write!(f, "Circuit builder error: {}", e)
            }
            VerificationError::GenerationError(e) => {
                write!(f, "Challenge generation error: {}", e)
            }
        }
    }
}

<<<<<<< HEAD
impl From<CircuitError> for VerificationError {
    fn from(err: CircuitError) -> Self {
        VerificationError::CircuitError(err)
    }
}

impl From<CircuitBuilderError> for VerificationError {
    fn from(err: CircuitBuilderError) -> Self {
        VerificationError::CircuitBuilderError(err)
    }
}

impl From<GenerationError> for VerificationError {
    fn from(err: GenerationError) -> Self {
        VerificationError::GenerationError(err)
    }
}

// Method to get all the challenge wires.
=======
// Method to get all the challenge targets.
>>>>>>> 4773e1fe
fn get_circuit_challenges<
    SC: StarkGenericConfig,
    Comm: Recursive<SC::Challenge, Input = <SC::Pcs as Pcs<SC::Challenge, SC::Challenger>>::Commitment>,
    InputProof: Recursive<SC::Challenge>,
    OpeningProof: Recursive<SC::Challenge>,
>(
    proof_targets: &ProofTargets<SC, Comm, OpeningProof>,
    circuit: &mut CircuitBuilder<SC::Challenge>,
) -> Vec<Target>
where
    SC::Pcs: RecursivePcs<
            SC,
            InputProof,
            OpeningProof,
            Comm,
            <SC::Pcs as Pcs<SC::Challenge, SC::Challenger>>::Domain,
        >,
{
    let mut challenges = vec![];
    // TODO: Observe degree bits and degree_bits - is_zk.
    // TODO: Observe local targets.
    // TODO: Observe public values.
    // First Fiat-Shamir challenge `alpha`.
    challenges.push(circuit.add_public_input());
    // TODO: Observe quotient chunks.
    // TODO: Observe random commitment if any.
    // zeta and zeta_next
    challenges.push(circuit.add_public_input());
    challenges.push(circuit.add_public_input());

    let pcs_challenges = <SC::Pcs as RecursivePcs<
        SC,
        InputProof,
        OpeningProof,
        Comm,
        <SC::Pcs as Pcs<SC::Challenge, SC::Challenger>>::Domain,
    >>::get_challenges_circuit(circuit, proof_targets);

    challenges.extend(pcs_challenges);

    challenges
}

pub fn verify_circuit<
    A,
    SC: StarkGenericConfig,
    Comm: Recursive<
            SC::Challenge,
            Input = <SC::Pcs as Pcs<SC::Challenge, SC::Challenger>>::Commitment,
        > + Clone,
    InputProof: Recursive<SC::Challenge>,
    OpeningProof: Recursive<SC::Challenge>,
>(
    config: &SC,
    air: &A,
    circuit: &mut CircuitBuilder<SC::Challenge>,
    proof_targets: &ProofTargets<SC, Comm, OpeningProof>,
    public_values: &[Target],
) -> Result<(), VerificationError>
where
    A: RecursiveAir<SC::Challenge>,
    <SC as StarkGenericConfig>::Pcs: RecursivePcs<
            SC,
            InputProof,
            OpeningProof,
            Comm,
            <SC::Pcs as Pcs<SC::Challenge, SC::Challenger>>::Domain,
        >,
{
    let ProofTargets {
        commitments_targets:
            CommitmentTargets {
                trace_targets,
                quotient_chunks_targets,
                random_commit,
                ..
            },
        opened_values_targets:
            OpenedValuesTargets {
                trace_local_targets: opened_trace_local_targets,
                trace_next_targets: opened_trace_next_targets,
                quotient_chunks_targets: opened_quotient_chunks_targets,
                random_targets: opened_random,
                ..
            },
        opening_proof,
        degree_bits,
    } = proof_targets;
    let degree = 1 << degree_bits;
    let log_quotient_degree = A::get_log_quotient_degree(air, public_values.len(), config.is_zk());
    let quotient_degree = 1 << (log_quotient_degree + config.is_zk());

    let pcs = config.pcs();
    let trace_domain = pcs.natural_domain_for_degree(degree);
    let init_trace_domain = pcs.natural_domain_for_degree(degree >> (config.is_zk()));

    let quotient_domain =
        pcs.create_disjoint_domain(trace_domain, 1 << (degree_bits + log_quotient_degree));
    let quotient_chunks_domains = pcs.split_domains(&quotient_domain, quotient_degree);

    let randomized_quotient_chunks_domains = quotient_chunks_domains
        .iter()
        .map(|domain| pcs.natural_domain_for_degree(pcs.size(domain) << (config.is_zk())))
        .collect_vec();

    // Challenger is called here. But we don't have the interactions or hash tables yet.
    let challenge_targets =
        get_circuit_challenges::<SC, Comm, InputProof, OpeningProof>(proof_targets, circuit);

    // Verify shape.
    let air_width = A::width(air);
    let validate_shape = opened_trace_local_targets.len() == air_width
        && opened_trace_next_targets.len() == air_width
        && opened_quotient_chunks_targets.len() == quotient_degree
        && opened_quotient_chunks_targets
            .iter()
            .all(|opened_chunk| opened_chunk.len() == SC::Challenge::DIMENSION);
    if !validate_shape {
        return Err(VerificationError::InvalidProofShape);
    }

    let alpha = challenge_targets[0];
    let zeta = challenge_targets[1];
    let zeta_next = challenge_targets[2];

    // Need to simulate Fri here.
    let mut coms_to_verify = if let Some(r_commit) = &random_commit {
        let random_values = opened_random
            .as_ref()
            .ok_or(VerificationError::RandomizationError)?;
        vec![(
            r_commit.clone(),
            vec![(trace_domain, vec![(zeta, random_values.clone())])],
        )]
    } else {
        vec![]
    };
    coms_to_verify.extend(vec![
        (
            trace_targets.clone(),
            vec![(
                trace_domain,
                vec![
                    (zeta, opened_trace_local_targets.clone()),
                    (zeta_next, opened_trace_next_targets.clone()),
                ],
            )],
        ),
        (
            quotient_chunks_targets.clone(),
            // Check the commitment on the randomized domains.
            zip_eq(
                randomized_quotient_chunks_domains.iter(),
                opened_quotient_chunks_targets,
            )
            .map(|(domain, values)| (*domain, vec![(zeta, values.clone())]))
            .collect_vec(),
        ),
    ]);
    pcs.verify_circuit(
        circuit,
        &challenge_targets[3..],
        &coms_to_verify,
        opening_proof,
    );

    let zero = circuit.add_const(SC::Challenge::ZERO);
    let one = circuit.add_const(SC::Challenge::ONE);
    let zps = quotient_chunks_domains
        .iter()
        .enumerate()
        .map(|(i, domain)| {
            quotient_chunks_domains
                .iter()
                .enumerate()
                .filter(|(j, _)| *j != i)
                .fold(one, |total, (_, other_domain)| {
                    let vp_zeta = vanishing_poly_at_point_circuit::<
                        SC,
                        InputProof,
                        OpeningProof,
                        Comm,
                        <SC::Pcs as Pcs<SC::Challenge, SC::Challenger>>::Domain,
                    >(config, *other_domain, zeta, circuit);

                    let first_point = circuit.add_const(pcs.first_point(domain));
                    let vp_first_point =
                        vanishing_poly_at_point_circuit::<
                            SC,
                            InputProof,
                            OpeningProof,
                            Comm,
                            <SC::Pcs as Pcs<SC::Challenge, SC::Challenger>>::Domain,
                        >(config, *other_domain, first_point, circuit);
                    let div = circuit.div(vp_zeta, vp_first_point);

                    circuit.mul(total, div)
                })
        })
        .collect_vec();

    let quotient =
        opened_quotient_chunks_targets
            .iter()
            .enumerate()
            .fold(zero, |quotient, (i, chunk)| {
                let zp = zps[i];

                let inner_result = chunk.iter().enumerate().fold(zero, |cur_s, (e_i, c)| {
                    let e_i_target =
                        circuit.add_const(SC::Challenge::ith_basis_element(e_i).unwrap());
                    let inner_mul = circuit.mul(e_i_target, *c);
                    circuit.add(cur_s, inner_mul)
                });
                let mul = circuit.mul(inner_result, zp);
                circuit.add(quotient, mul)
            });

    let sels = pcs.selectors_at_point_circuit(circuit, &init_trace_domain, &zeta);
    let columns_targets = ColumnsTargets {
        challenges: &[],
        public_values,
        local_prep_values: &[],
        next_prep_values: &[],
        local_values: opened_trace_local_targets,
        next_values: opened_trace_next_targets,
    };
    let folded_constraints = air.eval_folded_circuit(circuit, &sels, &alpha, columns_targets);

    // Compute folded_constraints * sels.inv_vanishing.
    let folded_mul = circuit.mul(folded_constraints, sels.inv_vanishing);

    // Check that folded_constraints * sels.inv_vanishing == quotient
    circuit.connect(folded_mul, quotient);

    Ok(())
}

fn vanishing_poly_at_point_circuit<
    SC: StarkGenericConfig,
    InputProof: Recursive<SC::Challenge>,
    OpeningProof: Recursive<SC::Challenge>,
    Comm: Recursive<SC::Challenge>,
    Domain,
>(
    config: &SC,
    domain: Domain,
    zeta: Target,
    circuit: &mut CircuitBuilder<SC::Challenge>,
) -> Target
where
    <SC as StarkGenericConfig>::Pcs: RecursivePcs<SC, InputProof, OpeningProof, Comm, Domain>,
{
    let pcs = config.pcs();
    let inv = circuit.add_const(pcs.first_point(&domain).inverse());
    let mul = circuit.mul(zeta, inv);
    let exp = circuit.exp_power_of_2(mul, pcs.log_size(&domain));
    let one = circuit.add_const(SC::Challenge::ONE);

    circuit.sub(exp, one)
}

<<<<<<< HEAD
=======
fn exp_power_of_2<F: Field>(
    circuit: &mut CircuitBuilder<F>,
    base: Target,
    power_log: usize,
) -> Target {
    let mut res = base;
    for _ in 0..power_log {
        let square = circuit.mul(res, res);
        res = square;
    }
    res
}

>>>>>>> 4773e1fe
#[cfg(test)]
mod tests {
    use alloc::string::String;
    use alloc::vec::Vec;
    use alloc::{format, vec};
    use core::marker::PhantomData;

    use itertools::Itertools;
    use p3_air::{Air, AirBuilder, BaseAir};
    use p3_baby_bear::{BabyBear, Poseidon2BabyBear};
    use p3_challenger::{CanObserve, DuplexChallenger, FieldChallenger};
    use p3_circuit::CircuitBuilder;
    use p3_circuit::utils::RowSelectorsTargets;
    use p3_commit::testing::TrivialPcs;
    use p3_commit::{Pcs, PolynomialSpace};
    use p3_dft::{Radix2DitParallel, TwoAdicSubgroupDft};
    use p3_field::coset::TwoAdicMultiplicativeCoset;
    use p3_field::extension::BinomialExtensionField;
    use p3_field::{ExtensionField, Field, PrimeCharacteristicRing, TwoAdicField};
    use p3_matrix::Matrix;
    use p3_matrix::dense::RowMajorMatrix;
    use p3_uni_stark::{Domain, StarkConfig, StarkGenericConfig, Val, prove};
    use p3_util::log2_strict_usize;
    use rand::distr::{Distribution, StandardUniform};
    use rand::rngs::SmallRng;
    use rand::{Rng, SeedableRng};

<<<<<<< HEAD
    use crate::circuit_verifier::verify_circuit;
=======
    use crate::Target;
    use crate::circuit_verifier::{exp_power_of_2, verify_circuit};
>>>>>>> 4773e1fe
    use crate::recursive_traits::{
        ComsWithOpenings, ProofTargets, Recursive, RecursiveLagrangeSelectors, RecursivePcs,
    };

    type DummyCom<F> = Vec<Vec<F>>;

    impl<F: Field, EF: ExtensionField<F>> Recursive<EF> for DummyCom<F> {
        type Input = Vec<Vec<F>>;

        fn new(
            _circuit: &mut CircuitBuilder<EF>,
            _lens: &mut impl Iterator<Item = usize>,
            _degree_bits: usize,
        ) -> Self {
            vec![]
        }

        fn get_values(input: &Self::Input) -> Vec<EF> {
            input.iter().flatten().map(|v| EF::from(*v)).collect()
        }

        fn num_challenges(&self) -> usize {
            0
        }

        fn lens(_input: &Self::Input) -> impl Iterator<Item = usize> {
            core::iter::empty()
        }
    }

    type EmptyTarget = ();
    impl<F: Field> Recursive<F> for EmptyTarget {
        type Input = ();

        fn new(
            _circuit: &mut p3_circuit::CircuitBuilder<F>,
            _lens: &mut impl Iterator<Item = usize>,
            _degree_bits: usize,
        ) -> Self {
        }

        fn get_values(_input: &Self::Input) -> vec::Vec<F> {
            vec![]
        }

        fn num_challenges(&self) -> usize {
            0
        }

        fn lens(_input: &Self::Input) -> impl Iterator<Item = usize> {
            core::iter::empty()
        }
    }

    impl<SC: StarkGenericConfig, Comm: Recursive<SC::Challenge>, Dft>
        RecursivePcs<SC, EmptyTarget, EmptyTarget, Comm, TwoAdicMultiplicativeCoset<Val<SC>>>
        for TrivialPcs<Val<SC>, Dft>
    where
        Domain<SC>: PolynomialSpace,
        Val<SC>: TwoAdicField,
        Dft: TwoAdicSubgroupDft<Val<SC>>,
    {
        type RecursiveProof = EmptyTarget;

        fn get_challenges_circuit(
            _circuit: &mut CircuitBuilder<<SC as StarkGenericConfig>::Challenge>,
            _proof_targets: &crate::recursive_traits::ProofTargets<SC, Comm, EmptyTarget>,
        ) -> vec::Vec<Target> {
            vec![]
        }

        fn verify_circuit(
            &self,
            _circuit: &mut CircuitBuilder<<SC as StarkGenericConfig>::Challenge>,
            _challenges: &[Target],
            _commitments_with_opening_points: &ComsWithOpenings<
                Comm,
                TwoAdicMultiplicativeCoset<Val<SC>>,
            >,
            _opening_proof: &EmptyTarget,
        ) {
        }

        fn selectors_at_point_circuit(
            &self,
            circuit: &mut CircuitBuilder<SC::Challenge>,
            domain: &TwoAdicMultiplicativeCoset<Val<SC>>,
            point: &Target,
        ) -> RecursiveLagrangeSelectors {
            // Constants that we will need.
            let shift_inv = circuit.add_const(SC::Challenge::from(domain.shift_inverse()));
            let one = circuit.add_const(SC::Challenge::from(Val::<SC>::ONE));
            let subgroup_gen_inv =
                circuit.add_const(SC::Challenge::from(domain.subgroup_generator().inverse()));

            // Unshifted and z_h
            let unshifted_point = circuit.mul(shift_inv, *point);
            let us_exp = circuit.exp_power_of_2(unshifted_point, domain.log_size());
            let z_h = circuit.sub(us_exp, one);

            // Denominators
            let us_minus_one = circuit.sub(unshifted_point, one);
            let us_minus_gen_inv = circuit.sub(unshifted_point, subgroup_gen_inv);

            // Selectors
            let is_first_row = circuit.div(z_h, us_minus_one);
            let is_last_row = circuit.div(z_h, us_minus_gen_inv);
            let is_transition = us_minus_gen_inv;
            let inv_vanishing = circuit.div(one, z_h);

            let row_selectors = RowSelectorsTargets {
                is_first_row,
                is_last_row,
                is_transition,
            };
            RecursiveLagrangeSelectors {
                row_selectors,
                inv_vanishing,
            }
        }

        fn create_disjoint_domain(
            &self,
            trace_domain: TwoAdicMultiplicativeCoset<Val<SC>>,
            degree: usize,
        ) -> TwoAdicMultiplicativeCoset<Val<SC>> {
            trace_domain.create_disjoint_domain(degree)
        }

        fn split_domains(
            &self,
            trace_domain: &TwoAdicMultiplicativeCoset<Val<SC>>,
            degree: usize,
        ) -> Vec<TwoAdicMultiplicativeCoset<Val<SC>>> {
            trace_domain.split_domains(degree)
        }

        fn size(&self, trace_domain: &TwoAdicMultiplicativeCoset<Val<SC>>) -> usize {
            trace_domain.size()
        }

        fn log_size(&self, trace_domain: &TwoAdicMultiplicativeCoset<Val<SC>>) -> usize {
            trace_domain.log_size()
        }

        fn first_point(&self, trace_domain: &TwoAdicMultiplicativeCoset<Val<SC>>) -> SC::Challenge {
            SC::Challenge::from(trace_domain.first_point())
        }
    }

    const REPETITIONS: usize = 20; // This should be < 255 so it can fit into a u8.
    const TRACE_WIDTH: usize = REPETITIONS * 3;

    pub struct MulAir {
        degree: u64,
    }

    impl Default for MulAir {
        fn default() -> Self {
            Self { degree: 3 }
        }
    }

    impl MulAir {
        pub fn random_valid_trace<F: Field>(&self, rows: usize, valid: bool) -> RowMajorMatrix<F>
        where
            StandardUniform: Distribution<F>,
        {
            let mut rng = SmallRng::seed_from_u64(1);
            let mut trace_values = F::zero_vec(rows * TRACE_WIDTH);
            for (i, (a, b, c)) in trace_values.iter_mut().tuples().enumerate() {
                let row = i / REPETITIONS;
                *a = F::from_usize(i);

                *b = if row == 0 {
                    a.square() + F::ONE
                } else {
                    rng.random()
                };

                *c = a.exp_u64(self.degree - 1) * *b;

                if !valid {
                    // make it invalid
                    *c *= F::TWO;
                }
            }
            RowMajorMatrix::new(trace_values, TRACE_WIDTH)
        }
    }

    impl<F> BaseAir<F> for MulAir {
        fn width(&self) -> usize {
            TRACE_WIDTH
        }
    }

    impl<AB: AirBuilder> Air<AB> for MulAir {
        fn eval(&self, builder: &mut AB) {
            let main = builder.main();
            let main_local = main.row_slice(0).expect("Matrix is empty?");
            let main_next = main.row_slice(1).expect("Matrix only has 1 row?");

            for i in 0..REPETITIONS {
                let start = i * 3;
                let a = main_local[start].clone();
                let b = main_local[start + 1].clone();
                let c = main_local[start + 2].clone();
                builder.assert_zero(a.clone().into().exp_u64(self.degree - 1) * b.clone() - c);

                builder
                    .when_first_row()
                    .assert_eq(a.clone() * a.clone() + AB::Expr::ONE, b);

                let next_a = main_next[start].clone();
                builder
                    .when_transition()
                    .assert_eq(a + AB::Expr::from_u8(REPETITIONS as u8), next_a);
            }
        }
    }

    fn get_challenges<SC: StarkGenericConfig>(
        config: &SC,
        degree: usize,
        trace_commit: &<SC::Pcs as Pcs<SC::Challenge, SC::Challenger>>::Commitment,
        quotient_chunks: &<SC::Pcs as Pcs<SC::Challenge, SC::Challenger>>::Commitment,
        random: &Option<<SC::Pcs as Pcs<SC::Challenge, SC::Challenger>>::Commitment>,
    ) -> Vec<SC::Challenge> {
        let log_degree = log2_strict_usize(degree);
        let log_ext_degree = log_degree + config.is_zk();

        let pcs = config.pcs();
        let init_trace_domain = pcs.natural_domain_for_degree(degree >> (config.is_zk()));

        // Initialize the PCS and the Challenger.
        let mut challenger = config.initialise_challenger();

        // Observe the instance.
        // degree < 2^255 so we can safely cast log_degree to a u8.
        challenger.observe(Val::<SC>::from_u8(log_ext_degree as u8));
        challenger.observe(Val::<SC>::from_u8(log_degree as u8));
        // TODO: Might be best practice to include other instance data here; see verifier comment.

        // Observe the Merkle root of the trace commitment.
        challenger.observe(trace_commit.clone());

        // There are no public values to observe.
        let alpha: SC::Challenge = challenger.sample_algebra_element();

        challenger.observe(quotient_chunks.clone());

        // We've already checked that commitments.random is present if and only if ZK is enabled.
        // Observe the random commitment if it is present.
        if let Some(r_commit) = random.clone() {
            challenger.observe(r_commit);
        }

        // Get an out-of-domain point to open our values at.
        //
        // Soundness Error: dN/|EF| where `N` is the trace length and our constraint polynomial has degree `d`.
        let zeta = challenger.sample_algebra_element();
        let zeta_next = init_trace_domain.next_point(zeta).unwrap();

        vec![alpha, zeta, zeta_next]
    }

    #[test]
    fn test_mul_verifier_circuit() -> Result<(), String> {
        let log_n = 8;
        type Val = BabyBear;
        type Challenge = BinomialExtensionField<Val, 4>;

        type Perm = Poseidon2BabyBear<16>;
        let mut rng = SmallRng::seed_from_u64(1);
        let perm = Perm::new_from_rng_128(&mut rng);

        type Dft = Radix2DitParallel<Val>;
        let dft = Dft::default();

        type Challenger = DuplexChallenger<Val, Perm, 16, 8>;

        type Pcs = TrivialPcs<Val, Radix2DitParallel<Val>>;
        let pcs = TrivialPcs {
            dft,
            log_n,
            _phantom: PhantomData,
        };
        let challenger = Challenger::new(perm);

        type MyConfig = StarkConfig<Pcs, Challenge, Challenger>;
        let config = MyConfig::new(pcs, challenger);

        let air = MulAir { degree: 2 };

        let trace = air.random_valid_trace(1 << log_n, true);

        let mut proof = prove(&config, &air, trace, &vec![]);

        let challenges = get_challenges(
            &config,
            1 << log_n,
            &proof.commitments.trace,
            &proof.commitments.quotient_chunks,
            &proof.commitments.random,
        );

        proof.commitments.random = None;
        proof.commitments.quotient_chunks = vec![];
        proof.commitments.trace = vec![];

        let mut all_lens = ProofTargets::<
            StarkConfig<TrivialPcs<Val, Dft>, Challenge, Challenger>,
            DummyCom<Val>,
            EmptyTarget,
        >::lens(&proof);

        // Initialize the circuit builder.
        let mut circuit_builder = CircuitBuilder::<Challenge>::new();
        let proof_targets = ProofTargets::<
            StarkConfig<TrivialPcs<Val, Dft>, Challenge, Challenger>,
            DummyCom<Val>,
            EmptyTarget,
        >::new(&mut circuit_builder, &mut all_lens, proof.degree_bits);

        let proof_values = ProofTargets::<
            StarkConfig<TrivialPcs<Val, Dft>, Challenge, Challenger>,
            DummyCom<Val>,
            EmptyTarget,
        >::get_values(&proof);

        let pvs = proof_values
            .iter()
            .chain(&challenges)
            .copied()
            .collect::<Vec<_>>();

        verify_circuit(&config, &air, &mut circuit_builder, &proof_targets, &[])
            .map_err(|e| format!("{e:?}"))?;

        let circuit = circuit_builder.build().unwrap();
        let mut runner = circuit.runner();
        runner
            .set_public_inputs(&pvs)
            .map_err(|e| format!("{e:?}"))?;

        let _traces = runner.run().map_err(|e| format!("{e:?}"))?;

        Ok(())
    }
}<|MERGE_RESOLUTION|>--- conflicted
+++ resolved
@@ -2,21 +2,14 @@
 use alloc::vec::Vec;
 
 use itertools::{Itertools, zip_eq};
-use p3_circuit::CircuitBuilder;
 use p3_circuit::utils::ColumnsTargets;
-<<<<<<< HEAD
-use p3_circuit::{CircuitBuilder, CircuitBuilderError, CircuitError, ExprId};
-=======
->>>>>>> 4773e1fe
+use p3_circuit::{CircuitBuilder, CircuitBuilderError, CircuitError};
 use p3_commit::Pcs;
 use p3_field::{BasedVectorSpace, Field, PrimeCharacteristicRing};
 use p3_uni_stark::StarkGenericConfig;
 
-<<<<<<< HEAD
+use crate::Target;
 use crate::recursive_generation::GenerationError;
-=======
-use crate::Target;
->>>>>>> 4773e1fe
 use crate::recursive_traits::{
     CommitmentTargets, OpenedValuesTargets, ProofTargets, Recursive, RecursiveAir, RecursivePcs,
 };
@@ -51,7 +44,6 @@
     }
 }
 
-<<<<<<< HEAD
 impl From<CircuitError> for VerificationError {
     fn from(err: CircuitError) -> Self {
         VerificationError::CircuitError(err)
@@ -70,10 +62,7 @@
     }
 }
 
-// Method to get all the challenge wires.
-=======
 // Method to get all the challenge targets.
->>>>>>> 4773e1fe
 fn get_circuit_challenges<
     SC: StarkGenericConfig,
     Comm: Recursive<SC::Challenge, Input = <SC::Pcs as Pcs<SC::Challenge, SC::Challenger>>::Commitment>,
@@ -336,22 +325,6 @@
     circuit.sub(exp, one)
 }
 
-<<<<<<< HEAD
-=======
-fn exp_power_of_2<F: Field>(
-    circuit: &mut CircuitBuilder<F>,
-    base: Target,
-    power_log: usize,
-) -> Target {
-    let mut res = base;
-    for _ in 0..power_log {
-        let square = circuit.mul(res, res);
-        res = square;
-    }
-    res
-}
-
->>>>>>> 4773e1fe
 #[cfg(test)]
 mod tests {
     use alloc::string::String;
@@ -379,12 +352,8 @@
     use rand::rngs::SmallRng;
     use rand::{Rng, SeedableRng};
 
-<<<<<<< HEAD
+    use crate::Target;
     use crate::circuit_verifier::verify_circuit;
-=======
-    use crate::Target;
-    use crate::circuit_verifier::{exp_power_of_2, verify_circuit};
->>>>>>> 4773e1fe
     use crate::recursive_traits::{
         ComsWithOpenings, ProofTargets, Recursive, RecursiveLagrangeSelectors, RecursivePcs,
     };
