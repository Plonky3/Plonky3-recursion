use alloc::vec;
use alloc::vec::Vec;

use itertools::{Itertools, zip_eq};
use p3_circuit::utils::ColumnsTargets;
use p3_circuit::{CircuitBuilder, CircuitBuilderError, CircuitError};
use p3_commit::Pcs;
use p3_field::{BasedVectorSpace, Field, PrimeCharacteristicRing};
use p3_uni_stark::StarkGenericConfig;
use thiserror::Error;

use crate::Target;
use crate::recursive_generation::GenerationError;
use crate::recursive_traits::{
    CommitmentTargets, OpenedValuesTargets, ProofTargets, Recursive, RecursiveAir, RecursivePcs,
};

#[derive(Debug, Error)]
pub enum VerificationError {
    #[error("Invalid proof shape")]
    InvalidProofShape,
<<<<<<< HEAD
    RandomizationError,
    CircuitError(CircuitError),
    CircuitBuilderError(CircuitBuilderError),
    GenerationError(GenerationError),
}

impl core::fmt::Display for VerificationError {
    fn fmt(&self, f: &mut core::fmt::Formatter<'_>) -> core::fmt::Result {
        match self {
            VerificationError::InvalidProofShape => write!(f, "Invalid proof shape"),
            VerificationError::RandomizationError => write!(
                f,
                "Missing random opened values for existing random commitment"
            ),
            VerificationError::CircuitError(e) => {
                write!(f, "Circuit error: {}", e)
            }
            VerificationError::CircuitBuilderError(e) => {
                write!(f, "Circuit builder error: {}", e)
            }
            VerificationError::GenerationError(e) => {
                write!(f, "Challenge generation error: {}", e)
            }
        }
    }
=======

    #[error("Missing random opened values for existing random commitment")]
    RandomizationError,
>>>>>>> ac7c3270
}

impl From<CircuitError> for VerificationError {
    fn from(err: CircuitError) -> Self {
        VerificationError::CircuitError(err)
    }
}

impl From<CircuitBuilderError> for VerificationError {
    fn from(err: CircuitBuilderError) -> Self {
        VerificationError::CircuitBuilderError(err)
    }
}

impl From<GenerationError> for VerificationError {
    fn from(err: GenerationError) -> Self {
        VerificationError::GenerationError(err)
    }
}

// Method to get all the challenge targets.
fn get_circuit_challenges<
    SC: StarkGenericConfig,
    Comm: Recursive<SC::Challenge, Input = <SC::Pcs as Pcs<SC::Challenge, SC::Challenger>>::Commitment>,
    InputProof: Recursive<SC::Challenge>,
    OpeningProof: Recursive<SC::Challenge>,
>(
    proof_targets: &ProofTargets<SC, Comm, OpeningProof>,
    circuit: &mut CircuitBuilder<SC::Challenge>,
) -> Vec<Target>
where
    SC::Pcs: RecursivePcs<
            SC,
            InputProof,
            OpeningProof,
            Comm,
            <SC::Pcs as Pcs<SC::Challenge, SC::Challenger>>::Domain,
        >,
{
    let mut challenges = vec![];
    // TODO: Observe degree bits and degree_bits - is_zk.
    // TODO: Observe local targets.
    // TODO: Observe public values.
    // First Fiat-Shamir challenge `alpha`.
    challenges.push(circuit.add_public_input());
    // TODO: Observe quotient chunks.
    // TODO: Observe random commitment if any.
    // zeta and zeta_next
    challenges.push(circuit.add_public_input());
    challenges.push(circuit.add_public_input());

    let pcs_challenges = <SC::Pcs as RecursivePcs<
        SC,
        InputProof,
        OpeningProof,
        Comm,
        <SC::Pcs as Pcs<SC::Challenge, SC::Challenger>>::Domain,
    >>::get_challenges_circuit(circuit, proof_targets);

    challenges.extend(pcs_challenges);

    challenges
}

pub fn verify_circuit<
    A,
    SC: StarkGenericConfig,
    Comm: Recursive<
            SC::Challenge,
            Input = <SC::Pcs as Pcs<SC::Challenge, SC::Challenger>>::Commitment,
        > + Clone,
    InputProof: Recursive<SC::Challenge>,
    OpeningProof: Recursive<SC::Challenge>,
>(
    config: &SC,
    air: &A,
    circuit: &mut CircuitBuilder<SC::Challenge>,
    proof_targets: &ProofTargets<SC, Comm, OpeningProof>,
    public_values: &[Target],
) -> Result<(), VerificationError>
where
    A: RecursiveAir<SC::Challenge>,
    <SC as StarkGenericConfig>::Pcs: RecursivePcs<
            SC,
            InputProof,
            OpeningProof,
            Comm,
            <SC::Pcs as Pcs<SC::Challenge, SC::Challenger>>::Domain,
        >,
{
    let ProofTargets {
        commitments_targets:
            CommitmentTargets {
                trace_targets,
                quotient_chunks_targets,
                random_commit,
                ..
            },
        opened_values_targets:
            OpenedValuesTargets {
                trace_local_targets: opened_trace_local_targets,
                trace_next_targets: opened_trace_next_targets,
                quotient_chunks_targets: opened_quotient_chunks_targets,
                random_targets: opened_random,
                ..
            },
        opening_proof,
        degree_bits,
    } = proof_targets;
    let degree = 1 << degree_bits;
    let log_quotient_degree = A::get_log_quotient_degree(air, public_values.len(), config.is_zk());
    let quotient_degree = 1 << (log_quotient_degree + config.is_zk());

    let pcs = config.pcs();
    let trace_domain = pcs.natural_domain_for_degree(degree);
    let init_trace_domain = pcs.natural_domain_for_degree(degree >> (config.is_zk()));

    let quotient_domain =
        pcs.create_disjoint_domain(trace_domain, 1 << (degree_bits + log_quotient_degree));
    let quotient_chunks_domains = pcs.split_domains(&quotient_domain, quotient_degree);

    let randomized_quotient_chunks_domains = quotient_chunks_domains
        .iter()
        .map(|domain| pcs.natural_domain_for_degree(pcs.size(domain) << (config.is_zk())))
        .collect_vec();

    // Challenger is called here. But we don't have the interactions or hash tables yet.
    let challenge_targets =
        get_circuit_challenges::<SC, Comm, InputProof, OpeningProof>(proof_targets, circuit);

    // Verify shape.
    let air_width = A::width(air);
    let validate_shape = opened_trace_local_targets.len() == air_width
        && opened_trace_next_targets.len() == air_width
        && opened_quotient_chunks_targets.len() == quotient_degree
        && opened_quotient_chunks_targets
            .iter()
            .all(|opened_chunk| opened_chunk.len() == SC::Challenge::DIMENSION);
    if !validate_shape {
        return Err(VerificationError::InvalidProofShape);
    }

    let alpha = challenge_targets[0];
    let zeta = challenge_targets[1];
    let zeta_next = challenge_targets[2];

    // Need to simulate Fri here.
    let mut coms_to_verify = if let Some(r_commit) = &random_commit {
        let random_values = opened_random
            .as_ref()
            .ok_or(VerificationError::RandomizationError)?;
        vec![(
            r_commit.clone(),
            vec![(trace_domain, vec![(zeta, random_values.clone())])],
        )]
    } else {
        vec![]
    };
    coms_to_verify.extend(vec![
        (
            trace_targets.clone(),
            vec![(
                trace_domain,
                vec![
                    (zeta, opened_trace_local_targets.clone()),
                    (zeta_next, opened_trace_next_targets.clone()),
                ],
            )],
        ),
        (
            quotient_chunks_targets.clone(),
            // Check the commitment on the randomized domains.
            zip_eq(
                randomized_quotient_chunks_domains.iter(),
                opened_quotient_chunks_targets,
            )
            .map(|(domain, values)| (*domain, vec![(zeta, values.clone())]))
            .collect_vec(),
        ),
    ]);
    pcs.verify_circuit(
        circuit,
        &challenge_targets[3..],
        &coms_to_verify,
        opening_proof,
    );

    let zero = circuit.add_const(SC::Challenge::ZERO);
    let one = circuit.add_const(SC::Challenge::ONE);
    let zps = quotient_chunks_domains
        .iter()
        .enumerate()
        .map(|(i, domain)| {
            quotient_chunks_domains
                .iter()
                .enumerate()
                .filter(|(j, _)| *j != i)
                .fold(one, |total, (_, other_domain)| {
                    let vp_zeta = vanishing_poly_at_point_circuit::<
                        SC,
                        InputProof,
                        OpeningProof,
                        Comm,
                        <SC::Pcs as Pcs<SC::Challenge, SC::Challenger>>::Domain,
                    >(config, *other_domain, zeta, circuit);

                    let first_point = circuit.add_const(pcs.first_point(domain));
                    let vp_first_point =
                        vanishing_poly_at_point_circuit::<
                            SC,
                            InputProof,
                            OpeningProof,
                            Comm,
                            <SC::Pcs as Pcs<SC::Challenge, SC::Challenger>>::Domain,
                        >(config, *other_domain, first_point, circuit);
                    let div = circuit.div(vp_zeta, vp_first_point);

                    circuit.mul(total, div)
                })
        })
        .collect_vec();

    let quotient =
        opened_quotient_chunks_targets
            .iter()
            .enumerate()
            .fold(zero, |quotient, (i, chunk)| {
                let zp = zps[i];

                let inner_result = chunk.iter().enumerate().fold(zero, |cur_s, (e_i, c)| {
                    let e_i_target =
                        circuit.add_const(SC::Challenge::ith_basis_element(e_i).unwrap());
                    let inner_mul = circuit.mul(e_i_target, *c);
                    circuit.add(cur_s, inner_mul)
                });
                let mul = circuit.mul(inner_result, zp);
                circuit.add(quotient, mul)
            });

    let sels = pcs.selectors_at_point_circuit(circuit, &init_trace_domain, &zeta);
    let columns_targets = ColumnsTargets {
        challenges: &[],
        public_values,
        local_prep_values: &[],
        next_prep_values: &[],
        local_values: opened_trace_local_targets,
        next_values: opened_trace_next_targets,
    };
    let folded_constraints = air.eval_folded_circuit(circuit, &sels, &alpha, columns_targets);

    // Compute folded_constraints * sels.inv_vanishing.
    let folded_mul = circuit.mul(folded_constraints, sels.inv_vanishing);

    // Check that folded_constraints * sels.inv_vanishing == quotient
    circuit.connect(folded_mul, quotient);

    Ok(())
}

fn vanishing_poly_at_point_circuit<
    SC: StarkGenericConfig,
    InputProof: Recursive<SC::Challenge>,
    OpeningProof: Recursive<SC::Challenge>,
    Comm: Recursive<SC::Challenge>,
    Domain,
>(
    config: &SC,
    domain: Domain,
    zeta: Target,
    circuit: &mut CircuitBuilder<SC::Challenge>,
) -> Target
where
    <SC as StarkGenericConfig>::Pcs: RecursivePcs<SC, InputProof, OpeningProof, Comm, Domain>,
{
    let pcs = config.pcs();
    let inv = circuit.add_const(pcs.first_point(&domain).inverse());
    let mul = circuit.mul(zeta, inv);
    let exp = circuit.exp_power_of_2(mul, pcs.log_size(&domain));
    let one = circuit.add_const(SC::Challenge::ONE);

    circuit.sub(exp, one)
}

#[cfg(test)]
mod tests {
    use alloc::string::String;
    use alloc::vec::Vec;
    use alloc::{format, vec};
    use core::marker::PhantomData;

    use itertools::Itertools;
    use p3_air::{Air, AirBuilder, BaseAir};
    use p3_baby_bear::{BabyBear, Poseidon2BabyBear};
    use p3_challenger::{CanObserve, DuplexChallenger, FieldChallenger};
    use p3_circuit::CircuitBuilder;
    use p3_circuit::utils::RowSelectorsTargets;
    use p3_commit::testing::TrivialPcs;
    use p3_commit::{Pcs, PolynomialSpace};
    use p3_dft::{Radix2DitParallel, TwoAdicSubgroupDft};
    use p3_field::coset::TwoAdicMultiplicativeCoset;
    use p3_field::extension::BinomialExtensionField;
    use p3_field::{ExtensionField, Field, PrimeCharacteristicRing, TwoAdicField};
    use p3_matrix::Matrix;
    use p3_matrix::dense::RowMajorMatrix;
    use p3_uni_stark::{Domain, StarkConfig, StarkGenericConfig, Val, prove};
    use p3_util::log2_strict_usize;
    use rand::distr::{Distribution, StandardUniform};
    use rand::rngs::SmallRng;
    use rand::{Rng, SeedableRng};

    use crate::Target;
    use crate::circuit_verifier::verify_circuit;
    use crate::recursive_traits::{
        ComsWithOpenings, ProofTargets, Recursive, RecursiveLagrangeSelectors, RecursivePcs,
    };

    type DummyCom<F> = Vec<Vec<F>>;

    impl<F: Field, EF: ExtensionField<F>> Recursive<EF> for DummyCom<F> {
        type Input = Vec<Vec<F>>;

        fn new(
            _circuit: &mut CircuitBuilder<EF>,
            _lens: &mut impl Iterator<Item = usize>,
            _degree_bits: usize,
        ) -> Self {
            vec![]
        }

        fn get_values(input: &Self::Input) -> Vec<EF> {
            input.iter().flatten().map(|v| EF::from(*v)).collect()
        }

        fn num_challenges(&self) -> usize {
            0
        }

        fn lens(_input: &Self::Input) -> impl Iterator<Item = usize> {
            core::iter::empty()
        }
    }

    type EmptyTarget = ();
    impl<F: Field> Recursive<F> for EmptyTarget {
        type Input = ();

        fn new(
            _circuit: &mut p3_circuit::CircuitBuilder<F>,
            _lens: &mut impl Iterator<Item = usize>,
            _degree_bits: usize,
        ) -> Self {
        }

        fn get_values(_input: &Self::Input) -> vec::Vec<F> {
            vec![]
        }

        fn num_challenges(&self) -> usize {
            0
        }

        fn lens(_input: &Self::Input) -> impl Iterator<Item = usize> {
            core::iter::empty()
        }
    }

    impl<SC: StarkGenericConfig, Comm: Recursive<SC::Challenge>, Dft>
        RecursivePcs<SC, EmptyTarget, EmptyTarget, Comm, TwoAdicMultiplicativeCoset<Val<SC>>>
        for TrivialPcs<Val<SC>, Dft>
    where
        Domain<SC>: PolynomialSpace,
        Val<SC>: TwoAdicField,
        Dft: TwoAdicSubgroupDft<Val<SC>>,
    {
        type RecursiveProof = EmptyTarget;

        fn get_challenges_circuit(
            _circuit: &mut CircuitBuilder<<SC as StarkGenericConfig>::Challenge>,
            _proof_targets: &crate::recursive_traits::ProofTargets<SC, Comm, EmptyTarget>,
        ) -> vec::Vec<Target> {
            vec![]
        }

        fn verify_circuit(
            &self,
            _circuit: &mut CircuitBuilder<<SC as StarkGenericConfig>::Challenge>,
            _challenges: &[Target],
            _commitments_with_opening_points: &ComsWithOpenings<
                Comm,
                TwoAdicMultiplicativeCoset<Val<SC>>,
            >,
            _opening_proof: &EmptyTarget,
        ) {
        }

        fn selectors_at_point_circuit(
            &self,
            circuit: &mut CircuitBuilder<SC::Challenge>,
            domain: &TwoAdicMultiplicativeCoset<Val<SC>>,
            point: &Target,
        ) -> RecursiveLagrangeSelectors {
            // Constants that we will need.
            let shift_inv = circuit.add_const(SC::Challenge::from(domain.shift_inverse()));
            let one = circuit.add_const(SC::Challenge::from(Val::<SC>::ONE));
            let subgroup_gen_inv =
                circuit.add_const(SC::Challenge::from(domain.subgroup_generator().inverse()));

            // Unshifted and z_h
            let unshifted_point = circuit.mul(shift_inv, *point);
            let us_exp = circuit.exp_power_of_2(unshifted_point, domain.log_size());
            let z_h = circuit.sub(us_exp, one);

            // Denominators
            let us_minus_one = circuit.sub(unshifted_point, one);
            let us_minus_gen_inv = circuit.sub(unshifted_point, subgroup_gen_inv);

            // Selectors
            let is_first_row = circuit.div(z_h, us_minus_one);
            let is_last_row = circuit.div(z_h, us_minus_gen_inv);
            let is_transition = us_minus_gen_inv;
            let inv_vanishing = circuit.div(one, z_h);

            let row_selectors = RowSelectorsTargets {
                is_first_row,
                is_last_row,
                is_transition,
            };
            RecursiveLagrangeSelectors {
                row_selectors,
                inv_vanishing,
            }
        }

        fn create_disjoint_domain(
            &self,
            trace_domain: TwoAdicMultiplicativeCoset<Val<SC>>,
            degree: usize,
        ) -> TwoAdicMultiplicativeCoset<Val<SC>> {
            trace_domain.create_disjoint_domain(degree)
        }

        fn split_domains(
            &self,
            trace_domain: &TwoAdicMultiplicativeCoset<Val<SC>>,
            degree: usize,
        ) -> Vec<TwoAdicMultiplicativeCoset<Val<SC>>> {
            trace_domain.split_domains(degree)
        }

        fn size(&self, trace_domain: &TwoAdicMultiplicativeCoset<Val<SC>>) -> usize {
            trace_domain.size()
        }

        fn log_size(&self, trace_domain: &TwoAdicMultiplicativeCoset<Val<SC>>) -> usize {
            trace_domain.log_size()
        }

        fn first_point(&self, trace_domain: &TwoAdicMultiplicativeCoset<Val<SC>>) -> SC::Challenge {
            SC::Challenge::from(trace_domain.first_point())
        }
    }

    const REPETITIONS: usize = 20; // This should be < 255 so it can fit into a u8.
    const TRACE_WIDTH: usize = REPETITIONS * 3;

    pub struct MulAir {
        degree: u64,
    }

    impl Default for MulAir {
        fn default() -> Self {
            Self { degree: 3 }
        }
    }

    impl MulAir {
        pub fn random_valid_trace<F: Field>(&self, rows: usize, valid: bool) -> RowMajorMatrix<F>
        where
            StandardUniform: Distribution<F>,
        {
            let mut rng = SmallRng::seed_from_u64(1);
            let mut trace_values = F::zero_vec(rows * TRACE_WIDTH);
            for (i, (a, b, c)) in trace_values.iter_mut().tuples().enumerate() {
                let row = i / REPETITIONS;
                *a = F::from_usize(i);

                *b = if row == 0 {
                    a.square() + F::ONE
                } else {
                    rng.random()
                };

                *c = a.exp_u64(self.degree - 1) * *b;

                if !valid {
                    // make it invalid
                    *c *= F::TWO;
                }
            }
            RowMajorMatrix::new(trace_values, TRACE_WIDTH)
        }
    }

    impl<F> BaseAir<F> for MulAir {
        fn width(&self) -> usize {
            TRACE_WIDTH
        }
    }

    impl<AB: AirBuilder> Air<AB> for MulAir {
        fn eval(&self, builder: &mut AB) {
            let main = builder.main();
            let main_local = main.row_slice(0).expect("Matrix is empty?");
            let main_next = main.row_slice(1).expect("Matrix only has 1 row?");

            for i in 0..REPETITIONS {
                let start = i * 3;
                let a = main_local[start].clone();
                let b = main_local[start + 1].clone();
                let c = main_local[start + 2].clone();
                builder.assert_zero(a.clone().into().exp_u64(self.degree - 1) * b.clone() - c);

                builder
                    .when_first_row()
                    .assert_eq(a.clone() * a.clone() + AB::Expr::ONE, b);

                let next_a = main_next[start].clone();
                builder
                    .when_transition()
                    .assert_eq(a + AB::Expr::from_u8(REPETITIONS as u8), next_a);
            }
        }
    }

    fn get_challenges<SC: StarkGenericConfig>(
        config: &SC,
        degree: usize,
        trace_commit: &<SC::Pcs as Pcs<SC::Challenge, SC::Challenger>>::Commitment,
        quotient_chunks: &<SC::Pcs as Pcs<SC::Challenge, SC::Challenger>>::Commitment,
        random: &Option<<SC::Pcs as Pcs<SC::Challenge, SC::Challenger>>::Commitment>,
    ) -> Vec<SC::Challenge> {
        let log_degree = log2_strict_usize(degree);
        let log_ext_degree = log_degree + config.is_zk();

        let pcs = config.pcs();
        let init_trace_domain = pcs.natural_domain_for_degree(degree >> (config.is_zk()));

        // Initialize the PCS and the Challenger.
        let mut challenger = config.initialise_challenger();

        // Observe the instance.
        // degree < 2^255 so we can safely cast log_degree to a u8.
        challenger.observe(Val::<SC>::from_u8(log_ext_degree as u8));
        challenger.observe(Val::<SC>::from_u8(log_degree as u8));
        // TODO: Might be best practice to include other instance data here; see verifier comment.

        // Observe the Merkle root of the trace commitment.
        challenger.observe(trace_commit.clone());

        // There are no public values to observe.
        let alpha: SC::Challenge = challenger.sample_algebra_element();

        challenger.observe(quotient_chunks.clone());

        // We've already checked that commitments.random is present if and only if ZK is enabled.
        // Observe the random commitment if it is present.
        if let Some(r_commit) = random.clone() {
            challenger.observe(r_commit);
        }

        // Get an out-of-domain point to open our values at.
        //
        // Soundness Error: dN/|EF| where `N` is the trace length and our constraint polynomial has degree `d`.
        let zeta = challenger.sample_algebra_element();
        let zeta_next = init_trace_domain.next_point(zeta).unwrap();

        vec![alpha, zeta, zeta_next]
    }

    #[test]
    fn test_mul_verifier_circuit() -> Result<(), String> {
        let log_n = 8;
        type Val = BabyBear;
        type Challenge = BinomialExtensionField<Val, 4>;

        type Perm = Poseidon2BabyBear<16>;
        let mut rng = SmallRng::seed_from_u64(1);
        let perm = Perm::new_from_rng_128(&mut rng);

        type Dft = Radix2DitParallel<Val>;
        let dft = Dft::default();

        type Challenger = DuplexChallenger<Val, Perm, 16, 8>;

        type Pcs = TrivialPcs<Val, Radix2DitParallel<Val>>;
        let pcs = TrivialPcs {
            dft,
            log_n,
            _phantom: PhantomData,
        };
        let challenger = Challenger::new(perm);

        type MyConfig = StarkConfig<Pcs, Challenge, Challenger>;
        let config = MyConfig::new(pcs, challenger);

        let air = MulAir { degree: 2 };

        let trace = air.random_valid_trace(1 << log_n, true);

        let mut proof = prove(&config, &air, trace, &vec![]);

        let challenges = get_challenges(
            &config,
            1 << log_n,
            &proof.commitments.trace,
            &proof.commitments.quotient_chunks,
            &proof.commitments.random,
        );

        proof.commitments.random = None;
        proof.commitments.quotient_chunks = vec![];
        proof.commitments.trace = vec![];

        let mut all_lens = ProofTargets::<
            StarkConfig<TrivialPcs<Val, Dft>, Challenge, Challenger>,
            DummyCom<Val>,
            EmptyTarget,
        >::lens(&proof);

        // Initialize the circuit builder.
        let mut circuit_builder = CircuitBuilder::<Challenge>::new();
        let proof_targets = ProofTargets::<
            StarkConfig<TrivialPcs<Val, Dft>, Challenge, Challenger>,
            DummyCom<Val>,
            EmptyTarget,
        >::new(&mut circuit_builder, &mut all_lens, proof.degree_bits);

        let proof_values = ProofTargets::<
            StarkConfig<TrivialPcs<Val, Dft>, Challenge, Challenger>,
            DummyCom<Val>,
            EmptyTarget,
        >::get_values(&proof);

        let pvs = proof_values
            .iter()
            .chain(&challenges)
            .copied()
            .collect::<Vec<_>>();

        verify_circuit(&config, &air, &mut circuit_builder, &proof_targets, &[])
            .map_err(|e| format!("{e:?}"))?;

        let circuit = circuit_builder.build().unwrap();
        let mut runner = circuit.runner();
        runner
            .set_public_inputs(&pvs)
            .map_err(|e| format!("{e:?}"))?;

        let _traces = runner.run().map_err(|e| format!("{e:?}"))?;

        Ok(())
    }
}<|MERGE_RESOLUTION|>--- conflicted
+++ resolved
@@ -19,55 +19,18 @@
 pub enum VerificationError {
     #[error("Invalid proof shape")]
     InvalidProofShape,
-<<<<<<< HEAD
-    RandomizationError,
-    CircuitError(CircuitError),
-    CircuitBuilderError(CircuitBuilderError),
-    GenerationError(GenerationError),
-}
-
-impl core::fmt::Display for VerificationError {
-    fn fmt(&self, f: &mut core::fmt::Formatter<'_>) -> core::fmt::Result {
-        match self {
-            VerificationError::InvalidProofShape => write!(f, "Invalid proof shape"),
-            VerificationError::RandomizationError => write!(
-                f,
-                "Missing random opened values for existing random commitment"
-            ),
-            VerificationError::CircuitError(e) => {
-                write!(f, "Circuit error: {}", e)
-            }
-            VerificationError::CircuitBuilderError(e) => {
-                write!(f, "Circuit builder error: {}", e)
-            }
-            VerificationError::GenerationError(e) => {
-                write!(f, "Challenge generation error: {}", e)
-            }
-        }
-    }
-=======
 
     #[error("Missing random opened values for existing random commitment")]
     RandomizationError,
->>>>>>> ac7c3270
-}
-
-impl From<CircuitError> for VerificationError {
-    fn from(err: CircuitError) -> Self {
-        VerificationError::CircuitError(err)
-    }
-}
-
-impl From<CircuitBuilderError> for VerificationError {
-    fn from(err: CircuitBuilderError) -> Self {
-        VerificationError::CircuitBuilderError(err)
-    }
-}
-
-impl From<GenerationError> for VerificationError {
-    fn from(err: GenerationError) -> Self {
-        VerificationError::GenerationError(err)
-    }
+
+    #[error("Error in circuit builder: {0}")]
+    Circuit(#[from] CircuitError),
+
+    #[error("Circuit builder error: {0}")]
+    CircuitBuilder(#[from] CircuitBuilderError),
+
+    #[error("Generation error: {0}")]
+    Generation(#[from] GenerationError),
 }
 
 // Method to get all the challenge targets.
