--- conflicted
+++ resolved
@@ -118,61 +118,6 @@
     all_challenges
 }
 
-<<<<<<< HEAD
-/// Constructs the public input values for a STARK verification circuit.
-///
-/// # Parameters
-/// - `public_values`: The AIR public input values
-/// - `proof_values`: Values extracted from the proof targets  
-/// - `challenges`: All challenge values (alpha, zeta, zeta_next, betas, query indices)
-/// - `num_queries`: Number of FRI query proofs
-///
-/// # Returns
-/// A vector of field elements ready to be passed to `CircuitRunner::set_public_inputs`
-// TODO: Challenges are sampled inside the circuit but still provided as public inputs until
-// some sponge in the circuit is implemented (Poseidon2?).
-pub fn construct_verifier_public_inputs<F, EF>(
-    public_values: &[F],
-    proof_values: &[EF],
-    challenges: &[EF],
-    num_queries: usize,
-) -> Vec<EF>
-where
-    F: Field + PrimeField64,
-    EF: Field + BasedVectorSpace<F> + From<F>,
-{
-    let num_challenges_before_queries = challenges.len() - num_queries;
-
-    // Start with public values, proof values, and all challenges
-    let mut inputs: Vec<EF> = public_values
-        .iter()
-        .map(|&pv| pv.into())
-        .chain(proof_values.iter().copied())
-        .chain(challenges.iter().copied())
-        .collect();
-
-    // Add bit decompositions for query indices.
-    // The circuit calls decompose_to_bits on each query index,
-    // which creates MAX_QUERY_INDEX_BITS additional public inputs.
-    for &query_index in &challenges[num_challenges_before_queries..] {
-        let coeffs = query_index.as_basis_coefficients_slice();
-        let index_usize = coeffs[0].as_canonical_u64() as usize;
-
-        for k in 0..MAX_QUERY_INDEX_BITS {
-            let bit = if (index_usize >> k) & 1 == 1 {
-                EF::ONE
-            } else {
-                EF::ZERO
-            };
-            inputs.push(bit);
-        }
-    }
-
-    inputs
-}
-
-=======
->>>>>>> 3136d7bc
 /// Verifies a STARK proof within a circuit.
 ///
 /// This function adds constraints to the circuit builder that verify a STARK proof.
