//! Target structures for STARK proofs in recursive circuits.

use alloc::vec;
use alloc::vec::Vec;
use core::marker::PhantomData;

use p3_batch_stark::CommonData;
<<<<<<< HEAD
=======
use p3_batch_stark::common::PreprocessedInstanceMeta;
>>>>>>> f38269e8
use p3_circuit::CircuitBuilder;
use p3_commit::Pcs;
use p3_field::Field;
use p3_uni_stark::{Commitments, OpenedValues, Proof, StarkGenericConfig};

use crate::Target;
use crate::traits::{Recursive, RecursiveChallenger};

/// Structure representing all the targets necessary for an input proof.
///
/// This contains the circuit representation of a STARK proof, with all
/// commitments, opened values, and the opening proof as targets.
#[derive(Clone)]
pub struct ProofTargets<
    SC: StarkGenericConfig,
    Comm: Recursive<SC::Challenge>,
    OpeningProof: Recursive<SC::Challenge>,
> {
    /// Commitments to trace, quotient chunks, and optional random polynomial
    pub commitments_targets: CommitmentTargets<SC::Challenge, Comm>,
    /// Opened values at evaluation points (zeta, zeta_next)
    pub opened_values_targets: OpenedValuesTargets<SC>,
    /// PCS opening proof
    pub opening_proof: OpeningProof,
    /// Log₂ of the trace domain size
    pub degree_bits: usize,
}

/// Target structure for STARK commitments.
#[derive(Clone)]
pub struct CommitmentTargets<F: Field, Comm: Recursive<F>> {
    /// Commitment to the trace polynomial
    pub trace_targets: Comm,
    /// Commitment to the quotient polynomial chunks
    pub quotient_chunks_targets: Comm,
    /// Optional commitment to random polynomial (ZK mode)
    pub random_commit: Option<Comm>,
    pub _phantom: PhantomData<F>,
}

/// Target structure for opened polynomial values.
#[derive(Clone)]
pub struct OpenedValuesTargets<SC: StarkGenericConfig> {
    /// Trace values at point zeta
    pub trace_local_targets: Vec<Target>,
    /// Trace values at point zeta * g (next row)
    pub trace_next_targets: Vec<Target>,
    /// Optional preprocessed values at point zeta
    pub preprocessed_local_targets: Option<Vec<Target>>,
    /// Optional preprocessed values at point zeta * g (next row)
    pub preprocessed_next_targets: Option<Vec<Target>>,
    /// Quotient chunk values at zeta
    pub quotient_chunks_targets: Vec<Vec<Target>>,
    /// Optional random polynomial values (ZK mode)
    pub random_targets: Option<Vec<Target>>,
    pub _phantom: PhantomData<SC>,
}

/// Structure which holds the targets and metadata for existing global preprocessed data.
pub struct GlobalPreprocessedTargets<Comm> {
    /// Global commitment targets for all preprocessed columns, over all instances.
    pub commitment: Comm,
    /// Per-instance metadata for preprocessed traces.
    pub instances: PreprocessedInstanceMetas,
    /// Mapping from preprocessed matrix index to the corresponding instance index.
    pub matrix_to_instance: Vec<usize>,
}

/// Structure which holds per-instance metadata for preprocessed traces
pub struct PreprocessedInstanceMetas {
    /// Vector of optional per-instance metadata
    pub instances: Vec<Option<PreprocessedInstanceMeta>>,
}

<<<<<<< HEAD
/// Per-instance metadata for a preprocessed trace that lives inside a
/// global preprocessed commitment.
///
/// TODO: we can reuse Plonky3's existing PreprocessedInstanceMeta if we derive `Clone` from it.
#[derive(Clone)]
pub struct PreprocessedInstanceMeta {
    /// Index of this instance's preprocessed matrix inside the global PCS
    /// commitment / prover data.
    pub matrix_index: usize,
    /// Width (number of columns) of the preprocessed trace.
    pub width: usize,
    /// Log2 of the base trace degree for this instance's preprocessed trace.
    ///
    /// This matches the log2 of the main trace degree (without ZK padding)
    /// for that instance.
    pub degree_bits: usize,
}

/// Structure which holds the optional targets and metadata necessary for handling preprocessed data in the verification circuit.
pub struct PrepVerifierDataTargets<SC, Comm> {
=======
/// Structure which holds the optional targets and metadata necessary for handling preprocessed data in the verification circuit.
pub struct PreprocessedVerifierDataTargets<SC, Comm> {
>>>>>>> f38269e8
    /// If at least one of the instances uses preprocessed columns, holds the global preprocessed targets.
    pub preprocessed: Option<GlobalPreprocessedTargets<Comm>>,
    pub _phantom: PhantomData<SC>,
}

<<<<<<< HEAD
impl<SC: StarkGenericConfig, Comm> Recursive<SC::Challenge> for PrepVerifierDataTargets<SC, Comm>
=======
impl<SC: StarkGenericConfig, Comm> Recursive<SC::Challenge>
    for PreprocessedVerifierDataTargets<SC, Comm>
>>>>>>> f38269e8
where
    Comm: Recursive<
            SC::Challenge,
            Input = <SC::Pcs as Pcs<SC::Challenge, SC::Challenger>>::Commitment,
        >,
{
    type Input = CommonData<SC>;

    fn new(circuit: &mut CircuitBuilder<SC::Challenge>, input: &Self::Input) -> Self {
        let preprocessed = input
            .preprocessed
            .as_ref()
            .map(|prep| GlobalPreprocessedTargets {
                commitment: Comm::new(circuit, &prep.commitment),
                instances: PreprocessedInstanceMetas {
<<<<<<< HEAD
                    instances: prep
                        .instances
                        .iter()
                        .map(|inst| {
                            inst.as_ref().map(|i| PreprocessedInstanceMeta {
                                matrix_index: i.matrix_index,
                                width: i.width,
                                degree_bits: i.degree_bits,
                            })
                        })
                        .collect(),
=======
                    instances: prep.instances.clone(),
>>>>>>> f38269e8
                },
                matrix_to_instance: prep.matrix_to_instance.clone(),
            });

        Self {
            preprocessed,
            _phantom: PhantomData,
        }
    }

    fn get_values(input: &Self::Input) -> Vec<SC::Challenge> {
        let mut values = vec![];
        if let Some(prep) = &input.preprocessed {
            values.extend(Comm::get_values(&prep.commitment));
        }
        values
    }
}

impl<SC: StarkGenericConfig> OpenedValuesTargets<SC> {
    /// Observe all opened values in the Fiat-Shamir transcript.
    ///
    /// This method absorbs all opened values into the challenger state,
    /// which is necessary before sampling PCS challenges.
    ///
    /// # Parameters
    /// - `circuit`: Circuit builder
    /// - `challenger`: Running challenger state
    pub fn observe<F: Field>(
        &self,
        circuit: &mut CircuitBuilder<F>,
        challenger: &mut impl RecursiveChallenger<F>,
    ) {
        // Observe trace values at zeta and zeta_next
        challenger.observe_slice(circuit, &self.trace_local_targets);
        challenger.observe_slice(circuit, &self.trace_next_targets);

        // Observe quotient chunk values
        for chunk_values in &self.quotient_chunks_targets {
            challenger.observe_slice(circuit, chunk_values);
        }

        // Observe random values if in ZK mode
        if let Some(random_vals) = &self.random_targets {
            challenger.observe_slice(circuit, random_vals);
        }
    }
}

impl<
    SC: StarkGenericConfig,
    Comm: Recursive<SC::Challenge, Input = <SC::Pcs as Pcs<SC::Challenge, SC::Challenger>>::Commitment>,
    OpeningProof: Recursive<SC::Challenge, Input = <SC::Pcs as Pcs<SC::Challenge, SC::Challenger>>::Proof>,
> Recursive<SC::Challenge> for ProofTargets<SC, Comm, OpeningProof>
{
    type Input = Proof<SC>;

    /// Allocates the necessary circuit targets for storing the proof's public data.
    fn new(circuit: &mut CircuitBuilder<SC::Challenge>, input: &Self::Input) -> Self {
        let commitments_targets = CommitmentTargets::new(circuit, &input.commitments);
        let opened_values_targets = OpenedValuesTargets::new(circuit, &input.opened_values);
        let opening_proof = OpeningProof::new(circuit, &input.opening_proof);

        Self {
            commitments_targets,
            opened_values_targets,
            opening_proof,
            degree_bits: input.degree_bits,
        }
    }

    fn get_values(input: &Self::Input) -> Vec<SC::Challenge> {
        let Proof {
            commitments,
            opened_values,
            opening_proof,
            degree_bits: _,
        } = input;

        CommitmentTargets::<SC::Challenge, Comm>::get_values(commitments)
            .into_iter()
            .chain(OpenedValuesTargets::<SC>::get_values(opened_values))
            .chain(OpeningProof::get_values(opening_proof))
            .collect()
    }
}

impl<F: Field, Comm> Recursive<F> for CommitmentTargets<F, Comm>
where
    Comm: Recursive<F>,
{
    type Input = Commitments<Comm::Input>;

    fn new(circuit: &mut CircuitBuilder<F>, input: &Self::Input) -> Self {
        let trace_targets = Comm::new(circuit, &input.trace);
        let quotient_chunks_targets = Comm::new(circuit, &input.quotient_chunks);
        let random_commit = input
            .random
            .as_ref()
            .map(|random| Comm::new(circuit, random));

        Self {
            trace_targets,
            quotient_chunks_targets,
            random_commit,
            _phantom: PhantomData,
        }
    }

    fn get_values(input: &Self::Input) -> Vec<F> {
        let Commitments {
            trace,
            quotient_chunks,
            random,
        } = input;

        let mut values = vec![];
        values.extend(Comm::get_values(trace));
        values.extend(Comm::get_values(quotient_chunks));
        if let Some(random) = random {
            values.extend(Comm::get_values(random));
        }
        values
    }
}

impl<SC: StarkGenericConfig> Recursive<SC::Challenge> for OpenedValuesTargets<SC> {
    type Input = OpenedValues<SC::Challenge>;

    fn new(circuit: &mut CircuitBuilder<SC::Challenge>, input: &Self::Input) -> Self {
        let trace_local_len = input.trace_local.len();
        let trace_local_targets =
            circuit.alloc_public_inputs(trace_local_len, "trace local values");

        let trace_next_len = input.trace_next.len();
        let trace_next_targets = circuit.alloc_public_inputs(trace_next_len, "trace next values");

        let preprocessed_local_targets = input
            .preprocessed_local
            .as_ref()
            .map(|prep| circuit.alloc_public_inputs(prep.len(), "local preprocessed values"));
        let preprocessed_next_targets = input
            .preprocessed_next
            .as_ref()
            .map(|prep| circuit.alloc_public_inputs(prep.len(), "local preprocessed values"));

        let quotient_chunks_len = input.quotient_chunks.len();
        let mut quotient_chunks_targets = Vec::with_capacity(quotient_chunks_len);
        for quotient_chunk in input.quotient_chunks.iter() {
            let quotient_chunks_cols_len = quotient_chunk.len();
            let quotient_col =
                circuit.alloc_public_inputs(quotient_chunks_cols_len, "quotient chunk columns");
            quotient_chunks_targets.push(quotient_col);
        }

        let random_targets = input
            .random
            .as_ref()
            .map(|random| circuit.alloc_public_inputs(random.len(), "random values (ZK mode)"));

        Self {
            trace_local_targets,
            trace_next_targets,
            preprocessed_local_targets,
            preprocessed_next_targets,
            quotient_chunks_targets,
            random_targets,
            _phantom: PhantomData,
        }
    }

    fn get_values(input: &Self::Input) -> Vec<SC::Challenge> {
        let OpenedValues {
            trace_local,
            trace_next,
            preprocessed_local,
            preprocessed_next,
            quotient_chunks,
            random,
        } = input;

        let mut values = vec![];
        values.extend(trace_local);
        values.extend(trace_next);
        if let Some(preprocessed_local) = preprocessed_local {
            values.extend(preprocessed_local);
        }
        if let Some(preprocessed_next) = preprocessed_next {
            values.extend(preprocessed_next);
        }
        for chunk in quotient_chunks {
            values.extend(chunk);
        }
        if let Some(random) = random {
            values.extend(random);
        }

        values
    }
}<|MERGE_RESOLUTION|>--- conflicted
+++ resolved
@@ -5,10 +5,7 @@
 use core::marker::PhantomData;
 
 use p3_batch_stark::CommonData;
-<<<<<<< HEAD
-=======
 use p3_batch_stark::common::PreprocessedInstanceMeta;
->>>>>>> f38269e8
 use p3_circuit::CircuitBuilder;
 use p3_commit::Pcs;
 use p3_field::Field;
@@ -83,42 +80,15 @@
     pub instances: Vec<Option<PreprocessedInstanceMeta>>,
 }
 
-<<<<<<< HEAD
-/// Per-instance metadata for a preprocessed trace that lives inside a
-/// global preprocessed commitment.
-///
-/// TODO: we can reuse Plonky3's existing PreprocessedInstanceMeta if we derive `Clone` from it.
-#[derive(Clone)]
-pub struct PreprocessedInstanceMeta {
-    /// Index of this instance's preprocessed matrix inside the global PCS
-    /// commitment / prover data.
-    pub matrix_index: usize,
-    /// Width (number of columns) of the preprocessed trace.
-    pub width: usize,
-    /// Log2 of the base trace degree for this instance's preprocessed trace.
-    ///
-    /// This matches the log2 of the main trace degree (without ZK padding)
-    /// for that instance.
-    pub degree_bits: usize,
-}
-
-/// Structure which holds the optional targets and metadata necessary for handling preprocessed data in the verification circuit.
-pub struct PrepVerifierDataTargets<SC, Comm> {
-=======
 /// Structure which holds the optional targets and metadata necessary for handling preprocessed data in the verification circuit.
 pub struct PreprocessedVerifierDataTargets<SC, Comm> {
->>>>>>> f38269e8
     /// If at least one of the instances uses preprocessed columns, holds the global preprocessed targets.
     pub preprocessed: Option<GlobalPreprocessedTargets<Comm>>,
     pub _phantom: PhantomData<SC>,
 }
 
-<<<<<<< HEAD
-impl<SC: StarkGenericConfig, Comm> Recursive<SC::Challenge> for PrepVerifierDataTargets<SC, Comm>
-=======
 impl<SC: StarkGenericConfig, Comm> Recursive<SC::Challenge>
     for PreprocessedVerifierDataTargets<SC, Comm>
->>>>>>> f38269e8
 where
     Comm: Recursive<
             SC::Challenge,
@@ -134,21 +104,7 @@
             .map(|prep| GlobalPreprocessedTargets {
                 commitment: Comm::new(circuit, &prep.commitment),
                 instances: PreprocessedInstanceMetas {
-<<<<<<< HEAD
-                    instances: prep
-                        .instances
-                        .iter()
-                        .map(|inst| {
-                            inst.as_ref().map(|i| PreprocessedInstanceMeta {
-                                matrix_index: i.matrix_index,
-                                width: i.width,
-                                degree_bits: i.degree_bits,
-                            })
-                        })
-                        .collect(),
-=======
                     instances: prep.instances.clone(),
->>>>>>> f38269e8
                 },
                 matrix_to_instance: prep.matrix_to_instance.clone(),
             });
