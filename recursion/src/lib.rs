--- conflicted
+++ resolved
@@ -2,9 +2,6 @@
 
 extern crate alloc;
 
-<<<<<<< HEAD
 pub mod circuit_verifier;
-=======
 pub mod recursive_pcs;
->>>>>>> 493940d8
 pub mod recursive_traits;