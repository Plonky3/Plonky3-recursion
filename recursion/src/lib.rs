//! Recursive proof verification for Plonky3 STARKs.

#![no_std]

extern crate alloc;

<<<<<<< HEAD
// Canonical circuit target type used across recursive components.
pub type Target = p3_circuit::ExprId;

pub mod challenges;
pub mod circuit_challenger;
pub mod circuit_fri_verifier;
pub mod circuit_mmcs_verifier;
pub mod circuit_verifier;
=======
pub mod challenger;
pub mod generation;
pub mod pcs;
pub mod prelude;
>>>>>>> 9999dcf6
pub mod public_inputs;
pub mod traits;
pub mod types;
pub mod verifier;

pub use challenger::CircuitChallenger;
pub use generation::{GenerationError, PcsGeneration, generate_challenges};
pub use pcs::fri::{FriVerifierParams, MAX_QUERY_INDEX_BITS};
pub use public_inputs::{
    CommitmentOpening, FriVerifierInputs, PublicInputBuilder, StarkVerifierInputs,
    StarkVerifierInputsBuilder, construct_stark_verifier_inputs,
};
pub use traits::{
    Recursive, RecursiveAir, RecursiveChallenger, RecursiveExtensionMmcs, RecursiveMmcs,
    RecursivePcs,
};
pub use types::{
    CommitmentTargets, OpenedValuesTargets, ProofTargets, RecursiveLagrangeSelectors,
    StarkChallenges, Target,
};
pub use verifier::{ObservableCommitment, VerificationError, verify_circuit};<|MERGE_RESOLUTION|>--- conflicted
+++ resolved
@@ -4,21 +4,10 @@
 
 extern crate alloc;
 
-<<<<<<< HEAD
-// Canonical circuit target type used across recursive components.
-pub type Target = p3_circuit::ExprId;
-
-pub mod challenges;
-pub mod circuit_challenger;
-pub mod circuit_fri_verifier;
-pub mod circuit_mmcs_verifier;
-pub mod circuit_verifier;
-=======
 pub mod challenger;
 pub mod generation;
 pub mod pcs;
 pub mod prelude;
->>>>>>> 9999dcf6
 pub mod public_inputs;
 pub mod traits;
 pub mod types;
