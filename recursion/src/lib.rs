//! Recursive proof verification for Plonky3 STARKs.

#![no_std]

extern crate alloc;

pub mod challenger;
pub mod generation;
pub mod pcs;
pub mod prelude;
pub mod public_inputs;
pub mod traits;
pub mod types;
pub mod verifier;

pub use challenger::CircuitChallenger;
pub use generation::{
    GenerationError, PcsGeneration, generate_batch_challenges, generate_challenges,
};
pub use pcs::fri::{FriVerifierParams, MAX_QUERY_INDEX_BITS};
pub use public_inputs::{
    BatchStarkVerifierInputsBuilder, CommitmentOpening, FriVerifierInputs, PublicInputBuilder,
    StarkVerifierInputs, StarkVerifierInputsBuilder, construct_batch_stark_verifier_inputs,
    construct_stark_verifier_inputs,
};
pub use traits::{
    Recursive, RecursiveAir, RecursiveChallenger, RecursiveExtensionMmcs, RecursiveMmcs,
    RecursivePcs,
};
pub use types::{
<<<<<<< HEAD
    CommitmentTargets, OpenedValuesTargets, PrepVerifierDataTargets, ProofTargets,
=======
    CommitmentTargets, OpenedValuesTargets, PreprocessedVerifierDataTargets, ProofTargets,
>>>>>>> f38269e8
    RecursiveLagrangeSelectors, StarkChallenges, Target,
};
pub use verifier::{
    BatchProofTargets, ObservableCommitment, VerificationError, verify_batch_circuit,
    verify_circuit,
};<|MERGE_RESOLUTION|>--- conflicted
+++ resolved
@@ -28,11 +28,7 @@
     RecursivePcs,
 };
 pub use types::{
-<<<<<<< HEAD
-    CommitmentTargets, OpenedValuesTargets, PrepVerifierDataTargets, ProofTargets,
-=======
     CommitmentTargets, OpenedValuesTargets, PreprocessedVerifierDataTargets, ProofTargets,
->>>>>>> f38269e8
     RecursiveLagrangeSelectors, StarkChallenges, Target,
 };
 pub use verifier::{
