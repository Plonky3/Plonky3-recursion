#![no_std]

extern crate alloc;

<<<<<<< HEAD
pub mod circuit_fri_verifier;
=======
pub mod circuit_verifier;
pub mod recursive_pcs;
>>>>>>> 923e0631
pub mod recursive_traits;<|MERGE_RESOLUTION|>--- conflicted
+++ resolved
@@ -2,10 +2,7 @@
 
 extern crate alloc;
 
-<<<<<<< HEAD
 pub mod circuit_fri_verifier;
-=======
 pub mod circuit_verifier;
 pub mod recursive_pcs;
->>>>>>> 923e0631
 pub mod recursive_traits;