[package]
name = "p3-recursion"
description.workspace = true
version.workspace = true
edition.workspace = true
license.workspace = true
repository.workspace = true
homepage.workspace = true
keywords.workspace = true
categories.workspace = true

[dependencies]
# Plonky3 dependencies
p3-air.workspace = true
p3-challenger.workspace = true
p3-commit.workspace = true
p3-field.workspace = true
p3-fri.workspace = true
p3-merkle-tree.workspace = true
p3-symmetric.workspace = true
p3-uni-stark.workspace = true

# Other dependencies
itertools.workspace = true
serde.workspace = true
thiserror.workspace = true
tracing.workspace = true

# Local dependencies
p3-circuit.workspace = true

[dev-dependencies]
p3-air.workspace = true
p3-baby-bear.workspace = true
p3-challenger.workspace = true
p3-dft.workspace = true
p3-matrix.workspace = true
p3-util.workspace = true
<<<<<<< HEAD
proptest.workspace = true
rand.workspace = true
=======
rand.workspace = true
tracing-forest = { workspace = true, features = ["ansi", "smallvec"] }
tracing-subscriber = { workspace = true, features = ["std", "env-filter"] }
>>>>>>> 5ab4ceb0
<|MERGE_RESOLUTION|>--- conflicted
+++ resolved
@@ -36,11 +36,7 @@
 p3-dft.workspace = true
 p3-matrix.workspace = true
 p3-util.workspace = true
-<<<<<<< HEAD
 proptest.workspace = true
 rand.workspace = true
-=======
-rand.workspace = true
 tracing-forest = { workspace = true, features = ["ansi", "smallvec"] }
-tracing-subscriber = { workspace = true, features = ["std", "env-filter"] }
->>>>>>> 5ab4ceb0
+tracing-subscriber = { workspace = true, features = ["std", "env-filter"] }