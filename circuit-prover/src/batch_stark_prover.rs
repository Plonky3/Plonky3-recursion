//! Batch STARK prover and verifier that unifies all circuit tables
//! into a single batched STARK proof using `p3-batch-stark`.

use alloc::boxed::Box;
use alloc::string::String;
use alloc::vec::Vec;
use alloc::{format, vec};
use core::mem::transmute;

use p3_air::{
    Air, AirBuilder, AirBuilderWithPublicValues, BaseAir, PairBuilder, PermutationAirBuilder,
};
use p3_baby_bear::{BabyBear, default_babybear_poseidon2_16, default_babybear_poseidon2_24};
use p3_batch_stark::{BatchProof, CommonData, StarkGenericConfig, StarkInstance, Val};
use p3_circuit::op::PrimitiveOpType;
use p3_circuit::tables::{
    Poseidon2CircuitRow, Poseidon2CircuitRowDyn, Poseidon2CircuitTrace, Poseidon2Params,
    Poseidon2Trace, Poseidon2TraceDyn, Traces,
};
use p3_field::extension::{BinomialExtensionField, BinomiallyExtendable};
use p3_field::{BasedVectorSpace, ExtensionField, Field, PrimeCharacteristicRing, PrimeField};
use p3_koala_bear::{KoalaBear, default_koalabear_poseidon2_16, default_koalabear_poseidon2_24};
use p3_lookup::folder::{ProverConstraintFolderWithLookups, VerifierConstraintFolderWithLookups};
use p3_lookup::lookup_traits::{AirLookupHandler, Lookup};
use p3_matrix::dense::RowMajorMatrix;
use p3_poseidon2_air::RoundConstants;
use p3_poseidon2_circuit_air::{
    BabyBearD4Width16, BabyBearD4Width24, KoalaBearD4Width16, KoalaBearD4Width24,
    Poseidon2CircuitAirBabyBearD4Width16, Poseidon2CircuitAirBabyBearD4Width24,
    Poseidon2CircuitAirKoalaBearD4Width16, Poseidon2CircuitAirKoalaBearD4Width24,
    extract_preprocessed_from_operations, poseidon_preprocessed_width,
};
use p3_symmetric::CryptographicPermutation;
use p3_uni_stark::{ProverConstraintFolder, SymbolicAirBuilder, VerifierConstraintFolder};
use thiserror::Error;
use tracing::instrument;

use crate::air::utils::AirLookupHandlerDyn;
use crate::air::{AddAir, ConstAir, MulAir, PublicAir, WitnessAir};
use crate::common::CircuitTableAir;
use crate::config::StarkField;
use crate::field_params::ExtractBinomialW;

/// Configuration for packing multiple primitive operations into a single AIR row.
#[derive(Debug, Clone, Copy, PartialEq, Eq)]
pub struct TablePacking {
    witness_lanes: usize,
    add_lanes: usize,
    mul_lanes: usize,
}

impl TablePacking {
    pub fn new(witness_lanes: usize, add_lanes: usize, mul_lanes: usize) -> Self {
        Self {
            witness_lanes: witness_lanes.max(1),
            add_lanes: add_lanes.max(1),
            mul_lanes: mul_lanes.max(1),
        }
    }

    pub fn from_counts(witness_lanes: usize, add_lanes: usize, mul_lanes: usize) -> Self {
        Self::new(witness_lanes, add_lanes, mul_lanes)
    }

    pub const fn witness_lanes(self) -> usize {
        self.witness_lanes
    }

    pub const fn add_lanes(self) -> usize {
        self.add_lanes
    }

    pub const fn mul_lanes(self) -> usize {
        self.mul_lanes
    }
}

impl Default for TablePacking {
    fn default() -> Self {
        Self::new(1, 1, 1)
    }
}

/// Metadata describing a non-primitive table inside a batch proof.
///
/// Every non-primitive dynamic plugin produces exactly one `NonPrimitiveTableEntry`
/// per batch instance. The entry is stored inside a `BatchStarkProof` and later provided
/// back to the plugin during verification through
/// [`TableProver::batch_air_from_table_entry`].
pub struct NonPrimitiveTableEntry<SC>
where
    SC: StarkGenericConfig,
{
    /// Plugin identifier (it should match `TableProver::id`).
    pub id: &'static str,
    /// Number of logical rows produced for this table.
    pub rows: usize,
    /// Public values exposed by this table (if any).
    pub public_values: Vec<Val<SC>>,
}

/// Type-erased AIR implementation for dynamically registered non-primitive tables.
///
/// This allows the batch prover to mix primitive AIRs with plugin AIRs in a single heterogeneous
/// batch.
/// Internally,`DynamicAirEntry` wraps the boxed plugin AIR and exposes a shared accessor
/// so that both prover and verifier can operate without knowing the concrete underlying type.
pub struct DynamicAirEntry<SC>
where
    SC: StarkGenericConfig,
{
    air: Box<dyn BatchAir<SC>>,
}

impl<SC> DynamicAirEntry<SC>
where
    SC: StarkGenericConfig,
{
    pub fn new(inner: Box<dyn BatchAir<SC>>) -> Self {
        Self { air: inner }
    }

    pub fn air(&self) -> &dyn BatchAir<SC> {
        &*self.air
    }

    pub fn air_mut(&mut self) -> &mut dyn BatchAir<SC> {
        &mut *self.air
    }
}

/// Simple super trait of [`Air`] describing the behaviour of a non-primitive
/// dynamically dispatched AIR used in batched proofs.
pub trait BatchAir<SC>:
    BaseAir<Val<SC>>
    + Air<SymbolicAirBuilder<Val<SC>>>
    + for<'a> Air<ProverConstraintFolder<'a, SC>>
    + for<'a> Air<VerifierConstraintFolder<'a, SC>>
    + AirLookupHandlerDyn<SymbolicAirBuilder<Val<SC>>>
    + for<'a> AirLookupHandlerDyn<ProverConstraintFolderWithLookups<'a, SC>>
    + for<'a> AirLookupHandlerDyn<VerifierConstraintFolderWithLookups<'a, SC>>
    + Send
    + Sync
where
    SC: StarkGenericConfig,
{
}

/// Data needed to insert a dynamic table instance into the batched prover.
///
/// A `BatchTableInstance` bundles everything the batch prover needs from a
/// non-primitive table plugin: the AIR, its populated trace matrix, any
/// public values it exposes, and the number of rows it produces.
pub struct BatchTableInstance<SC>
where
    SC: StarkGenericConfig,
{
    /// Plugin identifier (it should match `TableProver::id`).
    pub id: &'static str,
    /// The AIR implementation for this table.
    pub air: DynamicAirEntry<SC>,
    /// The populated trace matrix for this table.
    pub trace: RowMajorMatrix<Val<SC>>,
    /// Public values exposed by this table.
    pub public_values: Vec<Val<SC>>,
    /// Number of rows produced for this table.
    pub rows: usize,
}

#[inline(always)]
/// # Safety
///
/// Caller must ensure that both `Traces<FromEF>` and `Traces<ToEF>` share an
/// identical in-memory representation.
pub(crate) unsafe fn transmute_traces<FromEF, ToEF>(t: &Traces<FromEF>) -> &Traces<ToEF> {
    debug_assert_eq!(
        core::mem::size_of::<Traces<FromEF>>(),
        core::mem::size_of::<Traces<ToEF>>()
    );
    debug_assert_eq!(
        core::mem::align_of::<Traces<FromEF>>(),
        core::mem::align_of::<Traces<ToEF>>()
    );

    unsafe { &*(t as *const _ as *const Traces<ToEF>) }
}

/// Trait implemented by all non-primitive table plugins used by the batch prover.
///
/// Implementors would typically delegate to an existing AIR type, define a base case
/// for base-field traces, and then use the [`impl_table_prover_batch_instances_from_base!`]
/// macro to generate the degree-specific implementations.
///
/// ```ignore
/// impl<SC> TableProver<SC> for MyPlugin {
///     fn id(&self) -> &'static str { "my_plugin" }
///
///     impl_table_prover_batch_instances_from_base!(batch_instance_base);
/// }
/// ```
pub trait TableProver<SC>: Send + Sync
where
    SC: StarkGenericConfig + 'static,
{
    /// Identifier for this prover.
    fn id(&self) -> &'static str;

    /// Produce a batched table instance for base-field traces.
    fn batch_instance_d1(
        &self,
        config: &SC,
        packing: TablePacking,
        traces: &Traces<Val<SC>>,
    ) -> Option<BatchTableInstance<SC>>;

    /// Produce a batched table instance for degree-2 extension traces.
    fn batch_instance_d2(
        &self,
        config: &SC,
        packing: TablePacking,
        traces: &Traces<BinomialExtensionField<Val<SC>, 2>>,
    ) -> Option<BatchTableInstance<SC>>;

    /// Produce a batched table instance for degree-4 extension traces.
    fn batch_instance_d4(
        &self,
        config: &SC,
        packing: TablePacking,
        traces: &Traces<BinomialExtensionField<Val<SC>, 4>>,
    ) -> Option<BatchTableInstance<SC>>;

    /// Produce a batched table instance for degree-6 extension traces.
    fn batch_instance_d6(
        &self,
        config: &SC,
        packing: TablePacking,
        traces: &Traces<BinomialExtensionField<Val<SC>, 6>>,
    ) -> Option<BatchTableInstance<SC>>;

    /// Produce a batched table instance for degree-8 extension traces.
    fn batch_instance_d8(
        &self,
        config: &SC,
        packing: TablePacking,
        traces: &Traces<BinomialExtensionField<Val<SC>, 8>>,
    ) -> Option<BatchTableInstance<SC>>;

    /// Rebuild the AIR for verification from the recorded non-primitive table entry.
    fn batch_air_from_table_entry(
        &self,
        config: &SC,
        degree: usize,
        table_entry: &NonPrimitiveTableEntry<SC>,
    ) -> Result<DynamicAirEntry<SC>, String>;
}

/// Convenience macro for deriving all degree-specific helpers from a single base
/// implementation.
///
/// Plugins usually implement a single `batch_instance_base` method that operates on
/// base-field traces. This macro reuses that method to provide the `batch_instance_d*`
/// variants by casting higher-degree traces back to the base field.
///
/// Users can invoke it inside their `TableProver` impl:
///
/// ```ignore
/// impl<SC> TableProver<SC> for MyPlugin {
///     fn id(&self) -> &'static str { "my_plugin" }
///
///     impl_table_prover_batch_instances_from_base!(batch_instance_base);
///
///     fn batch_air_from_table_entry(
///         &self,
///         config: &SC,
///         degree: usize,
///         table_entry: &NonPrimitiveTableEntry<SC>,
///     ) -> Result<DynamicAirEntry<SC>, String> {
///         Ok(DynamicAirEntry::new(Box::new(MyPluginAir::<Val<SC>>::new(config))))
///     }
/// }
/// ```
#[macro_export]
macro_rules! impl_table_prover_batch_instances_from_base {
    ($base:ident) => {
        fn batch_instance_d1(
            &self,
            config: &SC,
            packing: TablePacking,
            traces: &p3_circuit::tables::Traces<p3_batch_stark::Val<SC>>,
        ) -> Option<BatchTableInstance<SC>> {
            self.$base::<SC>(config, packing, traces)
        }

        fn batch_instance_d2(
            &self,
            config: &SC,
            packing: TablePacking,
            traces: &p3_circuit::tables::Traces<
                p3_field::extension::BinomialExtensionField<p3_batch_stark::Val<SC>, 2>,
            >,
        ) -> Option<BatchTableInstance<SC>> {
            let t: &p3_circuit::tables::Traces<p3_batch_stark::Val<SC>> =
                unsafe { transmute_traces(traces) };
            self.$base::<SC>(config, packing, t)
        }

        fn batch_instance_d4(
            &self,
            config: &SC,
            packing: TablePacking,
            traces: &p3_circuit::tables::Traces<
                p3_field::extension::BinomialExtensionField<p3_batch_stark::Val<SC>, 4>,
            >,
        ) -> Option<BatchTableInstance<SC>> {
            let t: &p3_circuit::tables::Traces<p3_batch_stark::Val<SC>> =
                unsafe { transmute_traces(traces) };
            self.$base::<SC>(config, packing, t)
        }

        fn batch_instance_d6(
            &self,
            config: &SC,
            packing: TablePacking,
            traces: &p3_circuit::tables::Traces<
                p3_field::extension::BinomialExtensionField<p3_batch_stark::Val<SC>, 6>,
            >,
        ) -> Option<BatchTableInstance<SC>> {
            let t: &p3_circuit::tables::Traces<p3_batch_stark::Val<SC>> =
                unsafe { transmute_traces(traces) };
            self.$base::<SC>(config, packing, t)
        }

        fn batch_instance_d8(
            &self,
            config: &SC,
            packing: TablePacking,
            traces: &p3_circuit::tables::Traces<
                p3_field::extension::BinomialExtensionField<p3_batch_stark::Val<SC>, 8>,
            >,
        ) -> Option<BatchTableInstance<SC>> {
            let t: &p3_circuit::tables::Traces<p3_batch_stark::Val<SC>> =
                unsafe { transmute_traces(traces) };
            self.$base::<SC>(config, packing, t)
        }
    };
}

/// Poseidon2 configuration that can be selected at runtime.
/// This enum represents different Poseidon2 configurations (field type, width, etc.).
#[derive(Debug, Clone)]
pub enum Poseidon2Config {
    /// BabyBear D=4, WIDTH=16 configuration
    BabyBearD4Width16 {
        permutation: p3_baby_bear::Poseidon2BabyBear<16>,
        constants: RoundConstants<p3_baby_bear::BabyBear, 16, 4, 13>,
    },
    /// BabyBear D=4, WIDTH=24 configuration
    BabyBearD4Width24 {
        permutation: p3_baby_bear::Poseidon2BabyBear<24>,
        constants: RoundConstants<p3_baby_bear::BabyBear, 24, 4, 21>,
    },
    /// KoalaBear D=4, WIDTH=16 configuration
    KoalaBearD4Width16 {
        permutation: p3_koala_bear::Poseidon2KoalaBear<16>,
        constants: RoundConstants<p3_koala_bear::KoalaBear, 16, 4, 20>,
    },
    /// KoalaBear D=4, WIDTH=24 configuration
    KoalaBearD4Width24 {
        permutation: p3_koala_bear::Poseidon2KoalaBear<24>,
        constants: RoundConstants<p3_koala_bear::KoalaBear, 24, 4, 23>,
    },
}

impl Poseidon2Config {
    /// Create BabyBear D=4 WIDTH=16 configuration from default permutation.
    /// Uses the same permutation and constants as `default_babybear_poseidon2_16()`.
    pub fn baby_bear_d4_width16() -> Self {
        let perm = default_babybear_poseidon2_16();

        let beginning_full: [[BabyBear; 16]; 4] = p3_baby_bear::BABYBEAR_RC16_EXTERNAL_INITIAL;
        let partial: [BabyBear; 13] = p3_baby_bear::BABYBEAR_RC16_INTERNAL;
        let ending_full: [[BabyBear; 16]; 4] = p3_baby_bear::BABYBEAR_RC16_EXTERNAL_FINAL;

        let constants = RoundConstants::new(beginning_full, partial, ending_full);

        Self::BabyBearD4Width16 {
            permutation: perm,
            constants,
        }
    }

    /// Create BabyBear D=4 WIDTH=24 configuration from default permutation.
    /// Uses the same permutation and constants as `default_babybear_poseidon2_24()`.
    pub fn baby_bear_d4_width24() -> Self {
        let perm = default_babybear_poseidon2_24();

        let beginning_full: [[BabyBear; 24]; 4] = p3_baby_bear::BABYBEAR_RC24_EXTERNAL_INITIAL;
        let partial: [BabyBear; 21] = p3_baby_bear::BABYBEAR_RC24_INTERNAL;
        let ending_full: [[BabyBear; 24]; 4] = p3_baby_bear::BABYBEAR_RC24_EXTERNAL_FINAL;

        let constants = RoundConstants::new(beginning_full, partial, ending_full);

        Self::BabyBearD4Width24 {
            permutation: perm,
            constants,
        }
    }

    /// Create KoalaBear D=4 WIDTH=16 configuration from default permutation.
    /// Uses the same permutation and constants as `default_koalabear_poseidon2_16()`.
    pub fn koala_bear_d4_width16() -> Self {
        let perm = default_koalabear_poseidon2_16();

        let beginning_full: [[KoalaBear; 16]; 4] = p3_koala_bear::KOALABEAR_RC16_EXTERNAL_INITIAL;
        let partial: [KoalaBear; 20] = p3_koala_bear::KOALABEAR_RC16_INTERNAL;
        let ending_full: [[KoalaBear; 16]; 4] = p3_koala_bear::KOALABEAR_RC16_EXTERNAL_FINAL;

        let constants = RoundConstants::new(beginning_full, partial, ending_full);

        Self::KoalaBearD4Width16 {
            permutation: perm,
            constants,
        }
    }

    /// Create KoalaBear D=4 WIDTH=24 configuration from default permutation.
    /// Uses the same permutation and constants as `default_koalabear_poseidon2_24()`.
    pub fn koala_bear_d4_width24() -> Self {
        let perm = default_koalabear_poseidon2_24();

        let beginning_full: [[KoalaBear; 24]; 4] = p3_koala_bear::KOALABEAR_RC24_EXTERNAL_INITIAL;
        let partial: [KoalaBear; 23] = p3_koala_bear::KOALABEAR_RC24_INTERNAL;
        let ending_full: [[KoalaBear; 24]; 4] = p3_koala_bear::KOALABEAR_RC24_EXTERNAL_FINAL;

        let constants = RoundConstants::new(beginning_full, partial, ending_full);

        Self::KoalaBearD4Width24 {
            permutation: perm,
            constants,
        }
    }
}

/// Wrapper for Poseidon2CircuitAir that implements BatchAir<SC>
// We need this because `BatchAir` requires `BaseAir<Val<SC>>`.
// but `Poseidon2CircuitAir` works over a specific field.
struct Poseidon2AirWrapper<SC: StarkGenericConfig> {
    width: usize,
    preprocessed: Vec<Val<SC>>,
    _phantom: core::marker::PhantomData<SC>,
}

impl<SC> BatchAir<SC> for Poseidon2AirWrapper<SC>
where
    SC: StarkGenericConfig + Send + Sync,
    Val<SC>: StarkField,
{
}

impl<SC> BaseAir<Val<SC>> for Poseidon2AirWrapper<SC>
where
    SC: StarkGenericConfig + Send + Sync,
    Val<SC>: StarkField,
{
    fn width(&self) -> usize {
        self.width
    }

    fn preprocessed_trace(&self) -> Option<RowMajorMatrix<Val<SC>>> {
        let height = self
            .preprocessed
            .len()
            .div_ceil(poseidon_preprocessed_width())
            .next_power_of_two()
            * poseidon_preprocessed_width();

        let mut values = self.preprocessed.clone();
        values.resize(height, Val::<SC>::ZERO);
        Some(RowMajorMatrix::new(values, poseidon_preprocessed_width()))
    }
}

impl<SC, AB> Air<AB> for Poseidon2AirWrapper<SC>
where
    SC: StarkGenericConfig + Send + Sync,
    AB: AirBuilder<F = Val<SC>>,
    Val<SC>: StarkField,
{
    fn eval(&self, _builder: &mut AB) {
        // The actual evaluation is handled by the concrete AIR type
        // This wrapper is just for type erasure
        // TODO: Delegate to the actual AIR if we can store it
    }
}

impl<SC, AB> AirLookupHandler<AB> for Poseidon2AirWrapper<SC>
where
    SC: StarkGenericConfig + Send + Sync,
    AB: PairBuilder + AirBuilder<F = Val<SC>> + PermutationAirBuilder + AirBuilderWithPublicValues,
    Val<SC>: StarkField,
{
    fn add_lookup_columns(&mut self) -> Vec<usize> {
        // The actual evaluation is handled by the concrete AIR type
        // This wrapper is just for type erasure
        // TODO: Delegate to the actual AIR if we can store it
        vec![]
    }

    fn get_lookups(&mut self) -> Vec<p3_lookup::lookup_traits::Lookup<<AB>::F>> {
        // The actual evaluation is handled by the concrete AIR type
        // This wrapper is just for type erasure
        // TODO: Delegate to the actual AIR if we can store it
        vec![]
    }
}

/// Poseidon2 prover plugin that supports runtime configuration
///
/// This prover handles Poseidon2 hash operations in the circuit.
/// It stores a configuration enum that can represent different
/// Poseidon2 configurations (BabyBear/KoalaBear, different widths, etc).
#[derive(Clone)]
pub struct Poseidon2Prover {
    /// The configuration that provides permutation and constants
    config: Poseidon2Config,
}

unsafe impl Send for Poseidon2Prover {}
unsafe impl Sync for Poseidon2Prover {}

impl Poseidon2Prover {
    /// Create a new Poseidon2Prover with the given configuration
    pub const fn new(config: Poseidon2Config) -> Self {
        Self { config }
    }

    pub fn wrapper_from_config_with_preprocessed<SC>(
        &self,
        preprocessed: Vec<Val<SC>>,
    ) -> DynamicAirEntry<SC>
    where
        SC: StarkGenericConfig + 'static + Send + Sync,
        Val<SC>: StarkField,
    {
        DynamicAirEntry::new(Box::new(Poseidon2AirWrapper {
            width: self.width_from_config(),
            preprocessed,
            _phantom: core::marker::PhantomData::<SC>,
        }))
    }

    pub fn width_from_config(&self) -> usize {
        match &self.config {
            Poseidon2Config::BabyBearD4Width16 { constants, .. } => {
                let air = Poseidon2CircuitAirBabyBearD4Width16::new(constants.clone());
                air.width()
            }
            Poseidon2Config::BabyBearD4Width24 { constants, .. } => {
                let air = Poseidon2CircuitAirBabyBearD4Width24::new(constants.clone());
                air.width()
            }
            Poseidon2Config::KoalaBearD4Width16 { constants, .. } => {
                Poseidon2CircuitAirKoalaBearD4Width16::new(constants.clone()).width()
            }
            Poseidon2Config::KoalaBearD4Width24 { constants, .. } => {
                Poseidon2CircuitAirKoalaBearD4Width24::new(constants.clone()).width()
            }
        }
    }

    pub const fn preprocessed_width_from_config(&self) -> usize {
        match &self.config {
            Poseidon2Config::BabyBearD4Width16 { .. } => {
                Poseidon2CircuitAirBabyBearD4Width16::preprocessed_width()
            }
            Poseidon2Config::BabyBearD4Width24 { .. } => {
                Poseidon2CircuitAirBabyBearD4Width24::preprocessed_width()
            }
            Poseidon2Config::KoalaBearD4Width16 { .. } => {
                Poseidon2CircuitAirKoalaBearD4Width16::preprocessed_width()
            }
            Poseidon2Config::KoalaBearD4Width24 { .. } => {
                Poseidon2CircuitAirKoalaBearD4Width24::preprocessed_width()
            }
        }
    }

    fn batch_instance_from_traces<SC, CF>(
        &self,
        _config: &SC,
        _packing: TablePacking,
        traces: &Traces<CF>,
    ) -> Option<BatchTableInstance<SC>>
    where
        SC: StarkGenericConfig + 'static + Send + Sync,
        Val<SC>: StarkField,
        CF: Field + ExtensionField<Val<SC>>,
    {
        // Get the trace - it's stored over the circuit field CF
        let t_cf = traces.non_primitive_trace::<Poseidon2Trace<CF>>("poseidon2")?;

        let rows = t_cf.total_rows();
        if rows == 0 {
            return None;
        }

        // Convert trace from circuit field to base field
        // Extract base field coefficients from extension field values
        let t: Poseidon2Trace<Val<SC>> = {
            let operations: Vec<_> = t_cf
                .operations
                .iter()
                .map(|row| {
                    // Extract base field coefficients (first coefficient of extension field)
                    let input_values: Vec<Val<SC>> = row
                        .input_values
                        .iter()
                        .map(|v| {
                            let coeffs = v.as_basis_coefficients_slice();
                            coeffs[0] // First coefficient is the base field value
                        })
                        .collect();
                    let mmcs_index_sum = {
                        let coeffs = row.mmcs_index_sum.as_basis_coefficients_slice();
                        coeffs[0]
                    };
                    Poseidon2CircuitRowDyn {
                        new_start: row.new_start,
                        merkle_path: row.merkle_path,
                        mmcs_bit: row.mmcs_bit,
                        mmcs_index_sum,
                        input_values,
                        in_ctl: row.in_ctl.clone(),
                        input_indices: row.input_indices.clone(),
                        out_ctl: row.out_ctl.clone(),
                        output_indices: row.output_indices.clone(),
                        mmcs_index_sum_idx: row.mmcs_index_sum_idx,
                    }
                })
                .collect();
            Poseidon2TraceDyn::new(operations)
        };

        // Pad to power of two and generate trace matrix based on configuration
        match &self.config {
            Poseidon2Config::BabyBearD4Width16 {
                permutation,
                constants,
            } => self.batch_instance_base_impl::<SC, p3_baby_bear::BabyBear, _, { BabyBearD4Width16::WIDTH }, { BabyBearD4Width16::HALF_FULL_ROUNDS }, { BabyBearD4Width16::PARTIAL_ROUNDS }, { BabyBearD4Width16::WIDTH_EXT }, { BabyBearD4Width16::RATE_EXT }, { BabyBearD4Width16::DIGEST_EXT }>(
                &t,
                permutation,
                constants,
            ),
            Poseidon2Config::BabyBearD4Width24 {
                permutation,
                constants,
            } => self.batch_instance_base_impl::<SC, p3_baby_bear::BabyBear, _, { BabyBearD4Width24::WIDTH }, { BabyBearD4Width24::HALF_FULL_ROUNDS }, { BabyBearD4Width24::PARTIAL_ROUNDS }, { BabyBearD4Width24::WIDTH_EXT }, { BabyBearD4Width24::RATE_EXT }, { BabyBearD4Width24::DIGEST_EXT }>(
                &t,
                permutation,
                constants,
            ),
            Poseidon2Config::KoalaBearD4Width16 {
                permutation,
                constants,
            } => self.batch_instance_base_impl::<SC, p3_koala_bear::KoalaBear, _, { KoalaBearD4Width16::WIDTH }, { KoalaBearD4Width16::HALF_FULL_ROUNDS }, { KoalaBearD4Width16::PARTIAL_ROUNDS }, { KoalaBearD4Width16::WIDTH_EXT }, { KoalaBearD4Width16::RATE_EXT }, { KoalaBearD4Width16::DIGEST_EXT }>(
                &t,
                permutation,
                constants,
            ),
            Poseidon2Config::KoalaBearD4Width24 {
                permutation,
                constants,
            } => self.batch_instance_base_impl::<SC, p3_koala_bear::KoalaBear, _, { KoalaBearD4Width24::WIDTH }, { KoalaBearD4Width24::HALF_FULL_ROUNDS }, { KoalaBearD4Width24::PARTIAL_ROUNDS }, { KoalaBearD4Width24::WIDTH_EXT }, { KoalaBearD4Width24::RATE_EXT }, { KoalaBearD4Width24::DIGEST_EXT }>(
                &t,
                permutation,
                constants,
            ),
        }
    }

    fn batch_instance_base_impl<
        SC,
        F,
        P,
        const WIDTH: usize,
        const HALF_FULL_ROUNDS: usize,
        const PARTIAL_ROUNDS: usize,
        const WIDTH_EXT: usize,
        const RATE_EXT: usize,
        const DIGEST_EXT: usize,
    >(
        &self,
        t: &Poseidon2Trace<Val<SC>>,
        _permutation: &P,
        _constants: &RoundConstants<F, WIDTH, HALF_FULL_ROUNDS, PARTIAL_ROUNDS>,
    ) -> Option<BatchTableInstance<SC>>
    where
        SC: StarkGenericConfig + 'static + Send + Sync,
        F: StarkField + PrimeCharacteristicRing,
        P: CryptographicPermutation<[F; WIDTH]> + Clone,
        Val<SC>: StarkField,
    {
        // Convert to const-generic trace
        let t = t
            .to_const_generic::<WIDTH_EXT, RATE_EXT, DIGEST_EXT>()
            .ok()?;
        let rows = t.total_rows();

        // Pad to power of two
        let padded_rows = rows.next_power_of_two();
        let mut padded_ops = t.operations;
        while padded_ops.len() < padded_rows {
            padded_ops.push(
                padded_ops
                    .last()
                    .cloned()
                    .unwrap_or_else(|| Poseidon2CircuitRow {
                        new_start: true,
                        merkle_path: false,
                        mmcs_bit: false,
                        mmcs_index_sum: Val::<SC>::ZERO,
                        input_values: vec![Val::<SC>::ZERO; WIDTH],
                        in_ctl: [false; WIDTH_EXT],
                        input_indices: [0; WIDTH_EXT],
                        out_ctl: [false; DIGEST_EXT],
                        output_indices: [0; DIGEST_EXT],
                        mmcs_index_sum_idx: 0,
                    }),
            );
        }

        // Convert trace from Val<SC> to F using unsafe transmute
        // This is safe when Val<SC> and F have the same size and layout
        // For BabyBear/KoalaBear configs, Val<SC> should be BabyBear/KoalaBear
        let ops_converted: Poseidon2CircuitTrace<F, WIDTH_EXT, RATE_EXT, DIGEST_EXT> =
            unsafe { transmute(padded_ops) };

        // Create an AIR instance based on the configuration
        // This is a bit verbose but we can't get over const generics
        let (air, matrix) = match &self.config {
            Poseidon2Config::BabyBearD4Width16 {
                permutation,
                constants,
            } => {
<<<<<<< HEAD
                let air = Poseidon2CircuitAirBabyBearD4Width16::new(constants.clone());
                let ops_babybear: Poseidon2CircuitTrace<
                    BabyBear,
                    { BabyBearD4Width16::WIDTH_EXT },
                    { BabyBearD4Width16::RATE_EXT },
                    { BabyBearD4Width16::DIGEST_EXT },
                > = unsafe { transmute(ops_converted) };
=======
                let preprocessed =
                    extract_preprocessed_from_operations::<BabyBear, Val<SC>>(&t.operations);
                let air = Poseidon2CircuitAirBabyBearD4Width16::new_with_preprocessed(
                    constants.clone(),
                    preprocessed,
                );
                let ops_babybear: Poseidon2CircuitTrace<BabyBear> =
                    unsafe { transmute(ops_converted) };
>>>>>>> 342b0f1d
                let matrix_f = air.generate_trace_rows(&ops_babybear, constants, 0, permutation);
                let matrix: RowMajorMatrix<Val<SC>> = unsafe { transmute(matrix_f) };
                (
                    // Preprocessed values are already stored in the AIR, so we don't need to pass them again in the wrapper.
                    Poseidon2AirWrapper {
                        width: air.width(),
                        preprocessed: Vec::new(),
                        _phantom: core::marker::PhantomData::<SC>,
                    },
                    matrix,
                )
            }
            Poseidon2Config::BabyBearD4Width24 {
                permutation,
                constants,
            } => {
<<<<<<< HEAD
                let air = Poseidon2CircuitAirBabyBearD4Width24::new(constants.clone());
                let ops_babybear: Poseidon2CircuitTrace<
                    BabyBear,
                    { BabyBearD4Width24::WIDTH_EXT },
                    { BabyBearD4Width24::RATE_EXT },
                    { BabyBearD4Width24::DIGEST_EXT },
                > = unsafe { transmute(ops_converted) };
=======
                let preprocessed =
                    extract_preprocessed_from_operations::<BabyBear, Val<SC>>(&t.operations);
                let air = Poseidon2CircuitAirBabyBearD4Width24::new_with_preprocessed(
                    constants.clone(),
                    preprocessed,
                );
                let ops_babybear: Poseidon2CircuitTrace<BabyBear> =
                    unsafe { transmute(ops_converted) };
>>>>>>> 342b0f1d
                let matrix_f = air.generate_trace_rows(&ops_babybear, constants, 0, permutation);
                let matrix: RowMajorMatrix<Val<SC>> = unsafe { transmute(matrix_f) };
                (
                    // Preprocessed values are already stored in the AIR, so we don't need to pass them again in the wrapper.
                    Poseidon2AirWrapper {
                        width: air.width(),
                        preprocessed: Vec::new(),
                        _phantom: core::marker::PhantomData::<SC>,
                    },
                    matrix,
                )
            }
            Poseidon2Config::KoalaBearD4Width16 {
                permutation,
                constants,
            } => {
<<<<<<< HEAD
                let air = Poseidon2CircuitAirKoalaBearD4Width16::new(constants.clone());
                let ops_koalabear: Poseidon2CircuitTrace<
                    KoalaBear,
                    { KoalaBearD4Width16::WIDTH_EXT },
                    { KoalaBearD4Width16::RATE_EXT },
                    { KoalaBearD4Width16::DIGEST_EXT },
                > = unsafe { transmute(ops_converted) };
=======
                let preprocessed =
                    extract_preprocessed_from_operations::<KoalaBear, Val<SC>>(&t.operations);
                let air = Poseidon2CircuitAirKoalaBearD4Width16::new_with_preprocessed(
                    constants.clone(),
                    preprocessed,
                );
                let ops_koalabear: Poseidon2CircuitTrace<KoalaBear> =
                    unsafe { transmute(ops_converted) };
>>>>>>> 342b0f1d
                let matrix_f = air.generate_trace_rows(&ops_koalabear, constants, 0, permutation);
                let matrix: RowMajorMatrix<Val<SC>> = unsafe { transmute(matrix_f) };
                (
                    // Preprocessed values are already stored in the AIR, so we don't need to pass them again in the wrapper.
                    Poseidon2AirWrapper {
                        width: air.width(),
                        preprocessed: Vec::new(),
                        _phantom: core::marker::PhantomData::<SC>,
                    },
                    matrix,
                )
            }
            Poseidon2Config::KoalaBearD4Width24 {
                permutation,
                constants,
            } => {
<<<<<<< HEAD
                let air = Poseidon2CircuitAirKoalaBearD4Width24::new(constants.clone());
                let ops_koalabear: Poseidon2CircuitTrace<
                    KoalaBear,
                    { KoalaBearD4Width24::WIDTH_EXT },
                    { KoalaBearD4Width24::RATE_EXT },
                    { KoalaBearD4Width24::DIGEST_EXT },
                > = unsafe { core::mem::transmute(ops_converted) };
=======
                let preprocessed =
                    extract_preprocessed_from_operations::<KoalaBear, Val<SC>>(&t.operations);
                let air = Poseidon2CircuitAirKoalaBearD4Width24::new_with_preprocessed(
                    constants.clone(),
                    preprocessed,
                );
                let ops_koalabear: p3_circuit::tables::Poseidon2CircuitTrace<KoalaBear> =
                    unsafe { core::mem::transmute(ops_converted) };
>>>>>>> 342b0f1d
                let matrix_f = air.generate_trace_rows(&ops_koalabear, constants, 0, permutation);
                let matrix: RowMajorMatrix<Val<SC>> = unsafe { core::mem::transmute(matrix_f) };
                (
                    // Preprocessed values are already stored in the AIR, so we don't need to pass them again in the wrapper.
                    Poseidon2AirWrapper {
                        width: air.width(),
                        preprocessed: Vec::new(),
                        _phantom: core::marker::PhantomData::<SC>,
                    },
                    matrix,
                )
            }
        };

        Some(BatchTableInstance {
            id: "poseidon2",
            air: DynamicAirEntry::new(Box::new(air)),
            trace: matrix,
            public_values: Vec::new(),
            rows: padded_rows,
        })
    }
}

impl<SC> TableProver<SC> for Poseidon2Prover
where
    SC: StarkGenericConfig + 'static + Send + Sync,
    Val<SC>: StarkField + BinomiallyExtendable<4>,
{
    fn id(&self) -> &'static str {
        "poseidon2"
    }

    fn batch_instance_d1(
        &self,
        config: &SC,
        packing: TablePacking,
        traces: &Traces<Val<SC>>,
    ) -> Option<BatchTableInstance<SC>> {
        self.batch_instance_from_traces::<SC, Val<SC>>(config, packing, traces)
    }

    fn batch_instance_d2(
        &self,
        config: &SC,
        packing: TablePacking,
        traces: &Traces<BinomialExtensionField<Val<SC>, 2>>,
    ) -> Option<BatchTableInstance<SC>> {
        // Not supported for Poseidon2 table; extension circuits use D=4.
        let _ = (config, packing, traces);
        None
    }

    fn batch_instance_d4(
        &self,
        config: &SC,
        packing: TablePacking,
        traces: &Traces<BinomialExtensionField<Val<SC>, 4>>,
    ) -> Option<BatchTableInstance<SC>> {
        self.batch_instance_from_traces::<SC, BinomialExtensionField<Val<SC>, 4>>(
            config, packing, traces,
        )
    }

    fn batch_instance_d6(
        &self,
        config: &SC,
        packing: TablePacking,
        traces: &Traces<BinomialExtensionField<Val<SC>, 6>>,
    ) -> Option<BatchTableInstance<SC>> {
        // Not supported for Poseidon2 table; extension circuits use D=4.
        let _ = (config, packing, traces);
        None
    }

    fn batch_instance_d8(
        &self,
        config: &SC,
        packing: TablePacking,
        traces: &Traces<BinomialExtensionField<Val<SC>, 8>>,
    ) -> Option<BatchTableInstance<SC>> {
        // Not supported for Poseidon2 table; extension circuits use D=4.
        let _ = (config, packing, traces);
        None
    }

    fn batch_air_from_table_entry(
        &self,
        _config: &SC,
        _degree: usize,
        _table_entry: &NonPrimitiveTableEntry<SC>,
    ) -> Result<DynamicAirEntry<SC>, String> {
        // Recreate the AIR wrapper from the configuration
        match &self.config {
            Poseidon2Config::BabyBearD4Width16 { constants, .. } => {
                use p3_poseidon2_circuit_air::Poseidon2CircuitAirBabyBearD4Width16;
                let air = Poseidon2CircuitAirBabyBearD4Width16::new(constants.clone());
                let wrapper = Poseidon2AirWrapper {
                    width: air.width(),
                    preprocessed: Vec::new(),
                    _phantom: core::marker::PhantomData::<SC>,
                };
                Ok(DynamicAirEntry::new(Box::new(wrapper)))
            }
            Poseidon2Config::BabyBearD4Width24 { constants, .. } => {
                use p3_poseidon2_circuit_air::Poseidon2CircuitAirBabyBearD4Width24;
                let air = Poseidon2CircuitAirBabyBearD4Width24::new(constants.clone());
                let wrapper = Poseidon2AirWrapper {
                    width: air.width(),
                    preprocessed: Vec::new(),
                    _phantom: core::marker::PhantomData::<SC>,
                };
                Ok(DynamicAirEntry::new(Box::new(wrapper)))
            }
            Poseidon2Config::KoalaBearD4Width16 { constants, .. } => {
                use p3_poseidon2_circuit_air::Poseidon2CircuitAirKoalaBearD4Width16;
                let air = Poseidon2CircuitAirKoalaBearD4Width16::new(constants.clone());
                let wrapper = Poseidon2AirWrapper {
                    width: air.width(),
                    preprocessed: Vec::new(),
                    _phantom: core::marker::PhantomData::<SC>,
                };
                Ok(DynamicAirEntry::new(Box::new(wrapper)))
            }
            Poseidon2Config::KoalaBearD4Width24 { constants, .. } => {
                use p3_poseidon2_circuit_air::Poseidon2CircuitAirKoalaBearD4Width24;
                let air = Poseidon2CircuitAirKoalaBearD4Width24::new(constants.clone());
                let wrapper = Poseidon2AirWrapper {
                    width: air.width(),
                    preprocessed: Vec::new(),
                    _phantom: core::marker::PhantomData::<SC>,
                };
                Ok(DynamicAirEntry::new(Box::new(wrapper)))
            }
        }
    }
}

pub type PrimitiveTable = PrimitiveOpType;

/// Number of primitive circuit tables included in the unified batch STARK proof.
pub const NUM_PRIMITIVE_TABLES: usize = PrimitiveTable::Mul as usize + 1;

/// Row counts wrapper with type-safe indexing.
#[derive(Debug, Clone, Copy, PartialEq, Eq)]
pub struct RowCounts([usize; NUM_PRIMITIVE_TABLES]);

impl RowCounts {
    /// Creates a new RowCounts with the given row counts for each table.
    pub const fn new(rows: [usize; NUM_PRIMITIVE_TABLES]) -> Self {
        // Validate that all row counts are non-zero
        let mut i = 0;
        while i < rows.len() {
            assert!(rows[i] > 0);
            i += 1;
        }
        Self(rows)
    }

    /// Gets the row count for a specific table.
    #[inline]
    pub const fn get(&self, t: PrimitiveTable) -> usize {
        self.0[t as usize]
    }
}

impl core::ops::Index<PrimitiveTable> for RowCounts {
    type Output = usize;
    fn index(&self, table: PrimitiveTable) -> &Self::Output {
        &self.0[table as usize]
    }
}

impl From<[usize; NUM_PRIMITIVE_TABLES]> for RowCounts {
    fn from(rows: [usize; NUM_PRIMITIVE_TABLES]) -> Self {
        Self(rows)
    }
}

/// Proof bundle and metadata for the unified batch STARK proof across all circuit tables.
pub struct BatchStarkProof<SC>
where
    SC: StarkGenericConfig,
{
    /// The core cryptographic proof generated by `p3-batch-stark`.
    pub proof: BatchProof<SC>,
    /// Packing configuration used for the Witness, Add, and Mul tables.
    pub table_packing: TablePacking,
    /// The number of rows in each of the circuit tables.
    pub rows: RowCounts,
    /// The degree of the field extension (`D`) used for the proof.
    pub ext_degree: usize,
    /// The binomial coefficient `W` for extension field multiplication, if `ext_degree > 1`.
    pub w_binomial: Option<Val<SC>>,
    /// Manifest describing batched non-primitive tables defined at runtime.
    pub non_primitives: Vec<NonPrimitiveTableEntry<SC>>,
}

impl<SC> core::fmt::Debug for BatchStarkProof<SC>
where
    SC: StarkGenericConfig,
{
    fn fmt(&self, f: &mut core::fmt::Formatter<'_>) -> core::fmt::Result {
        f.debug_struct("BatchStarkProof")
            .field("table_packing", &self.table_packing)
            .field("rows", &self.rows)
            .field("ext_degree", &self.ext_degree)
            .field("w_binomial", &self.w_binomial)
            .finish()
    }
}

/// Produces a single batch STARK proof covering all circuit tables.
pub struct BatchStarkProver<SC>
where
    SC: StarkGenericConfig + 'static,
{
    config: SC,
    table_packing: TablePacking,
    /// Registered dynamic non-primitive table provers.
    non_primitive_provers: Vec<Box<dyn TableProver<SC>>>,
}

/// Errors for the batch STARK table prover.
#[derive(Debug, Error)]
pub enum BatchStarkProverError {
    #[error("unsupported extension degree: {0} (supported: 1,2,4,6,8)")]
    UnsupportedDegree(usize),

    #[error("missing binomial parameter W for extension-field multiplication")]
    MissingWForExtension,

    #[error("verification failed: {0}")]
    Verify(String),

    #[error("missing table prover for non-primitive table `{0}`")]
    MissingTableProver(&'static str),
}

impl<SC, const D: usize> BaseAir<Val<SC>> for CircuitTableAir<SC, D>
where
    SC: StarkGenericConfig,
{
    fn width(&self) -> usize {
        match self {
            Self::Witness(a) => a.width(),
            Self::Const(a) => a.width(),
            Self::Public(a) => a.width(),
            Self::Add(a) => a.width(),
            Self::Mul(a) => a.width(),
            Self::Dynamic(a) => <dyn BatchAir<SC> as BaseAir<Val<SC>>>::width(a.air()),
        }
    }

    fn preprocessed_trace(&self) -> Option<RowMajorMatrix<Val<SC>>> {
        match self {
            Self::Witness(a) => a.preprocessed_trace(),
            Self::Const(a) => a.preprocessed_trace(),
            Self::Public(a) => a.preprocessed_trace(),
            Self::Add(a) => a.preprocessed_trace(),
            Self::Mul(a) => a.preprocessed_trace(),
            Self::Dynamic(a) => <dyn BatchAir<SC> as BaseAir<Val<SC>>>::preprocessed_trace(a.air()),
        }
    }
}

impl<SC, const D: usize> Air<SymbolicAirBuilder<Val<SC>>> for CircuitTableAir<SC, D>
where
    SC: StarkGenericConfig,
    Val<SC>: PrimeField,
{
    fn eval(&self, builder: &mut SymbolicAirBuilder<Val<SC>>) {
        match self {
            Self::Witness(a) => Air::<SymbolicAirBuilder<Val<SC>>>::eval(a, builder),
            Self::Const(a) => Air::<SymbolicAirBuilder<Val<SC>>>::eval(a, builder),
            Self::Public(a) => Air::<SymbolicAirBuilder<Val<SC>>>::eval(a, builder),
            Self::Add(a) => Air::<SymbolicAirBuilder<Val<SC>>>::eval(a, builder),
            Self::Mul(a) => Air::<SymbolicAirBuilder<Val<SC>>>::eval(a, builder),
            Self::Dynamic(a) => {
                <dyn BatchAir<SC> as Air<SymbolicAirBuilder<Val<SC>>>>::eval(a.air(), builder);
            }
        }
    }
}

impl<'a, SC, const D: usize> Air<ProverConstraintFolder<'a, SC>> for CircuitTableAir<SC, D>
where
    SC: StarkGenericConfig,
    Val<SC>: PrimeField,
{
    fn eval(&self, builder: &mut ProverConstraintFolder<'a, SC>) {
        match self {
            Self::Witness(a) => Air::<ProverConstraintFolder<'a, SC>>::eval(a, builder),
            Self::Const(a) => Air::<ProverConstraintFolder<'a, SC>>::eval(a, builder),
            Self::Public(a) => Air::<ProverConstraintFolder<'a, SC>>::eval(a, builder),
            Self::Add(a) => Air::<ProverConstraintFolder<'a, SC>>::eval(a, builder),
            Self::Mul(a) => Air::<ProverConstraintFolder<'a, SC>>::eval(a, builder),
            Self::Dynamic(a) => {
                <dyn BatchAir<SC> as Air<ProverConstraintFolder<'a, SC>>>::eval(a.air(), builder);
            }
        }
    }
}

impl<'a, SC, const D: usize> Air<VerifierConstraintFolder<'a, SC>> for CircuitTableAir<SC, D>
where
    SC: StarkGenericConfig,
    Val<SC>: PrimeField,
{
    fn eval(&self, builder: &mut VerifierConstraintFolder<'a, SC>) {
        match self {
            Self::Witness(a) => Air::<VerifierConstraintFolder<'a, SC>>::eval(a, builder),
            Self::Const(a) => Air::<VerifierConstraintFolder<'a, SC>>::eval(a, builder),
            Self::Public(a) => Air::<VerifierConstraintFolder<'a, SC>>::eval(a, builder),
            Self::Add(a) => Air::<VerifierConstraintFolder<'a, SC>>::eval(a, builder),
            Self::Mul(a) => Air::<VerifierConstraintFolder<'a, SC>>::eval(a, builder),
            Self::Dynamic(a) => {
                <dyn BatchAir<SC> as Air<VerifierConstraintFolder<'a, SC>>>::eval(a.air(), builder);
            }
        }
    }
}

impl<SC, const D: usize> AirLookupHandler<SymbolicAirBuilder<Val<SC>>> for CircuitTableAir<SC, D>
where
    SC: StarkGenericConfig,
    Val<SC>: PrimeField,
{
    fn add_lookup_columns(&mut self) -> Vec<usize> {
        match self {
            Self::Witness(a) => {
                AirLookupHandler::<SymbolicAirBuilder<Val<SC>>>::add_lookup_columns(a)
            }
            Self::Const(a) => {
                AirLookupHandler::<SymbolicAirBuilder<Val<SC>>>::add_lookup_columns(a)
            }
            Self::Public(a) => {
                AirLookupHandler::<SymbolicAirBuilder<Val<SC>>>::add_lookup_columns(a)
            }
            Self::Add(a) => AirLookupHandler::<SymbolicAirBuilder<Val<SC>>>::add_lookup_columns(a),
            Self::Mul(a) => AirLookupHandler::<SymbolicAirBuilder<Val<SC>>>::add_lookup_columns(a),
            Self::Dynamic(a) => {
                AirLookupHandlerDyn::<SymbolicAirBuilder<Val<SC>>>::add_lookup_columns_dyn(
                    a.air_mut(),
                )
            }
        }
    }

    fn get_lookups(&mut self) -> Vec<Lookup<Val<SC>>> {
        match self {
            Self::Witness(a) => AirLookupHandler::<SymbolicAirBuilder<Val<SC>>>::get_lookups(a),
            Self::Const(a) => AirLookupHandler::<SymbolicAirBuilder<Val<SC>>>::get_lookups(a),
            Self::Public(a) => AirLookupHandler::<SymbolicAirBuilder<Val<SC>>>::get_lookups(a),
            Self::Add(a) => AirLookupHandler::<SymbolicAirBuilder<Val<SC>>>::get_lookups(a),
            Self::Mul(a) => AirLookupHandler::<SymbolicAirBuilder<Val<SC>>>::get_lookups(a),
            Self::Dynamic(a) => {
                AirLookupHandlerDyn::<SymbolicAirBuilder<Val<SC>>>::get_lookups_dyn(a.air_mut())
            }
        }
    }
}

impl<SC> BatchStarkProver<SC>
where
    SC: StarkGenericConfig + 'static,
    Val<SC>: StarkField,
{
    pub fn new(config: SC) -> Self {
        Self {
            config,
            table_packing: TablePacking::default(),
            non_primitive_provers: Vec::new(),
        }
    }

    #[must_use]
    pub const fn with_table_packing(mut self, table_packing: TablePacking) -> Self {
        self.table_packing = table_packing;
        self
    }

    /// Register a dynamic non-primitive table prover.
    pub fn register_table_prover(&mut self, prover: Box<dyn TableProver<SC>>) {
        self.non_primitive_provers.push(prover);
    }

    /// Builder-style registration for a dynamic non-primitive table prover.
    #[must_use]
    pub fn with_table_prover(mut self, prover: Box<dyn TableProver<SC>>) -> Self {
        self.register_table_prover(prover);
        self
    }

    /// Register the non-primitive Poseidon2 prover plugin with the given configuration.
    pub fn register_poseidon2_table(&mut self, config: Poseidon2Config)
    where
        SC: Send + Sync,
        Val<SC>: BinomiallyExtendable<4>,
    {
        self.register_table_prover(Box::new(Poseidon2Prover::new(config)));
    }

    #[inline]
    pub const fn table_packing(&self) -> TablePacking {
        self.table_packing
    }

    /// Generate a unified batch STARK proof for all circuit tables.
    #[instrument(skip_all)]
    pub fn prove_all_tables<EF>(
        &self,
        traces: &Traces<EF>,
        common: &CommonData<SC>,
    ) -> Result<BatchStarkProof<SC>, BatchStarkProverError>
    where
        EF: Field + BasedVectorSpace<Val<SC>> + ExtractBinomialW<Val<SC>>,
    {
        let w_opt = EF::extract_w();
        match EF::DIMENSION {
            1 => self.prove::<EF, 1>(traces, None, common),
            2 => self.prove::<EF, 2>(traces, w_opt, common),
            4 => self.prove::<EF, 4>(traces, w_opt, common),
            6 => self.prove::<EF, 6>(traces, w_opt, common),
            8 => self.prove::<EF, 8>(traces, w_opt, common),
            d => Err(BatchStarkProverError::UnsupportedDegree(d)),
        }
    }

    /// Verify the unified batch STARK proof against all tables.
    pub fn verify_all_tables(
        &self,
        proof: &BatchStarkProof<SC>,
        common: &CommonData<SC>,
    ) -> Result<(), BatchStarkProverError> {
        match proof.ext_degree {
            1 => self.verify::<1>(proof, None, common),
            2 => self.verify::<2>(proof, proof.w_binomial, common),
            4 => self.verify::<4>(proof, proof.w_binomial, common),
            6 => self.verify::<6>(proof, proof.w_binomial, common),
            8 => self.verify::<8>(proof, proof.w_binomial, common),
            d => Err(BatchStarkProverError::UnsupportedDegree(d)),
        }
    }

    /// Generate a batch STARK proof for a specific extension field degree.
    ///
    /// This is the core proving logic that handles all circuit tables for a given
    /// extension field dimension. It constructs AIRs, converts traces to matrices,
    /// and generates the unified proof.
    fn prove<EF, const D: usize>(
        &self,
        traces: &Traces<EF>,
        w_binomial: Option<Val<SC>>,
        common: &CommonData<SC>,
    ) -> Result<BatchStarkProof<SC>, BatchStarkProverError>
    where
        EF: Field + BasedVectorSpace<Val<SC>>,
    {
        // TODO: Consider parallelizing AIR construction and trace-to-matrix conversions.
        // Build matrices and AIRs per table.
        let packing = self.table_packing;
        let witness_lanes = packing.witness_lanes();
        let add_lanes = packing.add_lanes();
        let mul_lanes = packing.mul_lanes();

        // Witness
        let witness_rows = traces.witness_trace.values.len();
        let witness_air = WitnessAir::<Val<SC>, D>::new(witness_rows, witness_lanes);
        let witness_matrix: RowMajorMatrix<Val<SC>> =
            WitnessAir::<Val<SC>, D>::trace_to_matrix(&traces.witness_trace, witness_lanes);

        // Const
        let const_rows = traces.const_trace.values.len();
        let const_prep = ConstAir::<Val<SC>, D>::trace_to_preprocessed(&traces.const_trace);
        let const_air = ConstAir::<Val<SC>, D>::new_with_preprocessed(const_rows, const_prep);
        let const_matrix: RowMajorMatrix<Val<SC>> =
            ConstAir::<Val<SC>, D>::trace_to_matrix(&traces.const_trace);

        // Public
        let public_rows = traces.public_trace.values.len();
        let public_prep = PublicAir::<Val<SC>, D>::trace_to_preprocessed(&traces.public_trace);
        let public_air = PublicAir::<Val<SC>, D>::new_with_preprocessed(public_rows, public_prep);
        let public_matrix: RowMajorMatrix<Val<SC>> =
            PublicAir::<Val<SC>, D>::trace_to_matrix(&traces.public_trace);

        // Add
        let add_rows = traces.add_trace.lhs_values.len();
        let add_prep = AddAir::<Val<SC>, D>::trace_to_preprocessed(&traces.add_trace, add_lanes);
        let add_air = AddAir::<Val<SC>, D>::new_with_preprocessed(add_rows, add_lanes, add_prep);
        let add_matrix: RowMajorMatrix<Val<SC>> =
            AddAir::<Val<SC>, D>::trace_to_matrix(&traces.add_trace, add_lanes);

        // Mul
        let mul_rows = traces.mul_trace.lhs_values.len();
        let mul_prep = MulAir::<Val<SC>, D>::trace_to_preprocessed(&traces.mul_trace, mul_lanes);
        let mul_air: MulAir<Val<SC>, D> = if D == 1 {
            MulAir::<Val<SC>, D>::new_with_preprocessed(mul_rows, mul_lanes, mul_prep)
        } else {
            let w = w_binomial.ok_or(BatchStarkProverError::MissingWForExtension)?;
            MulAir::<Val<SC>, D>::new_binomial_with_preprocessed(mul_rows, mul_lanes, w, mul_prep)
        };
        let mul_matrix: RowMajorMatrix<Val<SC>> =
            MulAir::<Val<SC>, D>::trace_to_matrix(&traces.mul_trace, mul_lanes);

        // We first handle all non-primitive tables dynamically, which will then be batched alongside primitive ones.
        // Each trace must have a corresponding registered prover for it to be provable.
        for (&id, trace) in &traces.non_primitive_traces {
            if trace.rows() == 0 {
                continue;
            }
            if !self.non_primitive_provers.iter().any(|p| p.id() == id) {
                return Err(BatchStarkProverError::MissingTableProver(id));
            }
        }

        let mut dynamic_instances: Vec<BatchTableInstance<SC>> = Vec::new();
        if D == 1 {
            let t: &Traces<Val<SC>> = unsafe { transmute_traces(traces) };
            for p in &self.non_primitive_provers {
                if let Some(instance) = p.batch_instance_d1(&self.config, packing, t) {
                    dynamic_instances.push(instance);
                }
            }
        } else if D == 2 {
            type EF2<F> = BinomialExtensionField<F, 2>;
            let t: &Traces<EF2<Val<SC>>> = unsafe { transmute_traces(traces) };
            for p in &self.non_primitive_provers {
                if let Some(instance) = p.batch_instance_d2(&self.config, packing, t) {
                    dynamic_instances.push(instance);
                }
            }
        } else if D == 4 {
            type EF4<F> = BinomialExtensionField<F, 4>;
            let t: &Traces<EF4<Val<SC>>> = unsafe { transmute_traces(traces) };
            for p in &self.non_primitive_provers {
                if let Some(instance) = p.batch_instance_d4(&self.config, packing, t) {
                    dynamic_instances.push(instance);
                }
            }
        } else if D == 6 {
            type EF6<F> = BinomialExtensionField<F, 6>;
            let t: &Traces<EF6<Val<SC>>> = unsafe { transmute_traces(traces) };
            for p in &self.non_primitive_provers {
                if let Some(instance) = p.batch_instance_d6(&self.config, packing, t) {
                    dynamic_instances.push(instance);
                }
            }
        } else if D == 8 {
            type EF8<F> = BinomialExtensionField<F, 8>;
            let t: &Traces<EF8<Val<SC>>> = unsafe { transmute_traces(traces) };
            for p in &self.non_primitive_provers {
                if let Some(instance) = p.batch_instance_d8(&self.config, packing, t) {
                    dynamic_instances.push(instance);
                }
            }
        }

        // Wrap AIRs in enum for heterogeneous batching and build instances in fixed order.
        // TODO: Support public values for tables
        let mut air_storage: Vec<CircuitTableAir<SC, D>> =
            Vec::with_capacity(NUM_PRIMITIVE_TABLES + dynamic_instances.len());
        let mut trace_storage: Vec<RowMajorMatrix<Val<SC>>> =
            Vec::with_capacity(NUM_PRIMITIVE_TABLES + dynamic_instances.len());
        let mut public_storage: Vec<Vec<Val<SC>>> =
            Vec::with_capacity(NUM_PRIMITIVE_TABLES + dynamic_instances.len());
        let mut non_primitives: Vec<NonPrimitiveTableEntry<SC>> =
            Vec::with_capacity(dynamic_instances.len());

        air_storage.push(CircuitTableAir::Witness(witness_air));
        trace_storage.push(witness_matrix);
        public_storage.push(Vec::new());

        air_storage.push(CircuitTableAir::Const(const_air));
        trace_storage.push(const_matrix);
        public_storage.push(Vec::new());

        air_storage.push(CircuitTableAir::Public(public_air));
        trace_storage.push(public_matrix);
        public_storage.push(Vec::new());

        air_storage.push(CircuitTableAir::Add(add_air));
        trace_storage.push(add_matrix);
        public_storage.push(Vec::new());

        air_storage.push(CircuitTableAir::Mul(mul_air));
        trace_storage.push(mul_matrix);
        public_storage.push(Vec::new());

        for instance in dynamic_instances {
            let BatchTableInstance {
                id,
                air,
                trace,
                public_values,
                rows,
            } = instance;
            air_storage.push(CircuitTableAir::Dynamic(air));
            trace_storage.push(trace);
            public_storage.push(public_values.clone());
            non_primitives.push(NonPrimitiveTableEntry {
                id,
                rows,
                public_values,
            });
        }

        let instances: Vec<StarkInstance<'_, SC, CircuitTableAir<SC, D>>> = air_storage
            .iter()
            .zip(trace_storage)
            .zip(public_storage)
            .map(|((air, trace), public_values)| StarkInstance {
                air,
                trace,
                public_values,
            })
            .collect();

        let proof = p3_batch_stark::prove_batch(&self.config, instances, common);

        // Ensure all primitive table row counts are at least 1
        // RowCounts::new requires non-zero counts, so pad zeros to 1
        let witness_rows_padded = witness_rows.max(1);
        let const_rows_padded = const_rows.max(1);
        let public_rows_padded = public_rows.max(1);
        let add_rows_padded = add_rows.max(1);
        let mul_rows_padded = mul_rows.max(1);

        Ok(BatchStarkProof {
            proof,
            table_packing: packing,
            rows: RowCounts::new([
                witness_rows_padded,
                const_rows_padded,
                public_rows_padded,
                add_rows_padded,
                mul_rows_padded,
            ]),
            ext_degree: D,
            w_binomial: if D > 1 { w_binomial } else { None },
            non_primitives,
        })
    }

    /// Verify a batch STARK proof for a specific extension field degree.
    ///
    /// This reconstructs the AIRs from the proof metadata and verifies the proof
    /// against all circuit tables. The AIRs are reconstructed using the same
    /// configuration that was used during proof generation.
    fn verify<const D: usize>(
        &self,
        proof: &BatchStarkProof<SC>,
        w_binomial: Option<Val<SC>>,
        common: &CommonData<SC>,
    ) -> Result<(), BatchStarkProverError> {
        // Rebuild AIRs in the same order as prove.
        let packing = proof.table_packing;
        let witness_lanes = packing.witness_lanes();
        let add_lanes = packing.add_lanes();
        let mul_lanes = packing.mul_lanes();

        let witness_air = CircuitTableAir::Witness(WitnessAir::<Val<SC>, D>::new(
            proof.rows[PrimitiveTable::Witness],
            witness_lanes,
        ));
        let const_air = CircuitTableAir::Const(ConstAir::<Val<SC>, D>::new(
            proof.rows[PrimitiveTable::Const],
        ));
        let public_air = CircuitTableAir::Public(PublicAir::<Val<SC>, D>::new(
            proof.rows[PrimitiveTable::Public],
        ));
        let add_air = CircuitTableAir::Add(AddAir::<Val<SC>, D>::new(
            proof.rows[PrimitiveTable::Add],
            add_lanes,
        ));
        let mul_air: CircuitTableAir<SC, D> = if D == 1 {
            CircuitTableAir::Mul(MulAir::<Val<SC>, D>::new(
                proof.rows[PrimitiveTable::Mul],
                mul_lanes,
            ))
        } else {
            let w = w_binomial.ok_or(BatchStarkProverError::MissingWForExtension)?;
            CircuitTableAir::Mul(MulAir::<Val<SC>, D>::new_binomial(
                proof.rows[PrimitiveTable::Mul],
                mul_lanes,
                w,
            ))
        };
        let mut airs = vec![witness_air, const_air, public_air, add_air, mul_air];
        // TODO: Handle public values.
        let mut pvs: Vec<Vec<Val<SC>>> = vec![Vec::new(); NUM_PRIMITIVE_TABLES];

        for entry in &proof.non_primitives {
            let plugin = self
                .non_primitive_provers
                .iter()
                .find(|p| {
                    let tp = p.as_ref();
                    TableProver::id(tp) == entry.id
                })
                .ok_or_else(|| {
                    BatchStarkProverError::Verify(format!(
                        "unknown non-primitive plugin: {}",
                        entry.id
                    ))
                })?;
            let air = plugin
                .batch_air_from_table_entry(&self.config, D, entry)
                .map_err(BatchStarkProverError::Verify)?;
            airs.push(CircuitTableAir::Dynamic(air));
            pvs.push(entry.public_values.clone());
        }

        p3_batch_stark::verify_batch(&self.config, &airs, &proof.proof, &pvs, common)
            .map_err(|e| BatchStarkProverError::Verify(format!("{e:?}")))
    }
}

#[cfg(test)]
mod tests {
    use p3_baby_bear::BabyBear;
    use p3_circuit::builder::CircuitBuilder;
    use p3_field::PrimeCharacteristicRing;
    use p3_goldilocks::Goldilocks;
    use p3_koala_bear::KoalaBear;

    use super::*;
    use crate::common::get_airs_and_degrees_with_prep;
    use crate::config;

    #[test]
    fn test_babybear_batch_stark_base_field() {
        let mut builder = CircuitBuilder::<BabyBear>::new();
        let cfg = config::baby_bear().build();

        // x + 5*2 - 3 + (-1) == expected
        let x = builder.add_public_input();
        let expected = builder.add_public_input();
        let c5 = builder.add_const(BabyBear::from_u64(5));
        let c2 = builder.add_const(BabyBear::from_u64(2));
        let c3 = builder.add_const(BabyBear::from_u64(3));
        let neg_one = builder.add_const(BabyBear::NEG_ONE);

        let mul_result = builder.mul(c5, c2); // 10
        let add_result = builder.add(x, mul_result); // x + 10
        let sub_result = builder.sub(add_result, c3); // x + 7
        let final_result = builder.add(sub_result, neg_one); // x + 6

        let diff = builder.sub(final_result, expected);
        builder.assert_zero(diff);

        let circuit = builder.build().unwrap();
        let airs_degrees =
            get_airs_and_degrees_with_prep::<_, _, 1>(&circuit, TablePacking::default(), None)
                .unwrap();
        let (airs, log_degrees): (Vec<_>, Vec<usize>) = airs_degrees.into_iter().unzip();

        let mut runner = circuit.runner();

        let x_val = BabyBear::from_u64(7);
        let expected_val = BabyBear::from_u64(13); // 7 + 10 - 3 - 1 = 13
        runner.set_public_inputs(&[x_val, expected_val]).unwrap();
        let traces = runner.run().unwrap();
        let common = CommonData::from_airs_and_degrees(&cfg, &airs, &log_degrees);

        let prover = BatchStarkProver::new(cfg);

        let proof = prover.prove_all_tables(&traces, &common).unwrap();
        assert_eq!(proof.ext_degree, 1);
        assert!(proof.w_binomial.is_none());

        assert!(prover.verify_all_tables(&proof, &common).is_ok());
    }

    #[test]
    fn test_table_lookups() {
        let mut builder = CircuitBuilder::<BabyBear>::new();
        let cfg = config::baby_bear().build();

        // x + 5*2 - 3 + (-1) == expected
        let x = builder.add_public_input();
        let expected = builder.add_public_input();
        let c5 = builder.add_const(BabyBear::from_u64(5));
        let c2 = builder.add_const(BabyBear::from_u64(2));
        let c3 = builder.add_const(BabyBear::from_u64(3));
        let neg_one = builder.add_const(BabyBear::NEG_ONE);

        let mul_result = builder.mul(c5, c2); // 10
        let add_result = builder.add(x, mul_result); // x + 10
        let sub_result = builder.sub(add_result, c3); // x + 7
        let final_result = builder.add(sub_result, neg_one); // x + 6

        let diff = builder.sub(final_result, expected);
        builder.assert_zero(diff);

        let circuit = builder.build().unwrap();
        let default_packing = TablePacking::default();
        let airs_degrees =
            get_airs_and_degrees_with_prep::<_, _, 1>(&circuit, default_packing, None).unwrap();
        let (mut airs, log_degrees): (Vec<_>, Vec<usize>) = airs_degrees.into_iter().unzip();

        // Check that the multiplicities of `WitnessAir` are computed correctly.
        // We can count the number of times the witness addresses appear in the various tables. We get:
        let mut expected_multiplicities = vec![BabyBear::from_u64(2); 11];
        // Pad multiplicities.
        let total_witness_length = (expected_multiplicities
            .len()
            .div_ceil(default_packing.witness_lanes()))
        .next_power_of_two()
            * default_packing.witness_lanes();
        expected_multiplicities.resize(total_witness_length, BabyBear::ZERO);

        // Get expected preprocessed trace for `WitnessAir`.
        let expected_preprocessed_trace = RowMajorMatrix::new(
            expected_multiplicities
                .iter()
                .enumerate()
                .flat_map(|(i, m)| vec![*m, BabyBear::from_usize(i)])
                .collect::<Vec<_>>(),
            2 * TablePacking::default().witness_lanes(),
        );
        assert_eq!(
            airs[0]
                .preprocessed_trace()
                .expect("Witness table should have preprocessed trace"),
            expected_preprocessed_trace,
            "witness_multiplicities {:?} expected {:?}",
            airs[0].preprocessed_trace(),
            expected_preprocessed_trace,
        );

        let mut runner = circuit.runner();

        let x_val = BabyBear::from_u64(7);
        let expected_val = BabyBear::from_u64(13); // 7 + 10 - 3 - 1 = 13
        runner.set_public_inputs(&[x_val, expected_val]).unwrap();
        let traces = runner.run().unwrap();
        let common = CommonData::from_airs_and_degrees(&cfg, &airs, &log_degrees);

        let prover = BatchStarkProver::new(cfg);

        let proof = prover.prove_all_tables(&traces, &common).unwrap();
        assert_eq!(proof.ext_degree, 1);
        assert!(proof.w_binomial.is_none());

        assert!(prover.verify_all_tables(&proof, &common).is_ok());

        // Check that the generated lookups are correct and consistent across tables.
        for air in airs.iter_mut() {
            let lookups = air.get_lookups();

            match air {
                CircuitTableAir::Witness(_) => {
                    assert_eq!(
                        lookups.len(),
                        default_packing.witness_lanes(),
                        "Witness table should have {} lookups, found {}",
                        default_packing.witness_lanes(),
                        lookups.len()
                    );
                }
                CircuitTableAir::Const(_) => {
                    assert_eq!(lookups.len(), 1, "Const table should have one lookup");
                }
                CircuitTableAir::Public(_) => {
                    assert_eq!(lookups.len(), 1, "Public table should have one lookup");
                }
                CircuitTableAir::Add(_) => {
                    let expected_num_lookups = default_packing.add_lanes()
                        * AddAir::<BabyBear, 1>::lane_width().div_ceil(2);
                    assert_eq!(
                        lookups.len(),
                        expected_num_lookups,
                        "Add table should have {} lookups, found {}",
                        expected_num_lookups,
                        lookups.len()
                    );
                }
                CircuitTableAir::Mul(_) => {
                    let expected_num_lookups = default_packing.mul_lanes()
                        * MulAir::<BabyBear, 1>::lane_width().div_ceil(2);
                    assert_eq!(
                        lookups.len(),
                        expected_num_lookups,
                        "Mul table should have {} lookups, found {}",
                        expected_num_lookups,
                        lookups.len()
                    );
                }
                CircuitTableAir::Dynamic(_dynamic_air) => {
                    assert!(
                        lookups.is_empty(),
                        "There is no dynamic table in this test, so no lookups expected"
                    );
                }
            }
        }
    }

    #[test]
    fn test_extension_field_batch_stark() {
        const D: usize = 4;
        type Ext4 = BinomialExtensionField<BabyBear, D>;
        let mut builder = CircuitBuilder::<Ext4>::new();
        let x = builder.add_public_input();
        let y = builder.add_public_input();
        let z = builder.add_public_input();
        let expected = builder.add_public_input();
        let xy = builder.mul(x, y);
        let res = builder.add(xy, z);
        let diff = builder.sub(res, expected);
        builder.assert_zero(diff);
        let circuit = builder.build().unwrap();
        let airs_degrees =
            get_airs_and_degrees_with_prep::<_, _, D>(&circuit, TablePacking::default(), None)
                .unwrap();
        let (airs, degrees): (Vec<_>, Vec<usize>) = airs_degrees.into_iter().unzip();

        let mut runner = circuit.runner();
        let xv = Ext4::from_basis_coefficients_slice(&[
            BabyBear::from_u64(2),
            BabyBear::from_u64(3),
            BabyBear::from_u64(5),
            BabyBear::from_u64(7),
        ])
        .unwrap();
        let yv = Ext4::from_basis_coefficients_slice(&[
            BabyBear::from_u64(11),
            BabyBear::from_u64(13),
            BabyBear::from_u64(17),
            BabyBear::from_u64(19),
        ])
        .unwrap();
        let zv = Ext4::from_basis_coefficients_slice(&[
            BabyBear::from_u64(23),
            BabyBear::from_u64(29),
            BabyBear::from_u64(31),
            BabyBear::from_u64(37),
        ])
        .unwrap();
        let expected_v = xv * yv + zv;
        runner.set_public_inputs(&[xv, yv, zv, expected_v]).unwrap();
        let traces = runner.run().unwrap();

        let cfg = config::baby_bear().build();
        let common = CommonData::from_airs_and_degrees(&cfg, &airs, &degrees);
        let prover = BatchStarkProver::new(cfg);
        let proof = prover.prove_all_tables(&traces, &common).unwrap();
        assert_eq!(proof.ext_degree, 4);
        // Ensure W was captured
        let expected_w = <Ext4 as ExtractBinomialW<BabyBear>>::extract_w().unwrap();
        assert_eq!(proof.w_binomial, Some(expected_w));
        prover.verify_all_tables(&proof, &common).unwrap();
    }

    #[test]
    fn test_extension_field_table_lookups() {
        const D: usize = 4;
        type Ext4 = BinomialExtensionField<BabyBear, D>;
        let mut builder = CircuitBuilder::<Ext4>::new();

        let x = builder.add_public_input();
        let y = builder.add_public_input();
        let z = builder.add_public_input();
        let expected = builder.add_public_input();
        let xy = builder.mul(x, y);
        let res = builder.add(xy, z);
        let diff = builder.sub(res, expected);
        builder.assert_zero(diff);

        let circuit = builder.build().unwrap();
        let default_packing = TablePacking::default();
        let airs_degrees =
            get_airs_and_degrees_with_prep::<_, _, 1>(&circuit, default_packing, None).unwrap();
        let (mut airs, log_degrees): (Vec<_>, Vec<usize>) = airs_degrees.into_iter().unzip();

        // Check that the multiplicities of `WitnessAir` are computed correctly.
        // We can count the number of times the witness addresses appear in the various tables. We get:
        let mut expected_multiplicities = vec![BabyBear::from_u64(2); 7];
        // Pad multiplicities.
        let total_witness_length = (expected_multiplicities
            .len()
            .div_ceil(default_packing.witness_lanes()))
        .next_power_of_two()
            * default_packing.witness_lanes();
        expected_multiplicities.resize(total_witness_length, BabyBear::ZERO);

        // Get expected preprocessed trace for `WitnessAir`.
        let expected_preprocessed_trace = RowMajorMatrix::new(
            expected_multiplicities
                .iter()
                .enumerate()
                .flat_map(|(i, m)| vec![*m, BabyBear::from_usize(i)])
                .collect::<Vec<_>>(),
            2 * TablePacking::default().witness_lanes(),
        );
        assert_eq!(
            airs[0]
                .preprocessed_trace()
                .expect("Witness table should have preprocessed trace"),
            expected_preprocessed_trace,
            "witness_multiplicities {:?} expected {:?}",
            airs[0].preprocessed_trace(),
            expected_preprocessed_trace,
        );

        let mut runner = circuit.runner();

        let xv = Ext4::from_basis_coefficients_slice(&[
            BabyBear::from_u64(2),
            BabyBear::from_u64(3),
            BabyBear::from_u64(5),
            BabyBear::from_u64(7),
        ])
        .unwrap();
        let yv = Ext4::from_basis_coefficients_slice(&[
            BabyBear::from_u64(11),
            BabyBear::from_u64(13),
            BabyBear::from_u64(17),
            BabyBear::from_u64(19),
        ])
        .unwrap();
        let zv = Ext4::from_basis_coefficients_slice(&[
            BabyBear::from_u64(23),
            BabyBear::from_u64(29),
            BabyBear::from_u64(31),
            BabyBear::from_u64(37),
        ])
        .unwrap();
        let expected_v = xv * yv + zv;
        runner.set_public_inputs(&[xv, yv, zv, expected_v]).unwrap();
        let traces = runner.run().unwrap();

        let cfg = config::baby_bear().build();
        let common = CommonData::from_airs_and_degrees(&cfg, &airs, &log_degrees);

        let prover = BatchStarkProver::new(cfg);

        let proof = prover.prove_all_tables(&traces, &common).unwrap();
        assert_eq!(proof.ext_degree, 4);
        // Ensure W was captured
        let expected_w = <Ext4 as ExtractBinomialW<BabyBear>>::extract_w().unwrap();
        assert_eq!(proof.w_binomial, Some(expected_w));

        assert!(prover.verify_all_tables(&proof, &common).is_ok());

        // Check that the generated lookups are correct and consistent across tables.
        for air in airs.iter_mut() {
            let lookups = air.get_lookups();

            match air {
                CircuitTableAir::Witness(_) => {
                    assert_eq!(
                        lookups.len(),
                        default_packing.witness_lanes(),
                        "Witness table should have {} lookups, found {}",
                        default_packing.witness_lanes(),
                        lookups.len()
                    );
                }
                CircuitTableAir::Const(_) => {
                    assert_eq!(lookups.len(), 1, "Const table should have one lookup");
                }
                CircuitTableAir::Public(_) => {
                    assert_eq!(lookups.len(), 1, "Public table should have one lookup");
                }
                CircuitTableAir::Add(_) => {
                    let expected_num_lookups = default_packing.add_lanes()
                        * AddAir::<BabyBear, 1>::lane_width().div_ceil(2);
                    assert_eq!(
                        lookups.len(),
                        expected_num_lookups,
                        "Add table should have {} lookups, found {}",
                        expected_num_lookups,
                        lookups.len()
                    );
                }
                CircuitTableAir::Mul(_) => {
                    let expected_num_lookups = default_packing.mul_lanes()
                        * MulAir::<BabyBear, 1>::lane_width().div_ceil(2);
                    assert_eq!(
                        lookups.len(),
                        expected_num_lookups,
                        "Mul table should have {} lookups, found {}",
                        expected_num_lookups,
                        lookups.len()
                    );
                }
                CircuitTableAir::Dynamic(_dynamic_air) => {
                    assert!(
                        lookups.is_empty(),
                        "There is no dynamic table in this test, so no lookups expected"
                    );
                }
            }
        }
    }

    #[test]
    fn test_koalabear_batch_stark_base_field() {
        let mut builder = CircuitBuilder::<KoalaBear>::new();

        // a * b + 100 - (-1) == expected
        let a = builder.add_public_input();
        let b = builder.add_public_input();
        let expected = builder.add_public_input();
        let c = builder.add_const(KoalaBear::from_u64(100));
        let d = builder.add_const(KoalaBear::NEG_ONE);

        let ab = builder.mul(a, b);
        let add = builder.add(ab, c);
        let final_res = builder.sub(add, d);
        let diff = builder.sub(final_res, expected);
        builder.assert_zero(diff);

        let circuit = builder.build().unwrap();
        let airs_degrees =
            get_airs_and_degrees_with_prep::<_, _, 1>(&circuit, TablePacking::default(), None)
                .unwrap();
        let (airs, degrees): (Vec<_>, Vec<usize>) = airs_degrees.into_iter().unzip();
        let mut runner = circuit.runner();

        let a_val = KoalaBear::from_u64(42);
        let b_val = KoalaBear::from_u64(13);
        let expected_val = KoalaBear::from_u64(647); // 42*13 + 100 - (-1)
        runner
            .set_public_inputs(&[a_val, b_val, expected_val])
            .unwrap();
        let traces = runner.run().unwrap();

        let cfg = config::koala_bear().build();
        let common = CommonData::from_airs_and_degrees(&cfg, &airs, &degrees);
        let prover = BatchStarkProver::new(cfg);
        let proof = prover.prove_all_tables(&traces, &common).unwrap();
        assert_eq!(proof.ext_degree, 1);
        assert!(proof.w_binomial.is_none());
        prover.verify_all_tables(&proof, &common).unwrap();
    }

    #[test]
    fn test_koalabear_batch_stark_extension_field_d8() {
        const D: usize = 8;
        type KBExtField = BinomialExtensionField<KoalaBear, D>;
        let mut builder = CircuitBuilder::<KBExtField>::new();

        // x * y * z == expected
        let x = builder.add_public_input();
        let y = builder.add_public_input();
        let expected = builder.add_public_input();
        let z = builder.add_const(
            KBExtField::from_basis_coefficients_slice(&[
                KoalaBear::from_u64(1),
                KoalaBear::NEG_ONE,
                KoalaBear::from_u64(2),
                KoalaBear::from_u64(3),
                KoalaBear::from_u64(4),
                KoalaBear::from_u64(5),
                KoalaBear::from_u64(6),
                KoalaBear::from_u64(7),
            ])
            .unwrap(),
        );

        let xy = builder.mul(x, y);
        let xyz = builder.mul(xy, z);
        let diff = builder.sub(xyz, expected);
        builder.assert_zero(diff);

        let circuit = builder.build().unwrap();
        let airs_degrees =
            get_airs_and_degrees_with_prep::<_, _, D>(&circuit, TablePacking::default(), None)
                .unwrap();
        let (airs, degrees): (Vec<_>, Vec<usize>) = airs_degrees.into_iter().unzip();
        let mut runner = circuit.runner();

        let x_val = KBExtField::from_basis_coefficients_slice(&[
            KoalaBear::from_u64(4),
            KoalaBear::from_u64(6),
            KoalaBear::from_u64(8),
            KoalaBear::from_u64(10),
            KoalaBear::from_u64(12),
            KoalaBear::from_u64(14),
            KoalaBear::from_u64(16),
            KoalaBear::from_u64(18),
        ])
        .unwrap();
        let y_val = KBExtField::from_basis_coefficients_slice(&[
            KoalaBear::from_u64(12),
            KoalaBear::from_u64(14),
            KoalaBear::from_u64(16),
            KoalaBear::from_u64(18),
            KoalaBear::from_u64(20),
            KoalaBear::from_u64(22),
            KoalaBear::from_u64(24),
            KoalaBear::from_u64(26),
        ])
        .unwrap();
        let z_val = KBExtField::from_basis_coefficients_slice(&[
            KoalaBear::from_u64(1),
            KoalaBear::NEG_ONE,
            KoalaBear::from_u64(2),
            KoalaBear::from_u64(3),
            KoalaBear::from_u64(4),
            KoalaBear::from_u64(5),
            KoalaBear::from_u64(6),
            KoalaBear::from_u64(7),
        ])
        .unwrap();

        let expected_val = x_val * y_val * z_val;
        runner
            .set_public_inputs(&[x_val, y_val, expected_val])
            .unwrap();
        let traces = runner.run().unwrap();

        let cfg = config::koala_bear().build();
        let common = CommonData::from_airs_and_degrees(&cfg, &airs, &degrees);
        let prover = BatchStarkProver::new(cfg);
        let proof = prover.prove_all_tables(&traces, &common).unwrap();
        assert_eq!(proof.ext_degree, 8);
        let expected_w = <KBExtField as ExtractBinomialW<KoalaBear>>::extract_w().unwrap();
        assert_eq!(proof.w_binomial, Some(expected_w));
        prover.verify_all_tables(&proof, &common).unwrap();
    }

    #[test]
    fn test_goldilocks_batch_stark_extension_field_d2() {
        const D: usize = 2;
        type Ext2 = BinomialExtensionField<Goldilocks, D>;
        let mut builder = CircuitBuilder::<Ext2>::new();

        // x * y + z == expected
        let x = builder.add_public_input();
        let y = builder.add_public_input();
        let z = builder.add_public_input();
        let expected = builder.add_public_input();

        let xy = builder.mul(x, y);
        let res = builder.add(xy, z);
        let diff = builder.sub(res, expected);
        builder.assert_zero(diff);

        let circuit = builder.build().unwrap();
        let airs_degrees =
            get_airs_and_degrees_with_prep::<_, _, D>(&circuit, TablePacking::default(), None)
                .unwrap();
        let (airs, degrees): (Vec<_>, Vec<usize>) = airs_degrees.into_iter().unzip();
        let mut runner = circuit.runner();

        let x_val =
            Ext2::from_basis_coefficients_slice(&[Goldilocks::from_u64(3), Goldilocks::NEG_ONE])
                .unwrap();
        let y_val = Ext2::from_basis_coefficients_slice(&[
            Goldilocks::from_u64(7),
            Goldilocks::from_u64(11),
        ])
        .unwrap();
        let z_val = Ext2::from_basis_coefficients_slice(&[
            Goldilocks::from_u64(13),
            Goldilocks::from_u64(17),
        ])
        .unwrap();
        let expected_val = x_val * y_val + z_val;

        runner
            .set_public_inputs(&[x_val, y_val, z_val, expected_val])
            .unwrap();
        let traces = runner.run().unwrap();

        let cfg = config::goldilocks().build();
        let common = CommonData::from_airs_and_degrees(&cfg, &airs, &degrees);
        let prover = BatchStarkProver::new(cfg);
        let proof = prover.prove_all_tables(&traces, &common).unwrap();
        assert_eq!(proof.ext_degree, 2);
        let expected_w = <Ext2 as ExtractBinomialW<Goldilocks>>::extract_w().unwrap();
        assert_eq!(proof.w_binomial, Some(expected_w));
        prover.verify_all_tables(&proof, &common).unwrap();
    }
}<|MERGE_RESOLUTION|>--- conflicted
+++ resolved
@@ -24,12 +24,7 @@
 use p3_lookup::lookup_traits::{AirLookupHandler, Lookup};
 use p3_matrix::dense::RowMajorMatrix;
 use p3_poseidon2_air::RoundConstants;
-use p3_poseidon2_circuit_air::{
-    BabyBearD4Width16, BabyBearD4Width24, KoalaBearD4Width16, KoalaBearD4Width24,
-    Poseidon2CircuitAirBabyBearD4Width16, Poseidon2CircuitAirBabyBearD4Width24,
-    Poseidon2CircuitAirKoalaBearD4Width16, Poseidon2CircuitAirKoalaBearD4Width24,
-    extract_preprocessed_from_operations, poseidon_preprocessed_width,
-};
+use p3_poseidon2_circuit_air::*;
 use p3_symmetric::CryptographicPermutation;
 use p3_uni_stark::{ProverConstraintFolder, SymbolicAirBuilder, VerifierConstraintFolder};
 use thiserror::Error;
@@ -439,6 +434,24 @@
             constants,
         }
     }
+
+    pub const fn width_ext(&self) -> usize {
+        match &self {
+            Self::BabyBearD4Width16 { .. } => BabyBearD4Width16::WIDTH_EXT,
+            Self::BabyBearD4Width24 { .. } => BabyBearD4Width24::WIDTH_EXT,
+            Self::KoalaBearD4Width16 { .. } => KoalaBearD4Width16::WIDTH_EXT,
+            Self::KoalaBearD4Width24 { .. } => KoalaBearD4Width24::WIDTH_EXT,
+        }
+    }
+
+    pub const fn digest_ext(&self) -> usize {
+        match &self {
+            Self::BabyBearD4Width16 { .. } => BabyBearD4Width16::DIGEST_EXT,
+            Self::BabyBearD4Width24 { .. } => BabyBearD4Width24::DIGEST_EXT,
+            Self::KoalaBearD4Width16 { .. } => KoalaBearD4Width16::DIGEST_EXT,
+            Self::KoalaBearD4Width24 { .. } => KoalaBearD4Width24::DIGEST_EXT,
+        }
+    }
 }
 
 /// Wrapper for Poseidon2CircuitAir that implements BatchAir<SC>
@@ -447,6 +460,7 @@
 struct Poseidon2AirWrapper<SC: StarkGenericConfig> {
     width: usize,
     preprocessed: Vec<Val<SC>>,
+    preprocessed_width: usize,
     _phantom: core::marker::PhantomData<SC>,
 }
 
@@ -470,13 +484,13 @@
         let height = self
             .preprocessed
             .len()
-            .div_ceil(poseidon_preprocessed_width())
+            .div_ceil(self.preprocessed_width)
             .next_power_of_two()
-            * poseidon_preprocessed_width();
+            * self.preprocessed_width;
 
         let mut values = self.preprocessed.clone();
         values.resize(height, Val::<SC>::ZERO);
-        Some(RowMajorMatrix::new(values, poseidon_preprocessed_width()))
+        Some(RowMajorMatrix::new(values, self.preprocessed_width))
     }
 }
 
@@ -542,9 +556,10 @@
         SC: StarkGenericConfig + 'static + Send + Sync,
         Val<SC>: StarkField,
     {
-        DynamicAirEntry::new(Box::new(Poseidon2AirWrapper {
+        DynamicAirEntry::new(Box::new(Poseidon2AirWrapper::<SC> {
             width: self.width_from_config(),
             preprocessed,
+            preprocessed_width: self.preprocessed_width_from_config(),
             _phantom: core::marker::PhantomData::<SC>,
         }))
     }
@@ -708,7 +723,7 @@
 
         // Pad to power of two
         let padded_rows = rows.next_power_of_two();
-        let mut padded_ops = t.operations;
+        let mut padded_ops = t.operations.clone();
         while padded_ops.len() < padded_rows {
             padded_ops.push(
                 padded_ops
@@ -742,24 +757,70 @@
                 permutation,
                 constants,
             } => {
-<<<<<<< HEAD
-                let air = Poseidon2CircuitAirBabyBearD4Width16::new(constants.clone());
+                {
+                    assert!(WIDTH_EXT == BabyBearD4Width16::WIDTH_EXT);
+                    assert!(RATE_EXT == BabyBearD4Width16::RATE_EXT);
+                    assert!(DIGEST_EXT == BabyBearD4Width16::DIGEST_EXT);
+                }
+                let preprocessed = extract_preprocessed_from_operations::<
+                    BabyBear,
+                    Val<SC>,
+                    WIDTH_EXT,
+                    RATE_EXT,
+                    DIGEST_EXT,
+                >(&t.operations);
+
+                let air = Poseidon2CircuitAirBabyBearD4Width16::new_with_preprocessed(
+                    constants.clone(),
+                    preprocessed,
+                );
                 let ops_babybear: Poseidon2CircuitTrace<
                     BabyBear,
                     { BabyBearD4Width16::WIDTH_EXT },
                     { BabyBearD4Width16::RATE_EXT },
                     { BabyBearD4Width16::DIGEST_EXT },
                 > = unsafe { transmute(ops_converted) };
-=======
-                let preprocessed =
-                    extract_preprocessed_from_operations::<BabyBear, Val<SC>>(&t.operations);
-                let air = Poseidon2CircuitAirBabyBearD4Width16::new_with_preprocessed(
+                let matrix_f = air.generate_trace_rows(&ops_babybear, constants, 0, permutation);
+                let matrix: RowMajorMatrix<Val<SC>> = unsafe { transmute(matrix_f) };
+                (
+                    // Preprocessed values are already stored in the AIR, so we don't need to pass them again in the wrapper.
+                    Poseidon2AirWrapper::<SC> {
+                        width: air.width(),
+                        preprocessed: Vec::new(),
+                        preprocessed_width:
+                            Poseidon2CircuitAirBabyBearD4Width16::preprocessed_width(),
+                        _phantom: core::marker::PhantomData::<SC>,
+                    },
+                    matrix,
+                )
+            }
+            Poseidon2Config::BabyBearD4Width24 {
+                permutation,
+                constants,
+            } => {
+                {
+                    assert!(WIDTH_EXT == BabyBearD4Width24::WIDTH_EXT);
+                    assert!(RATE_EXT == BabyBearD4Width24::RATE_EXT);
+                    assert!(DIGEST_EXT == BabyBearD4Width24::DIGEST_EXT);
+                }
+                let preprocessed = extract_preprocessed_from_operations::<
+                    BabyBear,
+                    Val<SC>,
+                    WIDTH_EXT,
+                    RATE_EXT,
+                    DIGEST_EXT,
+                >(&t.operations);
+
+                let air = Poseidon2CircuitAirBabyBearD4Width24::new_with_preprocessed(
                     constants.clone(),
                     preprocessed,
                 );
-                let ops_babybear: Poseidon2CircuitTrace<BabyBear> =
-                    unsafe { transmute(ops_converted) };
->>>>>>> 342b0f1d
+                let ops_babybear: Poseidon2CircuitTrace<
+                    BabyBear,
+                    { BabyBearD4Width24::WIDTH_EXT },
+                    { BabyBearD4Width24::RATE_EXT },
+                    { BabyBearD4Width24::DIGEST_EXT },
+                > = unsafe { transmute(ops_converted) };
                 let matrix_f = air.generate_trace_rows(&ops_babybear, constants, 0, permutation);
                 let matrix: RowMajorMatrix<Val<SC>> = unsafe { transmute(matrix_f) };
                 (
@@ -767,67 +828,40 @@
                     Poseidon2AirWrapper {
                         width: air.width(),
                         preprocessed: Vec::new(),
+                        preprocessed_width:
+                            Poseidon2CircuitAirBabyBearD4Width24::preprocessed_width(),
                         _phantom: core::marker::PhantomData::<SC>,
                     },
                     matrix,
                 )
             }
-            Poseidon2Config::BabyBearD4Width24 {
-                permutation,
-                constants,
-            } => {
-<<<<<<< HEAD
-                let air = Poseidon2CircuitAirBabyBearD4Width24::new(constants.clone());
-                let ops_babybear: Poseidon2CircuitTrace<
-                    BabyBear,
-                    { BabyBearD4Width24::WIDTH_EXT },
-                    { BabyBearD4Width24::RATE_EXT },
-                    { BabyBearD4Width24::DIGEST_EXT },
-                > = unsafe { transmute(ops_converted) };
-=======
-                let preprocessed =
-                    extract_preprocessed_from_operations::<BabyBear, Val<SC>>(&t.operations);
-                let air = Poseidon2CircuitAirBabyBearD4Width24::new_with_preprocessed(
-                    constants.clone(),
-                    preprocessed,
-                );
-                let ops_babybear: Poseidon2CircuitTrace<BabyBear> =
-                    unsafe { transmute(ops_converted) };
->>>>>>> 342b0f1d
-                let matrix_f = air.generate_trace_rows(&ops_babybear, constants, 0, permutation);
-                let matrix: RowMajorMatrix<Val<SC>> = unsafe { transmute(matrix_f) };
-                (
-                    // Preprocessed values are already stored in the AIR, so we don't need to pass them again in the wrapper.
-                    Poseidon2AirWrapper {
-                        width: air.width(),
-                        preprocessed: Vec::new(),
-                        _phantom: core::marker::PhantomData::<SC>,
-                    },
-                    matrix,
-                )
-            }
             Poseidon2Config::KoalaBearD4Width16 {
                 permutation,
                 constants,
             } => {
-<<<<<<< HEAD
-                let air = Poseidon2CircuitAirKoalaBearD4Width16::new(constants.clone());
+                {
+                    assert!(WIDTH_EXT == KoalaBearD4Width16::WIDTH_EXT);
+                    assert!(RATE_EXT == KoalaBearD4Width16::RATE_EXT);
+                    assert!(DIGEST_EXT == KoalaBearD4Width16::DIGEST_EXT);
+                }
+                let preprocessed = extract_preprocessed_from_operations::<
+                    KoalaBear,
+                    Val<SC>,
+                    WIDTH_EXT,
+                    RATE_EXT,
+                    DIGEST_EXT,
+                >(&t.operations);
+
+                let air = Poseidon2CircuitAirKoalaBearD4Width16::new_with_preprocessed(
+                    constants.clone(),
+                    preprocessed,
+                );
                 let ops_koalabear: Poseidon2CircuitTrace<
                     KoalaBear,
                     { KoalaBearD4Width16::WIDTH_EXT },
                     { KoalaBearD4Width16::RATE_EXT },
                     { KoalaBearD4Width16::DIGEST_EXT },
                 > = unsafe { transmute(ops_converted) };
-=======
-                let preprocessed =
-                    extract_preprocessed_from_operations::<KoalaBear, Val<SC>>(&t.operations);
-                let air = Poseidon2CircuitAirKoalaBearD4Width16::new_with_preprocessed(
-                    constants.clone(),
-                    preprocessed,
-                );
-                let ops_koalabear: Poseidon2CircuitTrace<KoalaBear> =
-                    unsafe { transmute(ops_converted) };
->>>>>>> 342b0f1d
                 let matrix_f = air.generate_trace_rows(&ops_koalabear, constants, 0, permutation);
                 let matrix: RowMajorMatrix<Val<SC>> = unsafe { transmute(matrix_f) };
                 (
@@ -835,6 +869,8 @@
                     Poseidon2AirWrapper {
                         width: air.width(),
                         preprocessed: Vec::new(),
+                        preprocessed_width:
+                            Poseidon2CircuitAirKoalaBearD4Width16::preprocessed_width(),
                         _phantom: core::marker::PhantomData::<SC>,
                     },
                     matrix,
@@ -844,24 +880,29 @@
                 permutation,
                 constants,
             } => {
-<<<<<<< HEAD
-                let air = Poseidon2CircuitAirKoalaBearD4Width24::new(constants.clone());
+                {
+                    assert!(WIDTH_EXT == KoalaBearD4Width24::WIDTH_EXT);
+                    assert!(RATE_EXT == KoalaBearD4Width24::RATE_EXT);
+                    assert!(DIGEST_EXT == KoalaBearD4Width24::DIGEST_EXT);
+                }
+                let preprocessed = extract_preprocessed_from_operations::<
+                    KoalaBear,
+                    Val<SC>,
+                    WIDTH_EXT,
+                    RATE_EXT,
+                    DIGEST_EXT,
+                >(&t.operations);
+
+                let air = Poseidon2CircuitAirKoalaBearD4Width24::new_with_preprocessed(
+                    constants.clone(),
+                    preprocessed,
+                );
                 let ops_koalabear: Poseidon2CircuitTrace<
                     KoalaBear,
                     { KoalaBearD4Width24::WIDTH_EXT },
                     { KoalaBearD4Width24::RATE_EXT },
                     { KoalaBearD4Width24::DIGEST_EXT },
                 > = unsafe { core::mem::transmute(ops_converted) };
-=======
-                let preprocessed =
-                    extract_preprocessed_from_operations::<KoalaBear, Val<SC>>(&t.operations);
-                let air = Poseidon2CircuitAirKoalaBearD4Width24::new_with_preprocessed(
-                    constants.clone(),
-                    preprocessed,
-                );
-                let ops_koalabear: p3_circuit::tables::Poseidon2CircuitTrace<KoalaBear> =
-                    unsafe { core::mem::transmute(ops_converted) };
->>>>>>> 342b0f1d
                 let matrix_f = air.generate_trace_rows(&ops_koalabear, constants, 0, permutation);
                 let matrix: RowMajorMatrix<Val<SC>> = unsafe { core::mem::transmute(matrix_f) };
                 (
@@ -869,6 +910,8 @@
                     Poseidon2AirWrapper {
                         width: air.width(),
                         preprocessed: Vec::new(),
+                        preprocessed_width:
+                            Poseidon2CircuitAirKoalaBearD4Width24::preprocessed_width(),
                         _phantom: core::marker::PhantomData::<SC>,
                     },
                     matrix,
@@ -959,9 +1002,10 @@
             Poseidon2Config::BabyBearD4Width16 { constants, .. } => {
                 use p3_poseidon2_circuit_air::Poseidon2CircuitAirBabyBearD4Width16;
                 let air = Poseidon2CircuitAirBabyBearD4Width16::new(constants.clone());
-                let wrapper = Poseidon2AirWrapper {
+                let wrapper = Poseidon2AirWrapper::<SC> {
                     width: air.width(),
                     preprocessed: Vec::new(),
+                    preprocessed_width: Poseidon2CircuitAirBabyBearD4Width16::preprocessed_width(),
                     _phantom: core::marker::PhantomData::<SC>,
                 };
                 Ok(DynamicAirEntry::new(Box::new(wrapper)))
@@ -969,9 +1013,10 @@
             Poseidon2Config::BabyBearD4Width24 { constants, .. } => {
                 use p3_poseidon2_circuit_air::Poseidon2CircuitAirBabyBearD4Width24;
                 let air = Poseidon2CircuitAirBabyBearD4Width24::new(constants.clone());
-                let wrapper = Poseidon2AirWrapper {
+                let wrapper = Poseidon2AirWrapper::<SC> {
                     width: air.width(),
                     preprocessed: Vec::new(),
+                    preprocessed_width: Poseidon2CircuitAirBabyBearD4Width24::preprocessed_width(),
                     _phantom: core::marker::PhantomData::<SC>,
                 };
                 Ok(DynamicAirEntry::new(Box::new(wrapper)))
@@ -979,9 +1024,10 @@
             Poseidon2Config::KoalaBearD4Width16 { constants, .. } => {
                 use p3_poseidon2_circuit_air::Poseidon2CircuitAirKoalaBearD4Width16;
                 let air = Poseidon2CircuitAirKoalaBearD4Width16::new(constants.clone());
-                let wrapper = Poseidon2AirWrapper {
+                let wrapper = Poseidon2AirWrapper::<SC> {
                     width: air.width(),
                     preprocessed: Vec::new(),
+                    preprocessed_width: Poseidon2CircuitAirKoalaBearD4Width16::preprocessed_width(),
                     _phantom: core::marker::PhantomData::<SC>,
                 };
                 Ok(DynamicAirEntry::new(Box::new(wrapper)))
@@ -989,9 +1035,10 @@
             Poseidon2Config::KoalaBearD4Width24 { constants, .. } => {
                 use p3_poseidon2_circuit_air::Poseidon2CircuitAirKoalaBearD4Width24;
                 let air = Poseidon2CircuitAirKoalaBearD4Width24::new(constants.clone());
-                let wrapper = Poseidon2AirWrapper {
+                let wrapper = Poseidon2AirWrapper::<SC> {
                     width: air.width(),
                     preprocessed: Vec::new(),
+                    preprocessed_width: Poseidon2CircuitAirKoalaBearD4Width24::preprocessed_width(),
                     _phantom: core::marker::PhantomData::<SC>,
                 };
                 Ok(DynamicAirEntry::new(Box::new(wrapper)))
