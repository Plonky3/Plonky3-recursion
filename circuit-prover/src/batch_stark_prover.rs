//! Batch STARK prover and verifier that unifies all circuit tables
//! into a single batched STARK proof using `p3-batch-stark`.

use alloc::boxed::Box;
use alloc::string::String;
use alloc::vec::Vec;
use alloc::{format, vec};
use core::mem::transmute;

use p3_air::{Air, AirBuilder, BaseAir};
use p3_baby_bear::{BabyBear, default_babybear_poseidon2_16, default_babybear_poseidon2_24};
use p3_batch_stark::{BatchProof, CommonData, StarkGenericConfig, StarkInstance, Val};
use p3_circuit::op::PrimitiveOpType;
use p3_circuit::ops::MmcsVerifyConfig;
use p3_circuit::tables::{
    MmcsTrace, Poseidon2CircuitRow, Poseidon2CircuitTrace, Poseidon2Trace, Traces,
};
use p3_field::extension::BinomialExtensionField;
use p3_field::{BasedVectorSpace, Field, PrimeCharacteristicRing, PrimeField};
use p3_koala_bear::{KoalaBear, default_koalabear_poseidon2_16, default_koalabear_poseidon2_24};
use p3_matrix::dense::RowMajorMatrix;
use p3_mmcs_air::air::{MmcsTableConfig, MmcsVerifyAir};
use p3_poseidon2_air::RoundConstants;
use p3_poseidon2_circuit_air::{
    Poseidon2CircuitAirBabyBearD1Width16, Poseidon2CircuitAirBabyBearD4Width16,
    Poseidon2CircuitAirBabyBearD4Width24, Poseidon2CircuitAirKoalaBearD4Width16,
    Poseidon2CircuitAirKoalaBearD4Width24,
};
use p3_symmetric::CryptographicPermutation;
use p3_uni_stark::{ProverConstraintFolder, SymbolicAirBuilder, VerifierConstraintFolder};
use thiserror::Error;
use tracing::{info, instrument};

use crate::air::{AddAir, ConstAir, MulAir, PublicAir, WitnessAir};
use crate::config::StarkField;
use crate::field_params::ExtractBinomialW;

/// Configuration for packing multiple primitive operations into a single AIR row.
#[derive(Debug, Clone, Copy, PartialEq, Eq)]
pub struct TablePacking {
    witness_lanes: usize,
    add_lanes: usize,
    mul_lanes: usize,
}

impl TablePacking {
    pub fn new(witness_lanes: usize, add_lanes: usize, mul_lanes: usize) -> Self {
        Self {
            witness_lanes: witness_lanes.max(1),
            add_lanes: add_lanes.max(1),
            mul_lanes: mul_lanes.max(1),
        }
    }

    pub fn from_counts(witness_lanes: usize, add_lanes: usize, mul_lanes: usize) -> Self {
        Self::new(witness_lanes, add_lanes, mul_lanes)
    }

    pub const fn witness_lanes(self) -> usize {
        self.witness_lanes
    }

    pub const fn add_lanes(self) -> usize {
        self.add_lanes
    }

    pub const fn mul_lanes(self) -> usize {
        self.mul_lanes
    }
}

impl Default for TablePacking {
    fn default() -> Self {
        Self::new(1, 1, 1)
    }
}

/// Metadata describing a non-primitive table inside a batch proof.
///
/// Every non-primitive dynamic plugin produces exactly one `NonPrimitiveTableEntry`
/// per batch instance. The entry is stored inside a `BatchStarkProof` and later provided
/// back to the plugin during verification through
/// [`TableProver::batch_air_from_table_entry`].
pub struct NonPrimitiveTableEntry<SC>
where
    SC: StarkGenericConfig,
{
    /// Plugin identifier (it should match `TableProver::id`).
    pub id: &'static str,
    /// Number of logical rows produced for this table.
    pub rows: usize,
    /// Public values exposed by this table (if any).
    pub public_values: Vec<Val<SC>>,
}

/// Type-erased AIR implementation for dynamically registered non-primitive tables.
///
/// This allows the batch prover to mix primitive AIRs with plugin AIRs in a single heterogeneous
/// batch.
/// Internally,`DynamicAirEntry` wraps the boxed plugin AIR and exposes a shared accessor
/// so that both prover and verifier can operate without knowing the concrete underlying type.
pub struct DynamicAirEntry<SC>
where
    SC: StarkGenericConfig,
{
    air: Box<dyn BatchAir<SC>>,
}

impl<SC> DynamicAirEntry<SC>
where
    SC: StarkGenericConfig,
{
    pub fn new(inner: Box<dyn BatchAir<SC>>) -> Self {
        Self { air: inner }
    }

    pub fn air(&self) -> &dyn BatchAir<SC> {
        &*self.air
    }
}

/// Simple super trait of [`Air`] describing the behaviour of a non-primitive
/// dynamically dispatched AIR used in batched proofs.
pub trait BatchAir<SC>:
    BaseAir<Val<SC>>
    + Air<SymbolicAirBuilder<Val<SC>>>
    + for<'a> Air<ProverConstraintFolder<'a, SC>>
    + for<'a> Air<VerifierConstraintFolder<'a, SC>>
    + Send
    + Sync
where
    SC: StarkGenericConfig,
{
}

/// Data needed to insert a dynamic table instance into the batched prover.
///
/// A `BatchTableInstance` bundles everything the batch prover needs from a
/// non-primitive table plugin: the AIR, its populated trace matrix, any
/// public values it exposes, and the number of rows it produces.
pub struct BatchTableInstance<SC>
where
    SC: StarkGenericConfig,
{
    /// Plugin identifier (it should match `TableProver::id`).
    pub id: &'static str,
    /// The AIR implementation for this table.
    pub air: DynamicAirEntry<SC>,
    /// The populated trace matrix for this table.
    pub trace: RowMajorMatrix<Val<SC>>,
    /// Public values exposed by this table.
    pub public_values: Vec<Val<SC>>,
    /// Number of rows produced for this table.
    pub rows: usize,
}

#[inline(always)]
/// # Safety
///
/// Caller must ensure that both `Traces<FromEF>` and `Traces<ToEF>` share an
/// identical in-memory representation.
pub(crate) unsafe fn transmute_traces<FromEF, ToEF>(t: &Traces<FromEF>) -> &Traces<ToEF> {
    debug_assert_eq!(
        core::mem::size_of::<Traces<FromEF>>(),
        core::mem::size_of::<Traces<ToEF>>()
    );
    debug_assert_eq!(
        core::mem::align_of::<Traces<FromEF>>(),
        core::mem::align_of::<Traces<ToEF>>()
    );

    unsafe { &*(t as *const _ as *const Traces<ToEF>) }
}

/// Trait implemented by all non-primitive table plugins used by the batch prover.
///
/// Implementors would typically delegate to an existing AIR type, define a base case
/// for base-field traces, and then use the [`impl_table_prover_batch_instances_from_base!`]
/// macro to generate the degree-specific implementations.
///
/// ```ignore
/// impl<SC> TableProver<SC> for MyPlugin {
///     fn id(&self) -> &'static str { "my_plugin" }
///
///     impl_table_prover_batch_instances_from_base!(batch_instance_base);
/// }
/// ```
pub trait TableProver<SC>: Send + Sync
where
    SC: StarkGenericConfig + 'static,
{
    /// Identifier for this prover.
    fn id(&self) -> &'static str;

    /// Produce a batched table instance for base-field traces.
    fn batch_instance_d1(
        &self,
        config: &SC,
        packing: TablePacking,
        traces: &Traces<Val<SC>>,
    ) -> Option<BatchTableInstance<SC>>;

    /// Produce a batched table instance for degree-2 extension traces.
    fn batch_instance_d2(
        &self,
        config: &SC,
        packing: TablePacking,
        traces: &Traces<BinomialExtensionField<Val<SC>, 2>>,
    ) -> Option<BatchTableInstance<SC>>;

    /// Produce a batched table instance for degree-4 extension traces.
    fn batch_instance_d4(
        &self,
        config: &SC,
        packing: TablePacking,
        traces: &Traces<BinomialExtensionField<Val<SC>, 4>>,
    ) -> Option<BatchTableInstance<SC>>;

    /// Produce a batched table instance for degree-6 extension traces.
    fn batch_instance_d6(
        &self,
        config: &SC,
        packing: TablePacking,
        traces: &Traces<BinomialExtensionField<Val<SC>, 6>>,
    ) -> Option<BatchTableInstance<SC>>;

    /// Produce a batched table instance for degree-8 extension traces.
    fn batch_instance_d8(
        &self,
        config: &SC,
        packing: TablePacking,
        traces: &Traces<BinomialExtensionField<Val<SC>, 8>>,
    ) -> Option<BatchTableInstance<SC>>;

    /// Rebuild the AIR for verification from the recorded non-primitive table entry.
    fn batch_air_from_table_entry(
        &self,
        config: &SC,
        degree: usize,
        table_entry: &NonPrimitiveTableEntry<SC>,
    ) -> Result<DynamicAirEntry<SC>, String>;
}

/// Convenience macro for deriving all degree-specific helpers from a single base
/// implementation.
///
/// Plugins usually implement a single `batch_instance_base` method that operates on
/// base-field traces. This macro reuses that method to provide the `batch_instance_d*`
/// variants by casting higher-degree traces back to the base field.
///
/// Users can invoke it inside their `TableProver` impl:
///
/// ```ignore
/// impl<SC> TableProver<SC> for MyPlugin {
///     fn id(&self) -> &'static str { "my_plugin" }
///
///     impl_table_prover_batch_instances_from_base!(batch_instance_base);
///
///     fn batch_air_from_table_entry(
///         &self,
///         config: &SC,
///         degree: usize,
///         table_entry: &NonPrimitiveTableEntry<SC>,
///     ) -> Result<DynamicAirEntry<SC>, String> {
///         Ok(DynamicAirEntry::new(Box::new(MyPluginAir::<Val<SC>>::new(config))))
///     }
/// }
/// ```
#[macro_export]
macro_rules! impl_table_prover_batch_instances_from_base {
    ($base:ident) => {
        fn batch_instance_d1(
            &self,
            config: &SC,
            packing: TablePacking,
            traces: &p3_circuit::tables::Traces<p3_batch_stark::Val<SC>>,
        ) -> Option<BatchTableInstance<SC>> {
            self.$base::<SC>(config, packing, traces)
        }

        fn batch_instance_d2(
            &self,
            config: &SC,
            packing: TablePacking,
            traces: &p3_circuit::tables::Traces<
                p3_field::extension::BinomialExtensionField<p3_batch_stark::Val<SC>, 2>,
            >,
        ) -> Option<BatchTableInstance<SC>> {
            let t: &p3_circuit::tables::Traces<p3_batch_stark::Val<SC>> =
                unsafe { transmute_traces(traces) };
            self.$base::<SC>(config, packing, t)
        }

        fn batch_instance_d4(
            &self,
            config: &SC,
            packing: TablePacking,
            traces: &p3_circuit::tables::Traces<
                p3_field::extension::BinomialExtensionField<p3_batch_stark::Val<SC>, 4>,
            >,
        ) -> Option<BatchTableInstance<SC>> {
            let t: &p3_circuit::tables::Traces<p3_batch_stark::Val<SC>> =
                unsafe { transmute_traces(traces) };
            self.$base::<SC>(config, packing, t)
        }

        fn batch_instance_d6(
            &self,
            config: &SC,
            packing: TablePacking,
            traces: &p3_circuit::tables::Traces<
                p3_field::extension::BinomialExtensionField<p3_batch_stark::Val<SC>, 6>,
            >,
        ) -> Option<BatchTableInstance<SC>> {
            let t: &p3_circuit::tables::Traces<p3_batch_stark::Val<SC>> =
                unsafe { transmute_traces(traces) };
            self.$base::<SC>(config, packing, t)
        }

        fn batch_instance_d8(
            &self,
            config: &SC,
            packing: TablePacking,
            traces: &p3_circuit::tables::Traces<
                p3_field::extension::BinomialExtensionField<p3_batch_stark::Val<SC>, 8>,
            >,
        ) -> Option<BatchTableInstance<SC>> {
            let t: &p3_circuit::tables::Traces<p3_batch_stark::Val<SC>> =
                unsafe { transmute_traces(traces) };
            self.$base::<SC>(config, packing, t)
        }
    };
}

impl<SC> BatchAir<SC> for MmcsVerifyAir<Val<SC>>
where
    SC: StarkGenericConfig,
    Val<SC>: StarkField,
{
}

/// Poseidon2 configuration that can be selected at runtime.
/// This enum represents different Poseidon2 configurations (field type, width, etc.).
#[derive(Debug, Clone)]
pub enum Poseidon2Config {
    /// BabyBear D=1, WIDTH=16 configuration
    BabyBearD1Width16 {
        permutation: p3_baby_bear::Poseidon2BabyBear<16>,
        constants: RoundConstants<p3_baby_bear::BabyBear, 16, 4, 13>,
    },
    /// BabyBear D=4, WIDTH=16 configuration
    BabyBearD4Width16 {
        permutation: p3_baby_bear::Poseidon2BabyBear<16>,
        constants: RoundConstants<p3_baby_bear::BabyBear, 16, 4, 13>,
    },
    /// BabyBear D=4, WIDTH=24 configuration
    BabyBearD4Width24 {
        permutation: p3_baby_bear::Poseidon2BabyBear<24>,
        constants: RoundConstants<p3_baby_bear::BabyBear, 24, 4, 21>,
    },
    /// KoalaBear D=4, WIDTH=16 configuration
    KoalaBearD4Width16 {
        permutation: p3_koala_bear::Poseidon2KoalaBear<16>,
        constants: RoundConstants<p3_koala_bear::KoalaBear, 16, 4, 20>,
    },
    /// KoalaBear D=4, WIDTH=24 configuration
    KoalaBearD4Width24 {
        permutation: p3_koala_bear::Poseidon2KoalaBear<24>,
        constants: RoundConstants<p3_koala_bear::KoalaBear, 24, 4, 23>,
    },
}

impl Poseidon2Config {
    /// Create BabyBear D=1 WIDTH=16 configuration from default permutation.
    /// Uses the same permutation and constants as `default_babybear_poseidon2_16()`.
    pub fn baby_bear_d1_width16() -> Self {
        let perm = default_babybear_poseidon2_16();

        let beginning_full: [[BabyBear; 16]; 4] = p3_baby_bear::BABYBEAR_RC16_EXTERNAL_INITIAL;
        let partial: [BabyBear; 13] = p3_baby_bear::BABYBEAR_RC16_INTERNAL;
        let ending_full: [[BabyBear; 16]; 4] = p3_baby_bear::BABYBEAR_RC16_EXTERNAL_FINAL;

        let constants = RoundConstants::new(beginning_full, partial, ending_full);

        Self::BabyBearD1Width16 {
            permutation: perm,
            constants,
        }
    }

    /// Create BabyBear D=4 WIDTH=16 configuration from default permutation.
    /// Uses the same permutation and constants as `default_babybear_poseidon2_16()`.
    pub fn baby_bear_d4_width16() -> Self {
        let perm = default_babybear_poseidon2_16();

        let beginning_full: [[BabyBear; 16]; 4] = p3_baby_bear::BABYBEAR_RC16_EXTERNAL_INITIAL;
        let partial: [BabyBear; 13] = p3_baby_bear::BABYBEAR_RC16_INTERNAL;
        let ending_full: [[BabyBear; 16]; 4] = p3_baby_bear::BABYBEAR_RC16_EXTERNAL_FINAL;

        let constants = RoundConstants::new(beginning_full, partial, ending_full);

        Self::BabyBearD4Width16 {
            permutation: perm,
            constants,
        }
    }

    /// Create BabyBear D=4 WIDTH=24 configuration from default permutation.
    /// Uses the same permutation and constants as `default_babybear_poseidon2_24()`.
    pub fn baby_bear_d4_width24() -> Self {
        let perm = default_babybear_poseidon2_24();

        let beginning_full: [[BabyBear; 24]; 4] = p3_baby_bear::BABYBEAR_RC24_EXTERNAL_INITIAL;
        let partial: [BabyBear; 21] = p3_baby_bear::BABYBEAR_RC24_INTERNAL;
        let ending_full: [[BabyBear; 24]; 4] = p3_baby_bear::BABYBEAR_RC24_EXTERNAL_FINAL;

        let constants = RoundConstants::new(beginning_full, partial, ending_full);

        Self::BabyBearD4Width24 {
            permutation: perm,
            constants,
        }
    }

    /// Create KoalaBear D=4 WIDTH=16 configuration from default permutation.
    /// Uses the same permutation and constants as `default_koalabear_poseidon2_16()`.
    pub fn koala_bear_d4_width16() -> Self {
        let perm = default_koalabear_poseidon2_16();

        let beginning_full: [[KoalaBear; 16]; 4] = p3_koala_bear::KOALABEAR_RC16_EXTERNAL_INITIAL;
        let partial: [KoalaBear; 20] = p3_koala_bear::KOALABEAR_RC16_INTERNAL;
        let ending_full: [[KoalaBear; 16]; 4] = p3_koala_bear::KOALABEAR_RC16_EXTERNAL_FINAL;

        let constants = RoundConstants::new(beginning_full, partial, ending_full);

        Self::KoalaBearD4Width16 {
            permutation: perm,
            constants,
        }
    }

    /// Create KoalaBear D=4 WIDTH=24 configuration from default permutation.
    /// Uses the same permutation and constants as `default_koalabear_poseidon2_24()`.
    pub fn koala_bear_d4_width24() -> Self {
        let perm = default_koalabear_poseidon2_24();

        let beginning_full: [[KoalaBear; 24]; 4] = p3_koala_bear::KOALABEAR_RC24_EXTERNAL_INITIAL;
        let partial: [KoalaBear; 23] = p3_koala_bear::KOALABEAR_RC24_INTERNAL;
        let ending_full: [[KoalaBear; 24]; 4] = p3_koala_bear::KOALABEAR_RC24_EXTERNAL_FINAL;

        let constants = RoundConstants::new(beginning_full, partial, ending_full);

        Self::KoalaBearD4Width24 {
            permutation: perm,
            constants,
        }
    }
}

/// Wrapper for Poseidon2CircuitAir that implements BatchAir<SC>
// We need this because `BatchAir` requires `BaseAir<Val<SC>>`.
// but `Poseidon2CircuitAir` works over a specific field.
struct Poseidon2AirWrapper<SC: StarkGenericConfig> {
    width: usize,
    _phantom: core::marker::PhantomData<SC>,
}

impl<SC> BatchAir<SC> for Poseidon2AirWrapper<SC>
where
    SC: StarkGenericConfig + Send + Sync,
    Val<SC>: StarkField,
{
}

impl<SC> BaseAir<Val<SC>> for Poseidon2AirWrapper<SC>
where
    SC: StarkGenericConfig + Send + Sync,
    Val<SC>: StarkField,
{
    fn width(&self) -> usize {
        self.width
    }
}

impl<SC, AB> Air<AB> for Poseidon2AirWrapper<SC>
where
    SC: StarkGenericConfig + Send + Sync,
    AB: AirBuilder<F = Val<SC>>,
    Val<SC>: StarkField,
{
    fn eval(&self, _builder: &mut AB) {
        // The actual evaluation is handled by the concrete AIR type
        // This wrapper is just for type erasure
        // TODO: Delegate to the actual AIR if we can store it
    }
}

/// Poseidon2 prover plugin that supports runtime configuration
///
/// This prover handles Poseidon2 hash operations in the circuit.
/// It stores a configuration enum that can represent different
/// Poseidon2 configurations (BabyBear/KoalaBear, different widths, etc).
#[derive(Clone)]
pub struct Poseidon2Prover {
    /// The configuration that provides permutation and constants
    config: Poseidon2Config,
}

unsafe impl Send for Poseidon2Prover {}
unsafe impl Sync for Poseidon2Prover {}

impl Poseidon2Prover {
    /// Create a new Poseidon2Prover with the given configuration
    pub const fn new(config: Poseidon2Config) -> Self {
        Self { config }
    }

    fn batch_instance_base<SC>(
        &self,
        _config: &SC,
        _packing: TablePacking,
        traces: &Traces<Val<SC>>,
    ) -> Option<BatchTableInstance<SC>>
    where
        SC: StarkGenericConfig + 'static + Send + Sync,
        Val<SC>: StarkField,
    {
        let t = traces.non_primitive_trace::<Poseidon2Trace<Val<SC>>>("poseidon2")?;

        let rows = t.total_rows();
        if rows == 0 {
            return None;
        }

        // Pad to power of two and generate trace matrix based on configuration
        match &self.config {
            Poseidon2Config::BabyBearD1Width16 {
                permutation,
                constants,
            } => self.batch_instance_base_impl::<SC, p3_baby_bear::BabyBear, _, 16, 4, 13, 2>(
                t,
                permutation,
                constants,
            ),
            Poseidon2Config::BabyBearD4Width16 {
                permutation,
                constants,
            } => self.batch_instance_base_impl::<SC, p3_baby_bear::BabyBear, _, 16, 4, 13, 2>(
                t,
                permutation,
                constants,
            ),
            Poseidon2Config::BabyBearD4Width24 {
                permutation,
                constants,
            } => self.batch_instance_base_impl::<SC, p3_baby_bear::BabyBear, _, 24, 4, 21, 4>(
                t,
                permutation,
                constants,
            ),
            Poseidon2Config::KoalaBearD4Width16 {
                permutation,
                constants,
            } => self.batch_instance_base_impl::<SC, p3_koala_bear::KoalaBear, _, 16, 4, 20, 2>(
                t,
                permutation,
                constants,
            ),
            Poseidon2Config::KoalaBearD4Width24 {
                permutation,
                constants,
            } => self.batch_instance_base_impl::<SC, p3_koala_bear::KoalaBear, _, 24, 4, 23, 4>(
                t,
                permutation,
                constants,
            ),
        }
    }

    fn batch_instance_base_impl<
        SC,
        F,
        P,
        const WIDTH: usize,
        const HALF_FULL_ROUNDS: usize,
        const PARTIAL_ROUNDS: usize,
        const RATE_EXT: usize,
    >(
        &self,
        t: &Poseidon2Trace<Val<SC>>,
        _permutation: &P,
        _constants: &RoundConstants<F, WIDTH, HALF_FULL_ROUNDS, PARTIAL_ROUNDS>,
    ) -> Option<BatchTableInstance<SC>>
    where
        SC: StarkGenericConfig + 'static + Send + Sync,
        F: StarkField + PrimeCharacteristicRing,
        P: CryptographicPermutation<[F; WIDTH]> + Clone,
        Val<SC>: StarkField,
    {
        let rows = t.total_rows();

        // Pad to power of two
        let padded_rows = rows.next_power_of_two();
        let mut padded_ops = t.operations.clone();
        while padded_ops.len() < padded_rows {
            padded_ops.push(
                padded_ops
                    .last()
                    .cloned()
                    .unwrap_or_else(|| Poseidon2CircuitRow {
                        is_sponge: true,
                        reset: false,
                        absorb_flags: vec![false; RATE_EXT],
                        input_values: Vec::new(),
                        input_indices: Vec::new(),
                        output_indices: Vec::new(),
                    }),
            );
        }

        // Convert trace from Val<SC> to F using unsafe transmute
        // This is safe when Val<SC> and F have the same size and layout
        // For BabyBear/KoalaBear configs, Val<SC> should be BabyBear/KoalaBear
        let ops_converted: Poseidon2CircuitTrace<F> = unsafe { transmute(padded_ops) };

        // Create an AIR instance based on the configuration
        // This is a bit verbose but we can't get over const generics
        let (air, matrix) = match &self.config {
            Poseidon2Config::BabyBearD1Width16 {
                permutation,
                constants,
            } => {
                let air = Poseidon2CircuitAirBabyBearD1Width16::new(constants.clone());
                let perm_clone = permutation.clone();
                let ops_babybear: Poseidon2CircuitTrace<BabyBear> =
                    unsafe { transmute(ops_converted) };
                let matrix_f = air.generate_trace_rows(&ops_babybear, constants, 0, &perm_clone);
                let matrix: RowMajorMatrix<Val<SC>> = unsafe { transmute(matrix_f) };
                (
                    Poseidon2AirWrapper {
                        width: air.width(),
                        _phantom: core::marker::PhantomData::<SC>,
                    },
                    matrix,
                )
            }
            Poseidon2Config::BabyBearD4Width16 {
                permutation,
                constants,
            } => {
                let air = Poseidon2CircuitAirBabyBearD4Width16::new(constants.clone());
                let ops_babybear: Poseidon2CircuitTrace<BabyBear> =
                    unsafe { transmute(ops_converted) };
                let matrix_f = air.generate_trace_rows(&ops_babybear, constants, 0, permutation);
                let matrix: RowMajorMatrix<Val<SC>> = unsafe { transmute(matrix_f) };
                (
                    Poseidon2AirWrapper {
                        width: air.width(),
                        _phantom: core::marker::PhantomData::<SC>,
                    },
                    matrix,
                )
            }
            Poseidon2Config::BabyBearD4Width24 {
                permutation,
                constants,
            } => {
                let air = Poseidon2CircuitAirBabyBearD4Width24::new(constants.clone());
                let ops_babybear: Poseidon2CircuitTrace<BabyBear> =
                    unsafe { transmute(ops_converted) };
                let matrix_f = air.generate_trace_rows(&ops_babybear, constants, 0, permutation);
                let matrix: RowMajorMatrix<Val<SC>> = unsafe { transmute(matrix_f) };
                (
                    Poseidon2AirWrapper {
                        width: air.width(),
                        _phantom: core::marker::PhantomData::<SC>,
                    },
                    matrix,
                )
            }
            Poseidon2Config::KoalaBearD4Width16 {
                permutation,
                constants,
            } => {
                let air = Poseidon2CircuitAirKoalaBearD4Width16::new(constants.clone());
                let ops_koalabear: Poseidon2CircuitTrace<KoalaBear> =
                    unsafe { transmute(ops_converted) };
                let matrix_f = air.generate_trace_rows(&ops_koalabear, constants, 0, permutation);
                let matrix: RowMajorMatrix<Val<SC>> = unsafe { transmute(matrix_f) };
                (
                    Poseidon2AirWrapper {
                        width: air.width(),
                        _phantom: core::marker::PhantomData::<SC>,
                    },
                    matrix,
                )
            }
            Poseidon2Config::KoalaBearD4Width24 {
                permutation,
                constants,
            } => {
                let air = Poseidon2CircuitAirKoalaBearD4Width24::new(constants.clone());
                let ops_koalabear: p3_circuit::tables::Poseidon2CircuitTrace<KoalaBear> =
                    unsafe { core::mem::transmute(ops_converted) };
                let matrix_f = air.generate_trace_rows(&ops_koalabear, constants, 0, permutation);
                let matrix: RowMajorMatrix<Val<SC>> = unsafe { core::mem::transmute(matrix_f) };
                (
                    Poseidon2AirWrapper {
                        width: air.width(),
                        _phantom: core::marker::PhantomData::<SC>,
                    },
                    matrix,
                )
            }
        };

        Some(BatchTableInstance {
            id: "poseidon2",
            air: DynamicAirEntry::new(Box::new(air)),
            trace: matrix,
            public_values: Vec::new(),
            rows: padded_rows,
        })
    }
}

impl<SC> TableProver<SC> for Poseidon2Prover
where
    SC: StarkGenericConfig + 'static + Send + Sync,
    Val<SC>: StarkField,
{
    fn id(&self) -> &'static str {
        "poseidon2"
    }

    impl_table_prover_batch_instances_from_base!(batch_instance_base);

    fn batch_air_from_table_entry(
        &self,
        _config: &SC,
        _degree: usize,
        _table_entry: &NonPrimitiveTableEntry<SC>,
    ) -> Result<DynamicAirEntry<SC>, String> {
        // Recreate the AIR wrapper from the configuration
        match &self.config {
            Poseidon2Config::BabyBearD1Width16 { constants, .. } => {
                use p3_poseidon2_circuit_air::Poseidon2CircuitAirBabyBearD1Width16;
                let air = Poseidon2CircuitAirBabyBearD1Width16::new(constants.clone());
                let wrapper = Poseidon2AirWrapper {
                    width: air.width(),
                    _phantom: core::marker::PhantomData::<SC>,
                };
                Ok(DynamicAirEntry::new(Box::new(wrapper)))
            }
            Poseidon2Config::BabyBearD4Width16 { constants, .. } => {
                use p3_poseidon2_circuit_air::Poseidon2CircuitAirBabyBearD4Width16;
                let air = Poseidon2CircuitAirBabyBearD4Width16::new(constants.clone());
                let wrapper = Poseidon2AirWrapper {
                    width: air.width(),
                    _phantom: core::marker::PhantomData::<SC>,
                };
                Ok(DynamicAirEntry::new(Box::new(wrapper)))
            }
            Poseidon2Config::BabyBearD4Width24 { constants, .. } => {
                use p3_poseidon2_circuit_air::Poseidon2CircuitAirBabyBearD4Width24;
                let air = Poseidon2CircuitAirBabyBearD4Width24::new(constants.clone());
                let wrapper = Poseidon2AirWrapper {
                    width: air.width(),
                    _phantom: core::marker::PhantomData::<SC>,
                };
                Ok(DynamicAirEntry::new(Box::new(wrapper)))
            }
            Poseidon2Config::KoalaBearD4Width16 { constants, .. } => {
                use p3_poseidon2_circuit_air::Poseidon2CircuitAirKoalaBearD4Width16;
                let air = Poseidon2CircuitAirKoalaBearD4Width16::new(constants.clone());
                let wrapper = Poseidon2AirWrapper {
                    width: air.width(),
                    _phantom: core::marker::PhantomData::<SC>,
                };
                Ok(DynamicAirEntry::new(Box::new(wrapper)))
            }
            Poseidon2Config::KoalaBearD4Width24 { constants, .. } => {
                use p3_poseidon2_circuit_air::Poseidon2CircuitAirKoalaBearD4Width24;
                let air = Poseidon2CircuitAirKoalaBearD4Width24::new(constants.clone());
                let wrapper = Poseidon2AirWrapper {
                    width: air.width(),
                    _phantom: core::marker::PhantomData::<SC>,
                };
                Ok(DynamicAirEntry::new(Box::new(wrapper)))
            }
        }
    }
}

/// MMCS prover plugin
pub struct MmcsProver {
    pub config: MmcsTableConfig,
}

impl MmcsProver {
    fn batch_instance_base<SC>(
        &self,
        _config: &SC,
        _packing: TablePacking,
        traces: &Traces<Val<SC>>,
    ) -> Option<BatchTableInstance<SC>>
    where
        SC: StarkGenericConfig + 'static,
        Val<SC>: StarkField,
    {
        let t = traces
            .non_primitive_trace::<MmcsTrace<Val<SC>>>("mmcs_verify")
            .filter(|trace| !trace.mmcs_paths.is_empty())?;
        let rows = t.total_rows();
        if rows == 0 {
            return None;
        }
        let matrix = MmcsVerifyAir::trace_to_matrix(&self.config, t);
        let air = DynamicAirEntry::new(Box::new(MmcsVerifyAir::<Val<SC>>::new(self.config)));

        Some(BatchTableInstance {
            id: "mmcs_verify",
            air,
            trace: matrix,
            public_values: Vec::new(),
            rows,
        })
    }
}

impl<SC> TableProver<SC> for MmcsProver
where
    SC: StarkGenericConfig + 'static,
    Val<SC>: StarkField,
{
    fn id(&self) -> &'static str {
        "mmcs_verify"
    }

    impl_table_prover_batch_instances_from_base!(batch_instance_base);

    fn batch_air_from_table_entry(
        &self,
        _config: &SC,
        _degree: usize,
        _table_entry: &NonPrimitiveTableEntry<SC>,
    ) -> Result<DynamicAirEntry<SC>, String> {
        Ok(DynamicAirEntry::new(Box::new(
            MmcsVerifyAir::<Val<SC>>::new(self.config),
        )))
    }
}

pub type PrimitiveTable = PrimitiveOpType;

/// Number of primitive circuit tables included in the unified batch STARK proof.
pub const NUM_PRIMITIVE_TABLES: usize = PrimitiveTable::Mul as usize + 1;

/// Row counts wrapper with type-safe indexing.
#[derive(Debug, Clone, Copy, PartialEq, Eq)]
pub struct RowCounts([usize; NUM_PRIMITIVE_TABLES]);

impl RowCounts {
    /// Creates a new RowCounts with the given row counts for each table.
    pub const fn new(rows: [usize; NUM_PRIMITIVE_TABLES]) -> Self {
        // Validate that all row counts are non-zero
        let mut i = 0;
        while i < rows.len() {
            assert!(rows[i] > 0);
            i += 1;
        }
        Self(rows)
    }

    /// Gets the row count for a specific table.
    #[inline]
    pub const fn get(&self, t: PrimitiveTable) -> usize {
        self.0[t as usize]
    }
}

impl core::ops::Index<PrimitiveTable> for RowCounts {
    type Output = usize;
    fn index(&self, table: PrimitiveTable) -> &Self::Output {
        &self.0[table as usize]
    }
}

impl From<[usize; NUM_PRIMITIVE_TABLES]> for RowCounts {
    fn from(rows: [usize; NUM_PRIMITIVE_TABLES]) -> Self {
        Self(rows)
    }
}

/// Proof bundle and metadata for the unified batch STARK proof across all circuit tables.
pub struct BatchStarkProof<SC>
where
    SC: StarkGenericConfig,
{
    /// The core cryptographic proof generated by `p3-batch-stark`.
    pub proof: BatchProof<SC>,
    /// Packing configuration used for the Witness, Add, and Mul tables.
    pub table_packing: TablePacking,
    /// The number of rows in each of the circuit tables.
    pub rows: RowCounts,
    /// The degree of the field extension (`D`) used for the proof.
    pub ext_degree: usize,
    /// The binomial coefficient `W` for extension field multiplication, if `ext_degree > 1`.
    pub w_binomial: Option<Val<SC>>,
    /// Manifest describing batched non-primitive tables defined at runtime.
    pub non_primitives: Vec<NonPrimitiveTableEntry<SC>>,
}

impl<SC> core::fmt::Debug for BatchStarkProof<SC>
where
    SC: StarkGenericConfig,
{
    fn fmt(&self, f: &mut core::fmt::Formatter<'_>) -> core::fmt::Result {
        f.debug_struct("BatchStarkProof")
            .field("table_packing", &self.table_packing)
            .field("rows", &self.rows)
            .field("ext_degree", &self.ext_degree)
            .field("w_binomial", &self.w_binomial)
            .finish()
    }
}

/// Produces a single batch STARK proof covering all circuit tables.
pub struct BatchStarkProver<SC>
where
    SC: StarkGenericConfig + 'static,
{
    config: SC,
    table_packing: TablePacking,
    /// Registered dynamic non-primitive table provers.
    non_primitive_provers: Vec<Box<dyn TableProver<SC>>>,
}

/// Errors for the batch STARK table prover.
#[derive(Debug, Error)]
pub enum BatchStarkProverError {
    #[error("unsupported extension degree: {0} (supported: 1,2,4,6,8)")]
    UnsupportedDegree(usize),

    #[error("missing binomial parameter W for extension-field multiplication")]
    MissingWForExtension,

    #[error("verification failed: {0}")]
    Verify(String),

    #[error("missing table prover for non-primitive table `{0}`")]
    MissingTableProver(&'static str),
}

/// Enum wrapper to allow heterogeneous table AIRs in a single batch STARK aggregation.
///
/// This enables different AIR types to be collected into a single vector for
/// batch STARK proving/verification while maintaining type safety.
enum CircuitTableAir<SC, const D: usize>
where
    SC: StarkGenericConfig,
{
    Witness(WitnessAir<Val<SC>, D>),
    Const(ConstAir<Val<SC>, D>),
    Public(PublicAir<Val<SC>, D>),
    Add(AddAir<Val<SC>, D>),
    Mul(MulAir<Val<SC>, D>),
    Dynamic(DynamicAirEntry<SC>),
}

impl<SC, const D: usize> BaseAir<Val<SC>> for CircuitTableAir<SC, D>
where
    SC: StarkGenericConfig,
{
    fn width(&self) -> usize {
        match self {
            Self::Witness(a) => a.width(),
            Self::Const(a) => a.width(),
            Self::Public(a) => a.width(),
            Self::Add(a) => a.width(),
            Self::Mul(a) => a.width(),
            Self::Dynamic(a) => <dyn BatchAir<SC> as BaseAir<Val<SC>>>::width(a.air()),
        }
    }

    fn preprocessed_trace(&self) -> Option<RowMajorMatrix<Val<SC>>> {
        match self {
            Self::Witness(a) => a.preprocessed_trace(),
            Self::Const(a) => a.preprocessed_trace(),
            Self::Public(a) => a.preprocessed_trace(),
            Self::Add(a) => a.preprocessed_trace(),
            Self::Mul(a) => a.preprocessed_trace(),
            Self::Dynamic(a) => <dyn BatchAir<SC> as BaseAir<Val<SC>>>::preprocessed_trace(a.air()),
        }
    }
}

impl<SC, const D: usize> Air<SymbolicAirBuilder<Val<SC>>> for CircuitTableAir<SC, D>
where
    SC: StarkGenericConfig,
    Val<SC>: PrimeField,
{
    fn eval(&self, builder: &mut SymbolicAirBuilder<Val<SC>>) {
        match self {
            Self::Witness(a) => a.eval(builder),
            Self::Const(a) => a.eval(builder),
            Self::Public(a) => a.eval(builder),
            Self::Add(a) => a.eval(builder),
            Self::Mul(a) => a.eval(builder),
            Self::Dynamic(a) => {
                <dyn BatchAir<SC> as Air<SymbolicAirBuilder<Val<SC>>>>::eval(a.air(), builder);
            }
        }
    }
}

impl<'a, SC, const D: usize> Air<ProverConstraintFolder<'a, SC>> for CircuitTableAir<SC, D>
where
    SC: StarkGenericConfig,
    Val<SC>: PrimeField,
{
    fn eval(&self, builder: &mut ProverConstraintFolder<'a, SC>) {
        match self {
            Self::Witness(a) => a.eval(builder),
            Self::Const(a) => a.eval(builder),
            Self::Public(a) => a.eval(builder),
            Self::Add(a) => a.eval(builder),
            Self::Mul(a) => a.eval(builder),
            Self::Dynamic(a) => {
                <dyn BatchAir<SC> as Air<ProverConstraintFolder<'a, SC>>>::eval(a.air(), builder);
            }
        }
    }
}

impl<'a, SC, const D: usize> Air<VerifierConstraintFolder<'a, SC>> for CircuitTableAir<SC, D>
where
    SC: StarkGenericConfig,
    Val<SC>: PrimeField,
{
    fn eval(&self, builder: &mut VerifierConstraintFolder<'a, SC>) {
        match self {
            Self::Witness(a) => a.eval(builder),
            Self::Const(a) => a.eval(builder),
            Self::Public(a) => a.eval(builder),
            Self::Add(a) => a.eval(builder),
            Self::Mul(a) => a.eval(builder),
            Self::Dynamic(a) => {
                <dyn BatchAir<SC> as Air<VerifierConstraintFolder<'a, SC>>>::eval(a.air(), builder);
            }
        }
    }
}

impl<SC> BatchStarkProver<SC>
where
    SC: StarkGenericConfig + 'static,
    Val<SC>: StarkField,
{
    pub fn new(config: SC) -> Self {
        Self {
            config,
            table_packing: TablePacking::default(),
            non_primitive_provers: Vec::new(),
        }
    }

    #[must_use]
    pub const fn with_table_packing(mut self, table_packing: TablePacking) -> Self {
        self.table_packing = table_packing;
        self
    }

    /// Register a dynamic non-primitive table prover.
    pub fn register_table_prover(&mut self, prover: Box<dyn TableProver<SC>>) {
        self.non_primitive_provers.push(prover);
    }

    /// Builder-style registration for a dynamic non-primitive table prover.
    #[must_use]
    pub fn with_table_prover(mut self, prover: Box<dyn TableProver<SC>>) -> Self {
        self.register_table_prover(prover);
        self
    }

    /// Register the non-primitive MMCS prover plugin.
    pub fn register_mmcs_table(&mut self, config: MmcsVerifyConfig) {
        self.register_table_prover(Box::new(MmcsProver {
            config: MmcsTableConfig::from(config),
        }));
    }

    /// Register the non-primitive Poseidon2 prover plugin with the given configuration.
    pub fn register_poseidon2_table(&mut self, config: Poseidon2Config)
    where
        SC: Send + Sync,
    {
        self.register_table_prover(Box::new(Poseidon2Prover::new(config)));
    }

    #[inline]
    pub const fn table_packing(&self) -> TablePacking {
        self.table_packing
    }

    /// Generate a unified batch STARK proof for all circuit tables.
    #[instrument(skip_all)]
    pub fn prove_all_tables<EF>(
        &self,
        traces: &Traces<EF>,
    ) -> Result<BatchStarkProof<SC>, BatchStarkProverError>
    where
        EF: Field + BasedVectorSpace<Val<SC>> + ExtractBinomialW<Val<SC>>,
    {
        let w_opt = EF::extract_w();
        match EF::DIMENSION {
            1 => self.prove::<EF, 1>(traces, None),
            2 => self.prove::<EF, 2>(traces, w_opt),
            4 => self.prove::<EF, 4>(traces, w_opt),
            6 => self.prove::<EF, 6>(traces, w_opt),
            8 => self.prove::<EF, 8>(traces, w_opt),
            d => Err(BatchStarkProverError::UnsupportedDegree(d)),
        }
    }

    /// Verify the unified batch STARK proof against all tables.
    pub fn verify_all_tables(
        &self,
        proof: &BatchStarkProof<SC>,
    ) -> Result<(), BatchStarkProverError> {
        match proof.ext_degree {
            1 => self.verify::<1>(proof, None),
            2 => self.verify::<2>(proof, proof.w_binomial),
            4 => self.verify::<4>(proof, proof.w_binomial),
            6 => self.verify::<6>(proof, proof.w_binomial),
            8 => self.verify::<8>(proof, proof.w_binomial),
            d => Err(BatchStarkProverError::UnsupportedDegree(d)),
        }
    }

    /// Generate a batch STARK proof for a specific extension field degree.
    ///
    /// This is the core proving logic that handles all circuit tables for a given
    /// extension field dimension. It constructs AIRs, converts traces to matrices,
    /// and generates the unified proof.
    fn prove<EF, const D: usize>(
        &self,
        traces: &Traces<EF>,
        w_binomial: Option<Val<SC>>,
    ) -> Result<BatchStarkProof<SC>, BatchStarkProverError>
    where
        EF: Field + BasedVectorSpace<Val<SC>>,
    {
        // TODO: Consider parallelizing AIR construction and trace-to-matrix conversions.
        // Build matrices and AIRs per table.
        let packing = self.table_packing;
        let witness_lanes = packing.witness_lanes();
        let add_lanes = packing.add_lanes();
        let mul_lanes = packing.mul_lanes();

        // Witness
        let witness_rows = traces.witness_trace.values.len();
        let witness_air = WitnessAir::<Val<SC>, D>::new(witness_rows, witness_lanes);
        let witness_matrix: RowMajorMatrix<Val<SC>> =
            WitnessAir::<Val<SC>, D>::trace_to_matrix(&traces.witness_trace, witness_lanes);

        // Const
        let const_rows = traces.const_trace.values.len();
        let const_air = ConstAir::<Val<SC>, D>::new(const_rows);
        let const_matrix: RowMajorMatrix<Val<SC>> =
            ConstAir::<Val<SC>, D>::trace_to_matrix(&traces.const_trace);

        // Public
        let public_rows = traces.public_trace.values.len();
        let public_air = PublicAir::<Val<SC>, D>::new(public_rows);
        let public_matrix: RowMajorMatrix<Val<SC>> =
            PublicAir::<Val<SC>, D>::trace_to_matrix(&traces.public_trace);

        // Add
        let add_rows = traces.add_trace.lhs_values.len();
        let add_air = AddAir::<Val<SC>, D>::new(add_rows, add_lanes);
        let add_matrix: RowMajorMatrix<Val<SC>> =
            AddAir::<Val<SC>, D>::trace_to_matrix(&traces.add_trace, add_lanes);

        // Mul
        let mul_rows = traces.mul_trace.lhs_values.len();
        let mul_air: MulAir<Val<SC>, D> = if D == 1 {
            MulAir::<Val<SC>, D>::new(mul_rows, mul_lanes)
        } else {
            let w = w_binomial.ok_or(BatchStarkProverError::MissingWForExtension)?;
            MulAir::<Val<SC>, D>::new_binomial(mul_rows, mul_lanes, w)
        };
        let mul_matrix: RowMajorMatrix<Val<SC>> =
            MulAir::<Val<SC>, D>::trace_to_matrix(&traces.mul_trace, mul_lanes);

        // We first handle all non-primitive tables dynamically, which will then be batched alongside primitive ones.
        // Each trace must have a corresponding registered prover for it to be provable.
        for (&id, trace) in &traces.non_primitive_traces {
            if trace.rows() == 0 {
                continue;
            }
            if !self.non_primitive_provers.iter().any(|p| p.id() == id) {
                return Err(BatchStarkProverError::MissingTableProver(id));
            }
        }

        let mut dynamic_instances: Vec<BatchTableInstance<SC>> = Vec::new();
        if D == 1 {
            let t: &Traces<Val<SC>> = unsafe { transmute_traces(traces) };
            for p in &self.non_primitive_provers {
                if let Some(instance) = p.batch_instance_d1(&self.config, packing, t) {
                    dynamic_instances.push(instance);
                }
            }
        } else if D == 2 {
            type EF2<F> = BinomialExtensionField<F, 2>;
            let t: &Traces<EF2<Val<SC>>> = unsafe { transmute_traces(traces) };
            for p in &self.non_primitive_provers {
                if let Some(instance) = p.batch_instance_d2(&self.config, packing, t) {
                    dynamic_instances.push(instance);
                }
            }
        } else if D == 4 {
            type EF4<F> = BinomialExtensionField<F, 4>;
            let t: &Traces<EF4<Val<SC>>> = unsafe { transmute_traces(traces) };
            for p in &self.non_primitive_provers {
                if let Some(instance) = p.batch_instance_d4(&self.config, packing, t) {
                    dynamic_instances.push(instance);
                }
            }
        } else if D == 6 {
            type EF6<F> = BinomialExtensionField<F, 6>;
            let t: &Traces<EF6<Val<SC>>> = unsafe { transmute_traces(traces) };
            for p in &self.non_primitive_provers {
                if let Some(instance) = p.batch_instance_d6(&self.config, packing, t) {
                    dynamic_instances.push(instance);
                }
            }
        } else if D == 8 {
            type EF8<F> = BinomialExtensionField<F, 8>;
            let t: &Traces<EF8<Val<SC>>> = unsafe { transmute_traces(traces) };
            for p in &self.non_primitive_provers {
                if let Some(instance) = p.batch_instance_d8(&self.config, packing, t) {
                    dynamic_instances.push(instance);
                }
            }
        }

        // Wrap AIRs in enum for heterogeneous batching and build instances in fixed order.
        // TODO: Support public values for tables
        let mut air_storage: Vec<CircuitTableAir<SC, D>> =
            Vec::with_capacity(NUM_PRIMITIVE_TABLES + dynamic_instances.len());
        let mut trace_storage: Vec<RowMajorMatrix<Val<SC>>> =
            Vec::with_capacity(NUM_PRIMITIVE_TABLES + dynamic_instances.len());
        let mut public_storage: Vec<Vec<Val<SC>>> =
            Vec::with_capacity(NUM_PRIMITIVE_TABLES + dynamic_instances.len());
        let mut non_primitives: Vec<NonPrimitiveTableEntry<SC>> =
            Vec::with_capacity(dynamic_instances.len());

        air_storage.push(CircuitTableAir::Witness(witness_air));
        trace_storage.push(witness_matrix);
        public_storage.push(Vec::new());

        air_storage.push(CircuitTableAir::Const(const_air));
        trace_storage.push(const_matrix);
        public_storage.push(Vec::new());

        air_storage.push(CircuitTableAir::Public(public_air));
        trace_storage.push(public_matrix);
        public_storage.push(Vec::new());

        air_storage.push(CircuitTableAir::Add(add_air));
        trace_storage.push(add_matrix);
        public_storage.push(Vec::new());

        air_storage.push(CircuitTableAir::Mul(mul_air));
        trace_storage.push(mul_matrix);
        public_storage.push(Vec::new());

        for instance in dynamic_instances {
            let BatchTableInstance {
                id,
                air,
                trace,
                public_values,
                rows,
            } = instance;
            air_storage.push(CircuitTableAir::Dynamic(air));
            info!("nonprim trace {id}");
            for row in trace.row_slices() {
                info!("{:?}", row);
            }
            trace_storage.push(trace);
            public_storage.push(public_values.clone());
            non_primitives.push(NonPrimitiveTableEntry {
                id,
                rows,
                public_values,
            });
        }

        let instances: Vec<StarkInstance<'_, SC, CircuitTableAir<SC, D>>> = air_storage
            .iter()
            .zip(trace_storage)
            .zip(public_storage)
            .map(|((air, trace), public_values)| StarkInstance {
                air,
                trace,
                public_values,
            })
            .collect();

<<<<<<< HEAD
        let instance_names = instances
            .iter()
            .map(|instance| instance.air)
            .collect::<Vec<_>>();

        for inst in instance_names {
            info!(
                "Including table in batch STARK proof: width={}",
                inst.width()
            );
        }

        let proof = p3_batch_stark::prove_batch(&self.config, instances);
=======
        let num_instances = instances.len();
        // TODO: Retrieve common data.
        let proof =
            p3_batch_stark::prove_batch(&self.config, instances, &CommonData::empty(num_instances));
>>>>>>> f38269e8

        // Ensure all primitive table row counts are at least 1
        // RowCounts::new requires non-zero counts, so pad zeros to 1
        let witness_rows_padded = witness_rows.max(1);
        let const_rows_padded = const_rows.max(1);
        let public_rows_padded = public_rows.max(1);
        let add_rows_padded = add_rows.max(1);
        let mul_rows_padded = mul_rows.max(1);

        Ok(BatchStarkProof {
            proof,
            table_packing: packing,
            rows: RowCounts::new([
                witness_rows_padded,
                const_rows_padded,
                public_rows_padded,
                add_rows_padded,
                mul_rows_padded,
            ]),
            ext_degree: D,
            w_binomial: if D > 1 { w_binomial } else { None },
            non_primitives,
        })
    }

    /// Verify a batch STARK proof for a specific extension field degree.
    ///
    /// This reconstructs the AIRs from the proof metadata and verifies the proof
    /// against all circuit tables. The AIRs are reconstructed using the same
    /// configuration that was used during proof generation.
    fn verify<const D: usize>(
        &self,
        proof: &BatchStarkProof<SC>,
        w_binomial: Option<Val<SC>>,
    ) -> Result<(), BatchStarkProverError> {
        // Rebuild AIRs in the same order as prove.
        let packing = proof.table_packing;
        let witness_lanes = packing.witness_lanes();
        let add_lanes = packing.add_lanes();
        let mul_lanes = packing.mul_lanes();

        let witness_air = CircuitTableAir::Witness(WitnessAir::<Val<SC>, D>::new(
            proof.rows[PrimitiveTable::Witness],
            witness_lanes,
        ));
        let const_air = CircuitTableAir::Const(ConstAir::<Val<SC>, D>::new(
            proof.rows[PrimitiveTable::Const],
        ));
        let public_air = CircuitTableAir::Public(PublicAir::<Val<SC>, D>::new(
            proof.rows[PrimitiveTable::Public],
        ));
        let add_air = CircuitTableAir::Add(AddAir::<Val<SC>, D>::new(
            proof.rows[PrimitiveTable::Add],
            add_lanes,
        ));
        let mul_air: CircuitTableAir<SC, D> = if D == 1 {
            CircuitTableAir::Mul(MulAir::<Val<SC>, D>::new(
                proof.rows[PrimitiveTable::Mul],
                mul_lanes,
            ))
        } else {
            let w = w_binomial.ok_or(BatchStarkProverError::MissingWForExtension)?;
            CircuitTableAir::Mul(MulAir::<Val<SC>, D>::new_binomial(
                proof.rows[PrimitiveTable::Mul],
                mul_lanes,
                w,
            ))
        };
        let mut airs = vec![witness_air, const_air, public_air, add_air, mul_air];
        // TODO: Handle public values.
        let mut pvs: Vec<Vec<Val<SC>>> = vec![Vec::new(); NUM_PRIMITIVE_TABLES];

        for entry in &proof.non_primitives {
            let plugin = self
                .non_primitive_provers
                .iter()
                .find(|p| {
                    let tp = p.as_ref();
                    TableProver::id(tp) == entry.id
                })
                .ok_or_else(|| {
                    BatchStarkProverError::Verify(format!(
                        "unknown non-primitive plugin: {}",
                        entry.id
                    ))
                })?;
            let air = plugin
                .batch_air_from_table_entry(&self.config, D, entry)
                .map_err(BatchStarkProverError::Verify)?;
            airs.push(CircuitTableAir::Dynamic(air));
            pvs.push(entry.public_values.clone());
        }

        let num_instances = airs.len();
        // TODO: Take common data as input.
        p3_batch_stark::verify_batch(
            &self.config,
            &airs,
            &proof.proof,
            &pvs,
            &CommonData::empty(num_instances),
        )
        .map_err(|e| BatchStarkProverError::Verify(format!("{e:?}")))
    }
}

#[cfg(test)]
mod tests {
    use p3_baby_bear::BabyBear;
    use p3_circuit::builder::CircuitBuilder;
    use p3_circuit::tables::MmcsPrivateData;
    use p3_circuit::{MmcsOps, NonPrimitiveOpPrivateData};
    use p3_field::PrimeCharacteristicRing;
    use p3_goldilocks::Goldilocks;
    use p3_koala_bear::KoalaBear;

    use super::*;
    use crate::config;

    #[test]
    fn test_babybear_batch_stark_base_field() {
        let mut builder = CircuitBuilder::<BabyBear>::new();

        // x + 5*2 - 3 + (-1) == expected
        let x = builder.add_public_input();
        let expected = builder.add_public_input();
        let c5 = builder.add_const(BabyBear::from_u64(5));
        let c2 = builder.add_const(BabyBear::from_u64(2));
        let c3 = builder.add_const(BabyBear::from_u64(3));
        let neg_one = builder.add_const(BabyBear::NEG_ONE);

        let mul_result = builder.mul(c5, c2); // 10
        let add_result = builder.add(x, mul_result); // x + 10
        let sub_result = builder.sub(add_result, c3); // x + 7
        let final_result = builder.add(sub_result, neg_one); // x + 6

        let diff = builder.sub(final_result, expected);
        builder.assert_zero(diff);

        let (circuit, _) = builder.build().unwrap();
        let mut runner = circuit.runner();

        let x_val = BabyBear::from_u64(7);
        let expected_val = BabyBear::from_u64(13); // 7 + 10 - 3 - 1 = 13
        runner.set_public_inputs(&[x_val, expected_val]).unwrap();
        let traces = runner.run().unwrap();

        let cfg = config::baby_bear().build();
        let prover = BatchStarkProver::new(cfg);
        let proof = prover.prove_all_tables(&traces).unwrap();
        assert_eq!(proof.ext_degree, 1);
        assert!(proof.w_binomial.is_none());
        prover.verify_all_tables(&proof).unwrap();
    }

    #[test]
    fn test_extension_field_batch_stark() {
        type Ext4 = BinomialExtensionField<BabyBear, 4>;
        let mut builder = CircuitBuilder::<Ext4>::new();
        let x = builder.add_public_input();
        let y = builder.add_public_input();
        let z = builder.add_public_input();
        let expected = builder.add_public_input();
        let xy = builder.mul(x, y);
        let res = builder.add(xy, z);
        let diff = builder.sub(res, expected);
        builder.assert_zero(diff);
        let (circuit, _) = builder.build().unwrap();
        let mut runner = circuit.runner();
        let xv = Ext4::from_basis_coefficients_slice(&[
            BabyBear::from_u64(2),
            BabyBear::from_u64(3),
            BabyBear::from_u64(5),
            BabyBear::from_u64(7),
        ])
        .unwrap();
        let yv = Ext4::from_basis_coefficients_slice(&[
            BabyBear::from_u64(11),
            BabyBear::from_u64(13),
            BabyBear::from_u64(17),
            BabyBear::from_u64(19),
        ])
        .unwrap();
        let zv = Ext4::from_basis_coefficients_slice(&[
            BabyBear::from_u64(23),
            BabyBear::from_u64(29),
            BabyBear::from_u64(31),
            BabyBear::from_u64(37),
        ])
        .unwrap();
        let expected_v = xv * yv + zv;
        runner.set_public_inputs(&[xv, yv, zv, expected_v]).unwrap();
        let traces = runner.run().unwrap();

        let cfg = config::baby_bear().build();
        let prover = BatchStarkProver::new(cfg);
        let proof = prover.prove_all_tables(&traces).unwrap();
        assert_eq!(proof.ext_degree, 4);
        // Ensure W was captured
        let expected_w = <Ext4 as ExtractBinomialW<BabyBear>>::extract_w().unwrap();
        assert_eq!(proof.w_binomial, Some(expected_w));
        prover.verify_all_tables(&proof).unwrap();
    }

    #[test]
    fn test_koalabear_batch_stark_base_field() {
        let mut builder = CircuitBuilder::<KoalaBear>::new();

        // a * b + 100 - (-1) == expected
        let a = builder.add_public_input();
        let b = builder.add_public_input();
        let expected = builder.add_public_input();
        let c = builder.add_const(KoalaBear::from_u64(100));
        let d = builder.add_const(KoalaBear::NEG_ONE);

        let ab = builder.mul(a, b);
        let add = builder.add(ab, c);
        let final_res = builder.sub(add, d);
        let diff = builder.sub(final_res, expected);
        builder.assert_zero(diff);

        let (circuit, _) = builder.build().unwrap();
        let mut runner = circuit.runner();

        let a_val = KoalaBear::from_u64(42);
        let b_val = KoalaBear::from_u64(13);
        let expected_val = KoalaBear::from_u64(647); // 42*13 + 100 - (-1)
        runner
            .set_public_inputs(&[a_val, b_val, expected_val])
            .unwrap();
        let traces = runner.run().unwrap();

        let cfg = config::koala_bear().build();
        let prover = BatchStarkProver::new(cfg);
        let proof = prover.prove_all_tables(&traces).unwrap();
        assert_eq!(proof.ext_degree, 1);
        assert!(proof.w_binomial.is_none());
        prover.verify_all_tables(&proof).unwrap();
    }

    #[test]
    fn test_koalabear_batch_stark_extension_field_d8() {
        type KBExtField = BinomialExtensionField<KoalaBear, 8>;
        let mut builder = CircuitBuilder::<KBExtField>::new();

        // x * y * z == expected
        let x = builder.add_public_input();
        let y = builder.add_public_input();
        let expected = builder.add_public_input();
        let z = builder.add_const(
            KBExtField::from_basis_coefficients_slice(&[
                KoalaBear::from_u64(1),
                KoalaBear::NEG_ONE,
                KoalaBear::from_u64(2),
                KoalaBear::from_u64(3),
                KoalaBear::from_u64(4),
                KoalaBear::from_u64(5),
                KoalaBear::from_u64(6),
                KoalaBear::from_u64(7),
            ])
            .unwrap(),
        );

        let xy = builder.mul(x, y);
        let xyz = builder.mul(xy, z);
        let diff = builder.sub(xyz, expected);
        builder.assert_zero(diff);

        let (circuit, _) = builder.build().unwrap();
        let mut runner = circuit.runner();

        let x_val = KBExtField::from_basis_coefficients_slice(&[
            KoalaBear::from_u64(4),
            KoalaBear::from_u64(6),
            KoalaBear::from_u64(8),
            KoalaBear::from_u64(10),
            KoalaBear::from_u64(12),
            KoalaBear::from_u64(14),
            KoalaBear::from_u64(16),
            KoalaBear::from_u64(18),
        ])
        .unwrap();
        let y_val = KBExtField::from_basis_coefficients_slice(&[
            KoalaBear::from_u64(12),
            KoalaBear::from_u64(14),
            KoalaBear::from_u64(16),
            KoalaBear::from_u64(18),
            KoalaBear::from_u64(20),
            KoalaBear::from_u64(22),
            KoalaBear::from_u64(24),
            KoalaBear::from_u64(26),
        ])
        .unwrap();
        let z_val = KBExtField::from_basis_coefficients_slice(&[
            KoalaBear::from_u64(1),
            KoalaBear::NEG_ONE,
            KoalaBear::from_u64(2),
            KoalaBear::from_u64(3),
            KoalaBear::from_u64(4),
            KoalaBear::from_u64(5),
            KoalaBear::from_u64(6),
            KoalaBear::from_u64(7),
        ])
        .unwrap();

        let expected_val = x_val * y_val * z_val;
        runner
            .set_public_inputs(&[x_val, y_val, expected_val])
            .unwrap();
        let traces = runner.run().unwrap();

        let cfg = config::koala_bear().build();
        let prover = BatchStarkProver::new(cfg);
        let proof = prover.prove_all_tables(&traces).unwrap();
        assert_eq!(proof.ext_degree, 8);
        let expected_w = <KBExtField as ExtractBinomialW<KoalaBear>>::extract_w().unwrap();
        assert_eq!(proof.w_binomial, Some(expected_w));
        prover.verify_all_tables(&proof).unwrap();
    }

    #[test]
    fn test_goldilocks_batch_stark_extension_field_d2() {
        type Ext2 = BinomialExtensionField<Goldilocks, 2>;
        let mut builder = CircuitBuilder::<Ext2>::new();

        // x * y + z == expected
        let x = builder.add_public_input();
        let y = builder.add_public_input();
        let z = builder.add_public_input();
        let expected = builder.add_public_input();

        let xy = builder.mul(x, y);
        let res = builder.add(xy, z);
        let diff = builder.sub(res, expected);
        builder.assert_zero(diff);

        let (circuit, _) = builder.build().unwrap();
        let mut runner = circuit.runner();

        let x_val =
            Ext2::from_basis_coefficients_slice(&[Goldilocks::from_u64(3), Goldilocks::NEG_ONE])
                .unwrap();
        let y_val = Ext2::from_basis_coefficients_slice(&[
            Goldilocks::from_u64(7),
            Goldilocks::from_u64(11),
        ])
        .unwrap();
        let z_val = Ext2::from_basis_coefficients_slice(&[
            Goldilocks::from_u64(13),
            Goldilocks::from_u64(17),
        ])
        .unwrap();
        let expected_val = x_val * y_val + z_val;

        runner
            .set_public_inputs(&[x_val, y_val, z_val, expected_val])
            .unwrap();
        let traces = runner.run().unwrap();

        let cfg = config::goldilocks().build();
        let prover = BatchStarkProver::new(cfg);
        let proof = prover.prove_all_tables(&traces).unwrap();
        assert_eq!(proof.ext_degree, 2);
        let expected_w = <Ext2 as ExtractBinomialW<Goldilocks>>::extract_w().unwrap();
        assert_eq!(proof.w_binomial, Some(expected_w));
        prover.verify_all_tables(&proof).unwrap();
    }

    #[test]
    fn prove_fails_without_mmcs_table_prover() {
        type F = BinomialExtensionField<BabyBear, 4>;
        let mmcs_config = MmcsVerifyConfig::babybear_quartic_extension_default();
        let compress = config::baby_bear_compression();

        let depth = 3;
        let mut builder = CircuitBuilder::<F>::new();
        builder.enable_mmcs(&mmcs_config);

        let leaves_expr: Vec<Vec<_>> = (0..depth)
            .map(|i| {
                (0..if i % 2 == 0 && i != depth - 1 {
                    mmcs_config.ext_field_digest_elems
                } else {
                    0
                })
                    .map(|_| builder.alloc_public_input("leaf_hash"))
                    .collect()
            })
            .collect();
        let directions_expr: Vec<_> = (0..depth)
            .map(|_| builder.alloc_public_input("direction"))
            .collect();
        let expected_root_expr: Vec<_> = (0..mmcs_config.ext_field_digest_elems)
            .map(|_| builder.alloc_public_input("expected_root"))
            .collect();

        let mmcs_op_id = builder
            .add_mmcs_verify(&leaves_expr, &directions_expr, &expected_root_expr)
            .expect("mmcs op");

        let (circuit, _) = builder.build().unwrap();
        let mut runner = circuit.runner();

        let leaves_value: Vec<Vec<F>> = (0..depth)
            .map(|i| {
                if i % 2 == 0 && i != depth - 1 {
                    (0..mmcs_config.ext_field_digest_elems)
                        .map(|j| F::from_u64(((i + 1) * (j + 1)) as u64))
                        .collect()
                } else {
                    Vec::new()
                }
            })
            .collect();
        let siblings: Vec<Vec<F>> = (0..depth)
            .map(|i| {
                (0..mmcs_config.ext_field_digest_elems)
                    .map(|j| F::from_u64(((i + 2) * (j + 3)) as u64))
                    .collect()
            })
            .collect();
        let directions: Vec<bool> = (0..depth).map(|i| i % 2 == 0).collect();

        let private_data = MmcsPrivateData::new(
            &compress,
            &mmcs_config,
            &leaves_value,
            &siblings,
            &directions,
        )
        .expect("mmcs private data");
        let expected_root_value = private_data
            .path_states
            .last()
            .expect("final state")
            .0
            .clone();

        let mut public_inputs = Vec::new();
        for leaf in &leaves_value {
            public_inputs.extend(leaf);
        }
        public_inputs.extend(directions.iter().map(|&dir| F::from_bool(dir)));
        public_inputs.extend(&expected_root_value);

        runner.set_public_inputs(&public_inputs).unwrap();
        runner
            .set_non_primitive_op_private_data(
                mmcs_op_id,
                NonPrimitiveOpPrivateData::MmcsVerify(private_data),
            )
            .unwrap();

        let traces = runner.run().unwrap();

        let cfg = config::baby_bear().build();
        let prover = BatchStarkProver::new(cfg);
        let result = prover.prove_all_tables(&traces);
        assert!(matches!(
            result,
            Err(BatchStarkProverError::MissingTableProver("mmcs_verify"))
        ));
    }
}<|MERGE_RESOLUTION|>--- conflicted
+++ resolved
@@ -1310,26 +1310,10 @@
             })
             .collect();
 
-<<<<<<< HEAD
-        let instance_names = instances
-            .iter()
-            .map(|instance| instance.air)
-            .collect::<Vec<_>>();
-
-        for inst in instance_names {
-            info!(
-                "Including table in batch STARK proof: width={}",
-                inst.width()
-            );
-        }
-
-        let proof = p3_batch_stark::prove_batch(&self.config, instances);
-=======
         let num_instances = instances.len();
         // TODO: Retrieve common data.
         let proof =
             p3_batch_stark::prove_batch(&self.config, instances, &CommonData::empty(num_instances));
->>>>>>> f38269e8
 
         // Ensure all primitive table row counts are at least 1
         // RowCounts::new requires non-zero counts, so pad zeros to 1
