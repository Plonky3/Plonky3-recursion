//! Batch STARK prover and verifier that unifies all circuit tables
//! into a single batched STARK proof using `p3-batch-stark`.

use alloc::boxed::Box;
use alloc::string::String;
use alloc::vec::Vec;
use alloc::{format, vec};
use core::mem::transmute;

use p3_air::{Air, AirBuilder, BaseAir};
use p3_baby_bear::{BabyBear, default_babybear_poseidon2_16, default_babybear_poseidon2_24};
use p3_batch_stark::{BatchProof, CommonData, StarkGenericConfig, StarkInstance, Val};
use p3_circuit::op::PrimitiveOpType;
<<<<<<< HEAD
use p3_circuit::ops::MmcsVerifyConfig;
use p3_circuit::tables::{
    MmcsTrace, Poseidon2CircuitRow, Poseidon2CircuitTrace, Poseidon2Trace, Traces,
};
=======
use p3_circuit::tables::{Poseidon2CircuitRow, Poseidon2CircuitTrace, Poseidon2Trace, Traces};
>>>>>>> cd1f5586
use p3_field::extension::{BinomialExtensionField, BinomiallyExtendable};
use p3_field::{BasedVectorSpace, ExtensionField, Field, PrimeCharacteristicRing, PrimeField};
use p3_koala_bear::{KoalaBear, default_koalabear_poseidon2_16, default_koalabear_poseidon2_24};
use p3_matrix::dense::RowMajorMatrix;
use p3_poseidon2_air::RoundConstants;
use p3_poseidon2_circuit_air::{
    Poseidon2CircuitAirBabyBearD1Width16, Poseidon2CircuitAirBabyBearD4Width16,
    Poseidon2CircuitAirBabyBearD4Width24, Poseidon2CircuitAirKoalaBearD4Width16,
    Poseidon2CircuitAirKoalaBearD4Width24,
};
use p3_symmetric::CryptographicPermutation;
use p3_uni_stark::{ProverConstraintFolder, SymbolicAirBuilder, VerifierConstraintFolder};
use thiserror::Error;
use tracing::{info, instrument};

use crate::air::{AddAir, ConstAir, MulAir, PublicAir, WitnessAir};
use crate::common::CircuitTableAir;
use crate::config::StarkField;
use crate::field_params::ExtractBinomialW;

/// Configuration for packing multiple primitive operations into a single AIR row.
#[derive(Debug, Clone, Copy, PartialEq, Eq)]
pub struct TablePacking {
    witness_lanes: usize,
    add_lanes: usize,
    mul_lanes: usize,
}

impl TablePacking {
    pub fn new(witness_lanes: usize, add_lanes: usize, mul_lanes: usize) -> Self {
        Self {
            witness_lanes: witness_lanes.max(1),
            add_lanes: add_lanes.max(1),
            mul_lanes: mul_lanes.max(1),
        }
    }

    pub fn from_counts(witness_lanes: usize, add_lanes: usize, mul_lanes: usize) -> Self {
        Self::new(witness_lanes, add_lanes, mul_lanes)
    }

    pub const fn witness_lanes(self) -> usize {
        self.witness_lanes
    }

    pub const fn add_lanes(self) -> usize {
        self.add_lanes
    }

    pub const fn mul_lanes(self) -> usize {
        self.mul_lanes
    }
}

impl Default for TablePacking {
    fn default() -> Self {
        Self::new(1, 1, 1)
    }
}

/// Metadata describing a non-primitive table inside a batch proof.
///
/// Every non-primitive dynamic plugin produces exactly one `NonPrimitiveTableEntry`
/// per batch instance. The entry is stored inside a `BatchStarkProof` and later provided
/// back to the plugin during verification through
/// [`TableProver::batch_air_from_table_entry`].
pub struct NonPrimitiveTableEntry<SC>
where
    SC: StarkGenericConfig,
{
    /// Plugin identifier (it should match `TableProver::id`).
    pub id: &'static str,
    /// Number of logical rows produced for this table.
    pub rows: usize,
    /// Public values exposed by this table (if any).
    pub public_values: Vec<Val<SC>>,
}

/// Type-erased AIR implementation for dynamically registered non-primitive tables.
///
/// This allows the batch prover to mix primitive AIRs with plugin AIRs in a single heterogeneous
/// batch.
/// Internally,`DynamicAirEntry` wraps the boxed plugin AIR and exposes a shared accessor
/// so that both prover and verifier can operate without knowing the concrete underlying type.
pub struct DynamicAirEntry<SC>
where
    SC: StarkGenericConfig,
{
    air: Box<dyn BatchAir<SC>>,
}

impl<SC> DynamicAirEntry<SC>
where
    SC: StarkGenericConfig,
{
    pub fn new(inner: Box<dyn BatchAir<SC>>) -> Self {
        Self { air: inner }
    }

    pub fn air(&self) -> &dyn BatchAir<SC> {
        &*self.air
    }
}

/// Simple super trait of [`Air`] describing the behaviour of a non-primitive
/// dynamically dispatched AIR used in batched proofs.
pub trait BatchAir<SC>:
    BaseAir<Val<SC>>
    + Air<SymbolicAirBuilder<Val<SC>>>
    + for<'a> Air<ProverConstraintFolder<'a, SC>>
    + for<'a> Air<VerifierConstraintFolder<'a, SC>>
    + Send
    + Sync
where
    SC: StarkGenericConfig,
{
}

/// Data needed to insert a dynamic table instance into the batched prover.
///
/// A `BatchTableInstance` bundles everything the batch prover needs from a
/// non-primitive table plugin: the AIR, its populated trace matrix, any
/// public values it exposes, and the number of rows it produces.
pub struct BatchTableInstance<SC>
where
    SC: StarkGenericConfig,
{
    /// Plugin identifier (it should match `TableProver::id`).
    pub id: &'static str,
    /// The AIR implementation for this table.
    pub air: DynamicAirEntry<SC>,
    /// The populated trace matrix for this table.
    pub trace: RowMajorMatrix<Val<SC>>,
    /// Public values exposed by this table.
    pub public_values: Vec<Val<SC>>,
    /// Number of rows produced for this table.
    pub rows: usize,
}

#[inline(always)]
/// # Safety
///
/// Caller must ensure that both `Traces<FromEF>` and `Traces<ToEF>` share an
/// identical in-memory representation.
pub(crate) unsafe fn transmute_traces<FromEF, ToEF>(t: &Traces<FromEF>) -> &Traces<ToEF> {
    debug_assert_eq!(
        core::mem::size_of::<Traces<FromEF>>(),
        core::mem::size_of::<Traces<ToEF>>()
    );
    debug_assert_eq!(
        core::mem::align_of::<Traces<FromEF>>(),
        core::mem::align_of::<Traces<ToEF>>()
    );

    unsafe { &*(t as *const _ as *const Traces<ToEF>) }
}

/// Trait implemented by all non-primitive table plugins used by the batch prover.
///
/// Implementors would typically delegate to an existing AIR type, define a base case
/// for base-field traces, and then use the [`impl_table_prover_batch_instances_from_base!`]
/// macro to generate the degree-specific implementations.
///
/// ```ignore
/// impl<SC> TableProver<SC> for MyPlugin {
///     fn id(&self) -> &'static str { "my_plugin" }
///
///     impl_table_prover_batch_instances_from_base!(batch_instance_base);
/// }
/// ```
pub trait TableProver<SC>: Send + Sync
where
    SC: StarkGenericConfig + 'static,
{
    /// Identifier for this prover.
    fn id(&self) -> &'static str;

    /// Produce a batched table instance for base-field traces.
    fn batch_instance_d1(
        &self,
        config: &SC,
        packing: TablePacking,
        traces: &Traces<Val<SC>>,
    ) -> Option<BatchTableInstance<SC>>;

    /// Produce a batched table instance for degree-2 extension traces.
    fn batch_instance_d2(
        &self,
        config: &SC,
        packing: TablePacking,
        traces: &Traces<BinomialExtensionField<Val<SC>, 2>>,
    ) -> Option<BatchTableInstance<SC>>;

    /// Produce a batched table instance for degree-4 extension traces.
    fn batch_instance_d4(
        &self,
        config: &SC,
        packing: TablePacking,
        traces: &Traces<BinomialExtensionField<Val<SC>, 4>>,
    ) -> Option<BatchTableInstance<SC>>;

    /// Produce a batched table instance for degree-6 extension traces.
    fn batch_instance_d6(
        &self,
        config: &SC,
        packing: TablePacking,
        traces: &Traces<BinomialExtensionField<Val<SC>, 6>>,
    ) -> Option<BatchTableInstance<SC>>;

    /// Produce a batched table instance for degree-8 extension traces.
    fn batch_instance_d8(
        &self,
        config: &SC,
        packing: TablePacking,
        traces: &Traces<BinomialExtensionField<Val<SC>, 8>>,
    ) -> Option<BatchTableInstance<SC>>;

    /// Rebuild the AIR for verification from the recorded non-primitive table entry.
    fn batch_air_from_table_entry(
        &self,
        config: &SC,
        degree: usize,
        table_entry: &NonPrimitiveTableEntry<SC>,
    ) -> Result<DynamicAirEntry<SC>, String>;
}

/// Convenience macro for deriving all degree-specific helpers from a single base
/// implementation.
///
/// Plugins usually implement a single `batch_instance_base` method that operates on
/// base-field traces. This macro reuses that method to provide the `batch_instance_d*`
/// variants by casting higher-degree traces back to the base field.
///
/// Users can invoke it inside their `TableProver` impl:
///
/// ```ignore
/// impl<SC> TableProver<SC> for MyPlugin {
///     fn id(&self) -> &'static str { "my_plugin" }
///
///     impl_table_prover_batch_instances_from_base!(batch_instance_base);
///
///     fn batch_air_from_table_entry(
///         &self,
///         config: &SC,
///         degree: usize,
///         table_entry: &NonPrimitiveTableEntry<SC>,
///     ) -> Result<DynamicAirEntry<SC>, String> {
///         Ok(DynamicAirEntry::new(Box::new(MyPluginAir::<Val<SC>>::new(config))))
///     }
/// }
/// ```
#[macro_export]
macro_rules! impl_table_prover_batch_instances_from_base {
    ($base:ident) => {
        fn batch_instance_d1(
            &self,
            config: &SC,
            packing: TablePacking,
            traces: &p3_circuit::tables::Traces<p3_batch_stark::Val<SC>>,
        ) -> Option<BatchTableInstance<SC>> {
            self.$base::<SC>(config, packing, traces)
        }

        fn batch_instance_d2(
            &self,
            config: &SC,
            packing: TablePacking,
            traces: &p3_circuit::tables::Traces<
                p3_field::extension::BinomialExtensionField<p3_batch_stark::Val<SC>, 2>,
            >,
        ) -> Option<BatchTableInstance<SC>> {
            let t: &p3_circuit::tables::Traces<p3_batch_stark::Val<SC>> =
                unsafe { transmute_traces(traces) };
            self.$base::<SC>(config, packing, t)
        }

        fn batch_instance_d4(
            &self,
            config: &SC,
            packing: TablePacking,
            traces: &p3_circuit::tables::Traces<
                p3_field::extension::BinomialExtensionField<p3_batch_stark::Val<SC>, 4>,
            >,
        ) -> Option<BatchTableInstance<SC>> {
            let t: &p3_circuit::tables::Traces<p3_batch_stark::Val<SC>> =
                unsafe { transmute_traces(traces) };
            self.$base::<SC>(config, packing, t)
        }

        fn batch_instance_d6(
            &self,
            config: &SC,
            packing: TablePacking,
            traces: &p3_circuit::tables::Traces<
                p3_field::extension::BinomialExtensionField<p3_batch_stark::Val<SC>, 6>,
            >,
        ) -> Option<BatchTableInstance<SC>> {
            let t: &p3_circuit::tables::Traces<p3_batch_stark::Val<SC>> =
                unsafe { transmute_traces(traces) };
            self.$base::<SC>(config, packing, t)
        }

        fn batch_instance_d8(
            &self,
            config: &SC,
            packing: TablePacking,
            traces: &p3_circuit::tables::Traces<
                p3_field::extension::BinomialExtensionField<p3_batch_stark::Val<SC>, 8>,
            >,
        ) -> Option<BatchTableInstance<SC>> {
            let t: &p3_circuit::tables::Traces<p3_batch_stark::Val<SC>> =
                unsafe { transmute_traces(traces) };
            self.$base::<SC>(config, packing, t)
        }
    };
}

/// Poseidon2 configuration that can be selected at runtime.
/// This enum represents different Poseidon2 configurations (field type, width, etc.).
#[derive(Debug, Clone)]
pub enum Poseidon2Config {
    /// BabyBear D=1, WIDTH=16 configuration
    BabyBearD1Width16 {
        permutation: p3_baby_bear::Poseidon2BabyBear<16>,
        constants: RoundConstants<p3_baby_bear::BabyBear, 16, 4, 13>,
    },
    /// BabyBear D=4, WIDTH=16 configuration
    BabyBearD4Width16 {
        permutation: p3_baby_bear::Poseidon2BabyBear<16>,
        constants: RoundConstants<p3_baby_bear::BabyBear, 16, 4, 13>,
    },
    /// BabyBear D=4, WIDTH=24 configuration
    BabyBearD4Width24 {
        permutation: p3_baby_bear::Poseidon2BabyBear<24>,
        constants: RoundConstants<p3_baby_bear::BabyBear, 24, 4, 21>,
    },
    /// KoalaBear D=4, WIDTH=16 configuration
    KoalaBearD4Width16 {
        permutation: p3_koala_bear::Poseidon2KoalaBear<16>,
        constants: RoundConstants<p3_koala_bear::KoalaBear, 16, 4, 20>,
    },
    /// KoalaBear D=4, WIDTH=24 configuration
    KoalaBearD4Width24 {
        permutation: p3_koala_bear::Poseidon2KoalaBear<24>,
        constants: RoundConstants<p3_koala_bear::KoalaBear, 24, 4, 23>,
    },
}

impl Poseidon2Config {
    /// Create BabyBear D=1 WIDTH=16 configuration from default permutation.
    /// Uses the same permutation and constants as `default_babybear_poseidon2_16()`.
    pub fn baby_bear_d1_width16() -> Self {
        let perm = default_babybear_poseidon2_16();

        let beginning_full: [[BabyBear; 16]; 4] = p3_baby_bear::BABYBEAR_RC16_EXTERNAL_INITIAL;
        let partial: [BabyBear; 13] = p3_baby_bear::BABYBEAR_RC16_INTERNAL;
        let ending_full: [[BabyBear; 16]; 4] = p3_baby_bear::BABYBEAR_RC16_EXTERNAL_FINAL;

        let constants = RoundConstants::new(beginning_full, partial, ending_full);

        Self::BabyBearD1Width16 {
            permutation: perm,
            constants,
        }
    }

    /// Create BabyBear D=4 WIDTH=16 configuration from default permutation.
    /// Uses the same permutation and constants as `default_babybear_poseidon2_16()`.
    pub fn baby_bear_d4_width16() -> Self {
        let perm = default_babybear_poseidon2_16();

        let beginning_full: [[BabyBear; 16]; 4] = p3_baby_bear::BABYBEAR_RC16_EXTERNAL_INITIAL;
        let partial: [BabyBear; 13] = p3_baby_bear::BABYBEAR_RC16_INTERNAL;
        let ending_full: [[BabyBear; 16]; 4] = p3_baby_bear::BABYBEAR_RC16_EXTERNAL_FINAL;

        let constants = RoundConstants::new(beginning_full, partial, ending_full);

        Self::BabyBearD4Width16 {
            permutation: perm,
            constants,
        }
    }

    /// Create BabyBear D=4 WIDTH=24 configuration from default permutation.
    /// Uses the same permutation and constants as `default_babybear_poseidon2_24()`.
    pub fn baby_bear_d4_width24() -> Self {
        let perm = default_babybear_poseidon2_24();

        let beginning_full: [[BabyBear; 24]; 4] = p3_baby_bear::BABYBEAR_RC24_EXTERNAL_INITIAL;
        let partial: [BabyBear; 21] = p3_baby_bear::BABYBEAR_RC24_INTERNAL;
        let ending_full: [[BabyBear; 24]; 4] = p3_baby_bear::BABYBEAR_RC24_EXTERNAL_FINAL;

        let constants = RoundConstants::new(beginning_full, partial, ending_full);

        Self::BabyBearD4Width24 {
            permutation: perm,
            constants,
        }
    }

    /// Create KoalaBear D=4 WIDTH=16 configuration from default permutation.
    /// Uses the same permutation and constants as `default_koalabear_poseidon2_16()`.
    pub fn koala_bear_d4_width16() -> Self {
        let perm = default_koalabear_poseidon2_16();

        let beginning_full: [[KoalaBear; 16]; 4] = p3_koala_bear::KOALABEAR_RC16_EXTERNAL_INITIAL;
        let partial: [KoalaBear; 20] = p3_koala_bear::KOALABEAR_RC16_INTERNAL;
        let ending_full: [[KoalaBear; 16]; 4] = p3_koala_bear::KOALABEAR_RC16_EXTERNAL_FINAL;

        let constants = RoundConstants::new(beginning_full, partial, ending_full);

        Self::KoalaBearD4Width16 {
            permutation: perm,
            constants,
        }
    }

    /// Create KoalaBear D=4 WIDTH=24 configuration from default permutation.
    /// Uses the same permutation and constants as `default_koalabear_poseidon2_24()`.
    pub fn koala_bear_d4_width24() -> Self {
        let perm = default_koalabear_poseidon2_24();

        let beginning_full: [[KoalaBear; 24]; 4] = p3_koala_bear::KOALABEAR_RC24_EXTERNAL_INITIAL;
        let partial: [KoalaBear; 23] = p3_koala_bear::KOALABEAR_RC24_INTERNAL;
        let ending_full: [[KoalaBear; 24]; 4] = p3_koala_bear::KOALABEAR_RC24_EXTERNAL_FINAL;

        let constants = RoundConstants::new(beginning_full, partial, ending_full);

        Self::KoalaBearD4Width24 {
            permutation: perm,
            constants,
        }
    }
}

/// Wrapper for Poseidon2CircuitAir that implements BatchAir<SC>
// We need this because `BatchAir` requires `BaseAir<Val<SC>>`.
// but `Poseidon2CircuitAir` works over a specific field.
struct Poseidon2AirWrapper<SC: StarkGenericConfig> {
    width: usize,
    _phantom: core::marker::PhantomData<SC>,
}

impl<SC> BatchAir<SC> for Poseidon2AirWrapper<SC>
where
    SC: StarkGenericConfig + Send + Sync,
    Val<SC>: StarkField,
{
}

impl<SC> BaseAir<Val<SC>> for Poseidon2AirWrapper<SC>
where
    SC: StarkGenericConfig + Send + Sync,
    Val<SC>: StarkField,
{
    fn width(&self) -> usize {
        self.width
    }
}

impl<SC, AB> Air<AB> for Poseidon2AirWrapper<SC>
where
    SC: StarkGenericConfig + Send + Sync,
    AB: AirBuilder<F = Val<SC>>,
    Val<SC>: StarkField,
{
    fn eval(&self, _builder: &mut AB) {
        // The actual evaluation is handled by the concrete AIR type
        // This wrapper is just for type erasure
        // TODO: Delegate to the actual AIR if we can store it
    }
}

/// Poseidon2 prover plugin that supports runtime configuration
///
/// This prover handles Poseidon2 hash operations in the circuit.
/// It stores a configuration enum that can represent different
/// Poseidon2 configurations (BabyBear/KoalaBear, different widths, etc).
#[derive(Clone)]
pub struct Poseidon2Prover {
    /// The configuration that provides permutation and constants
    config: Poseidon2Config,
}

unsafe impl Send for Poseidon2Prover {}
unsafe impl Sync for Poseidon2Prover {}

impl Poseidon2Prover {
    /// Create a new Poseidon2Prover with the given configuration
    pub const fn new(config: Poseidon2Config) -> Self {
        Self { config }
    }

    fn batch_instance_from_traces<SC, CF>(
        &self,
        _config: &SC,
        _packing: TablePacking,
        traces: &Traces<CF>,
    ) -> Option<BatchTableInstance<SC>>
    where
        SC: StarkGenericConfig + 'static + Send + Sync,
        Val<SC>: StarkField,
        CF: Field + ExtensionField<Val<SC>>,
    {
        let t = traces.non_primitive_trace::<Poseidon2Trace<Val<SC>>>("poseidon2")?;

        let rows = t.total_rows();
        if rows == 0 {
            return None;
        }

        // Pad to power of two and generate trace matrix based on configuration
        match &self.config {
            Poseidon2Config::BabyBearD1Width16 {
                permutation,
                constants,
            } => self.batch_instance_base_impl::<SC, p3_baby_bear::BabyBear, _, 16, 4, 13, 2>(
                t,
                permutation,
                constants,
            ),
            Poseidon2Config::BabyBearD4Width16 {
                permutation,
                constants,
            } => self.batch_instance_base_impl::<SC, p3_baby_bear::BabyBear, _, 16, 4, 13, 2>(
                t,
                permutation,
                constants,
            ),
            Poseidon2Config::BabyBearD4Width24 {
                permutation,
                constants,
            } => self.batch_instance_base_impl::<SC, p3_baby_bear::BabyBear, _, 24, 4, 21, 4>(
                t,
                permutation,
                constants,
            ),
            Poseidon2Config::KoalaBearD4Width16 {
                permutation,
                constants,
            } => self.batch_instance_base_impl::<SC, p3_koala_bear::KoalaBear, _, 16, 4, 20, 2>(
                t,
                permutation,
                constants,
            ),
            Poseidon2Config::KoalaBearD4Width24 {
                permutation,
                constants,
            } => self.batch_instance_base_impl::<SC, p3_koala_bear::KoalaBear, _, 24, 4, 23, 4>(
                t,
                permutation,
                constants,
            ),
        }
    }

    fn batch_instance_base_impl<
        SC,
        F,
        P,
        const WIDTH: usize,
        const HALF_FULL_ROUNDS: usize,
        const PARTIAL_ROUNDS: usize,
        const RATE_EXT: usize,
    >(
        &self,
        t: &Poseidon2Trace<Val<SC>>,
        _permutation: &P,
        _constants: &RoundConstants<F, WIDTH, HALF_FULL_ROUNDS, PARTIAL_ROUNDS>,
    ) -> Option<BatchTableInstance<SC>>
    where
        SC: StarkGenericConfig + 'static + Send + Sync,
        F: StarkField + PrimeCharacteristicRing,
        P: CryptographicPermutation<[F; WIDTH]> + Clone,
        Val<SC>: StarkField,
    {
        let rows = t.total_rows();

        // Pad to power of two
        let padded_rows = rows.next_power_of_two();
        let mut padded_ops = t.operations.clone();
        while padded_ops.len() < padded_rows {
            padded_ops.push(
                padded_ops
                    .last()
                    .cloned()
                    .unwrap_or_else(|| Poseidon2CircuitRow {
                        new_start: true,
                        merkle_path: false,
                        mmcs_bit: false,
                        mmcs_index_sum: Val::<SC>::ZERO,
                        input_values: vec![Val::<SC>::ZERO; WIDTH],
                        in_ctl: [false; 4],
                        input_indices: [0; 4],
                        out_ctl: [false; 2],
                        output_indices: [0; 2],
                        mmcs_index_sum_idx: 0,
                    }),
            );
        }

        // Convert trace from Val<SC> to F using unsafe transmute
        // This is safe when Val<SC> and F have the same size and layout
        // For BabyBear/KoalaBear configs, Val<SC> should be BabyBear/KoalaBear
        let ops_converted: Poseidon2CircuitTrace<F> = unsafe { transmute(padded_ops) };

        // Create an AIR instance based on the configuration
        // This is a bit verbose but we can't get over const generics
        let (air, matrix) = match &self.config {
            Poseidon2Config::BabyBearD1Width16 {
                permutation,
                constants,
            } => {
                let air = Poseidon2CircuitAirBabyBearD1Width16::new(constants.clone());
                let perm_clone = permutation.clone();
                let ops_babybear: Poseidon2CircuitTrace<BabyBear> =
                    unsafe { transmute(ops_converted) };
                let matrix_f = air.generate_trace_rows(&ops_babybear, constants, 0, &perm_clone);
                let matrix: RowMajorMatrix<Val<SC>> = unsafe { transmute(matrix_f) };
                (
                    Poseidon2AirWrapper {
                        width: air.width(),
                        _phantom: core::marker::PhantomData::<SC>,
                    },
                    matrix,
                )
            }
            Poseidon2Config::BabyBearD4Width16 {
                permutation,
                constants,
            } => {
                let air = Poseidon2CircuitAirBabyBearD4Width16::new(constants.clone());
                let ops_babybear: Poseidon2CircuitTrace<BabyBear> =
                    unsafe { transmute(ops_converted) };
                let matrix_f = air.generate_trace_rows(&ops_babybear, constants, 0, permutation);
                let matrix: RowMajorMatrix<Val<SC>> = unsafe { transmute(matrix_f) };
                (
                    Poseidon2AirWrapper {
                        width: air.width(),
                        _phantom: core::marker::PhantomData::<SC>,
                    },
                    matrix,
                )
            }
            Poseidon2Config::BabyBearD4Width24 {
                permutation,
                constants,
            } => {
                let air = Poseidon2CircuitAirBabyBearD4Width24::new(constants.clone());
                let ops_babybear: Poseidon2CircuitTrace<BabyBear> =
                    unsafe { transmute(ops_converted) };
                let matrix_f = air.generate_trace_rows(&ops_babybear, constants, 0, permutation);
                let matrix: RowMajorMatrix<Val<SC>> = unsafe { transmute(matrix_f) };
                (
                    Poseidon2AirWrapper {
                        width: air.width(),
                        _phantom: core::marker::PhantomData::<SC>,
                    },
                    matrix,
                )
            }
            Poseidon2Config::KoalaBearD4Width16 {
                permutation,
                constants,
            } => {
                let air = Poseidon2CircuitAirKoalaBearD4Width16::new(constants.clone());
                let ops_koalabear: Poseidon2CircuitTrace<KoalaBear> =
                    unsafe { transmute(ops_converted) };
                let matrix_f = air.generate_trace_rows(&ops_koalabear, constants, 0, permutation);
                let matrix: RowMajorMatrix<Val<SC>> = unsafe { transmute(matrix_f) };
                (
                    Poseidon2AirWrapper {
                        width: air.width(),
                        _phantom: core::marker::PhantomData::<SC>,
                    },
                    matrix,
                )
            }
            Poseidon2Config::KoalaBearD4Width24 {
                permutation,
                constants,
            } => {
                let air = Poseidon2CircuitAirKoalaBearD4Width24::new(constants.clone());
                let ops_koalabear: p3_circuit::tables::Poseidon2CircuitTrace<KoalaBear> =
                    unsafe { core::mem::transmute(ops_converted) };
                let matrix_f = air.generate_trace_rows(&ops_koalabear, constants, 0, permutation);
                let matrix: RowMajorMatrix<Val<SC>> = unsafe { core::mem::transmute(matrix_f) };
                (
                    Poseidon2AirWrapper {
                        width: air.width(),
                        _phantom: core::marker::PhantomData::<SC>,
                    },
                    matrix,
                )
            }
        };

        Some(BatchTableInstance {
            id: "poseidon2",
            air: DynamicAirEntry::new(Box::new(air)),
            trace: matrix,
            public_values: Vec::new(),
            rows: padded_rows,
        })
    }
}

impl<SC> TableProver<SC> for Poseidon2Prover
where
    SC: StarkGenericConfig + 'static + Send + Sync,
    Val<SC>: StarkField + BinomiallyExtendable<4>,
{
    fn id(&self) -> &'static str {
        "poseidon2"
    }

    fn batch_instance_d1(
        &self,
        config: &SC,
        packing: TablePacking,
        traces: &Traces<Val<SC>>,
    ) -> Option<BatchTableInstance<SC>> {
        self.batch_instance_from_traces::<SC, Val<SC>>(config, packing, traces)
    }

    fn batch_instance_d2(
        &self,
        config: &SC,
        packing: TablePacking,
        traces: &Traces<BinomialExtensionField<Val<SC>, 2>>,
    ) -> Option<BatchTableInstance<SC>> {
        // Not supported for Poseidon2 table; extension circuits use D=4.
        let _ = (config, packing, traces);
        None
    }

    fn batch_instance_d4(
        &self,
        config: &SC,
        packing: TablePacking,
        traces: &Traces<BinomialExtensionField<Val<SC>, 4>>,
    ) -> Option<BatchTableInstance<SC>> {
        self.batch_instance_from_traces::<SC, BinomialExtensionField<Val<SC>, 4>>(
            config, packing, traces,
        )
    }

    fn batch_instance_d6(
        &self,
        config: &SC,
        packing: TablePacking,
        traces: &Traces<BinomialExtensionField<Val<SC>, 6>>,
    ) -> Option<BatchTableInstance<SC>> {
<<<<<<< HEAD
=======
        // Not supported for Poseidon2 table; extension circuits use D=4.
>>>>>>> cd1f5586
        let _ = (config, packing, traces);
        None
    }

    fn batch_instance_d8(
        &self,
        config: &SC,
        packing: TablePacking,
        traces: &Traces<BinomialExtensionField<Val<SC>, 8>>,
    ) -> Option<BatchTableInstance<SC>> {
<<<<<<< HEAD
=======
        // Not supported for Poseidon2 table; extension circuits use D=4.
>>>>>>> cd1f5586
        let _ = (config, packing, traces);
        None
    }

    fn batch_air_from_table_entry(
        &self,
        _config: &SC,
        _degree: usize,
        _table_entry: &NonPrimitiveTableEntry<SC>,
    ) -> Result<DynamicAirEntry<SC>, String> {
        // Recreate the AIR wrapper from the configuration
        match &self.config {
            Poseidon2Config::BabyBearD1Width16 { constants, .. } => {
                use p3_poseidon2_circuit_air::Poseidon2CircuitAirBabyBearD1Width16;
                let air = Poseidon2CircuitAirBabyBearD1Width16::new(constants.clone());
                let wrapper = Poseidon2AirWrapper {
                    width: air.width(),
                    _phantom: core::marker::PhantomData::<SC>,
                };
                Ok(DynamicAirEntry::new(Box::new(wrapper)))
            }
            Poseidon2Config::BabyBearD4Width16 { constants, .. } => {
                use p3_poseidon2_circuit_air::Poseidon2CircuitAirBabyBearD4Width16;
                let air = Poseidon2CircuitAirBabyBearD4Width16::new(constants.clone());
                let wrapper = Poseidon2AirWrapper {
                    width: air.width(),
                    _phantom: core::marker::PhantomData::<SC>,
                };
                Ok(DynamicAirEntry::new(Box::new(wrapper)))
            }
            Poseidon2Config::BabyBearD4Width24 { constants, .. } => {
                use p3_poseidon2_circuit_air::Poseidon2CircuitAirBabyBearD4Width24;
                let air = Poseidon2CircuitAirBabyBearD4Width24::new(constants.clone());
                let wrapper = Poseidon2AirWrapper {
                    width: air.width(),
                    _phantom: core::marker::PhantomData::<SC>,
                };
                Ok(DynamicAirEntry::new(Box::new(wrapper)))
            }
            Poseidon2Config::KoalaBearD4Width16 { constants, .. } => {
                use p3_poseidon2_circuit_air::Poseidon2CircuitAirKoalaBearD4Width16;
                let air = Poseidon2CircuitAirKoalaBearD4Width16::new(constants.clone());
                let wrapper = Poseidon2AirWrapper {
                    width: air.width(),
                    _phantom: core::marker::PhantomData::<SC>,
                };
                Ok(DynamicAirEntry::new(Box::new(wrapper)))
            }
            Poseidon2Config::KoalaBearD4Width24 { constants, .. } => {
                use p3_poseidon2_circuit_air::Poseidon2CircuitAirKoalaBearD4Width24;
                let air = Poseidon2CircuitAirKoalaBearD4Width24::new(constants.clone());
                let wrapper = Poseidon2AirWrapper {
                    width: air.width(),
                    _phantom: core::marker::PhantomData::<SC>,
                };
                Ok(DynamicAirEntry::new(Box::new(wrapper)))
            }
        }
    }
}

pub type PrimitiveTable = PrimitiveOpType;

/// Number of primitive circuit tables included in the unified batch STARK proof.
pub const NUM_PRIMITIVE_TABLES: usize = PrimitiveTable::Mul as usize + 1;

/// Row counts wrapper with type-safe indexing.
#[derive(Debug, Clone, Copy, PartialEq, Eq)]
pub struct RowCounts([usize; NUM_PRIMITIVE_TABLES]);

impl RowCounts {
    /// Creates a new RowCounts with the given row counts for each table.
    pub const fn new(rows: [usize; NUM_PRIMITIVE_TABLES]) -> Self {
        // Validate that all row counts are non-zero
        let mut i = 0;
        while i < rows.len() {
            assert!(rows[i] > 0);
            i += 1;
        }
        Self(rows)
    }

    /// Gets the row count for a specific table.
    #[inline]
    pub const fn get(&self, t: PrimitiveTable) -> usize {
        self.0[t as usize]
    }
}

impl core::ops::Index<PrimitiveTable> for RowCounts {
    type Output = usize;
    fn index(&self, table: PrimitiveTable) -> &Self::Output {
        &self.0[table as usize]
    }
}

impl From<[usize; NUM_PRIMITIVE_TABLES]> for RowCounts {
    fn from(rows: [usize; NUM_PRIMITIVE_TABLES]) -> Self {
        Self(rows)
    }
}

/// Proof bundle and metadata for the unified batch STARK proof across all circuit tables.
pub struct BatchStarkProof<SC>
where
    SC: StarkGenericConfig,
{
    /// The core cryptographic proof generated by `p3-batch-stark`.
    pub proof: BatchProof<SC>,
    /// Packing configuration used for the Witness, Add, and Mul tables.
    pub table_packing: TablePacking,
    /// The number of rows in each of the circuit tables.
    pub rows: RowCounts,
    /// The degree of the field extension (`D`) used for the proof.
    pub ext_degree: usize,
    /// The binomial coefficient `W` for extension field multiplication, if `ext_degree > 1`.
    pub w_binomial: Option<Val<SC>>,
    /// Manifest describing batched non-primitive tables defined at runtime.
    pub non_primitives: Vec<NonPrimitiveTableEntry<SC>>,
}

impl<SC> core::fmt::Debug for BatchStarkProof<SC>
where
    SC: StarkGenericConfig,
{
    fn fmt(&self, f: &mut core::fmt::Formatter<'_>) -> core::fmt::Result {
        f.debug_struct("BatchStarkProof")
            .field("table_packing", &self.table_packing)
            .field("rows", &self.rows)
            .field("ext_degree", &self.ext_degree)
            .field("w_binomial", &self.w_binomial)
            .finish()
    }
}

/// Produces a single batch STARK proof covering all circuit tables.
pub struct BatchStarkProver<SC>
where
    SC: StarkGenericConfig + 'static,
{
    config: SC,
    table_packing: TablePacking,
    /// Registered dynamic non-primitive table provers.
    non_primitive_provers: Vec<Box<dyn TableProver<SC>>>,
}

/// Errors for the batch STARK table prover.
#[derive(Debug, Error)]
pub enum BatchStarkProverError {
    #[error("unsupported extension degree: {0} (supported: 1,2,4,6,8)")]
    UnsupportedDegree(usize),

    #[error("missing binomial parameter W for extension-field multiplication")]
    MissingWForExtension,

    #[error("verification failed: {0}")]
    Verify(String),

    #[error("missing table prover for non-primitive table `{0}`")]
    MissingTableProver(&'static str),
}

impl<SC, const D: usize> BaseAir<Val<SC>> for CircuitTableAir<SC, D>
where
    SC: StarkGenericConfig,
{
    fn width(&self) -> usize {
        match self {
            Self::Witness(a) => a.width(),
            Self::Const(a) => a.width(),
            Self::Public(a) => a.width(),
            Self::Add(a) => a.width(),
            Self::Mul(a) => a.width(),
            Self::Dynamic(a) => <dyn BatchAir<SC> as BaseAir<Val<SC>>>::width(a.air()),
        }
    }

    fn preprocessed_trace(&self) -> Option<RowMajorMatrix<Val<SC>>> {
        match self {
            Self::Witness(a) => a.preprocessed_trace(),
            Self::Const(a) => a.preprocessed_trace(),
            Self::Public(a) => a.preprocessed_trace(),
            Self::Add(a) => a.preprocessed_trace(),
            Self::Mul(a) => a.preprocessed_trace(),
            Self::Dynamic(a) => <dyn BatchAir<SC> as BaseAir<Val<SC>>>::preprocessed_trace(a.air()),
        }
    }
}

impl<SC, const D: usize> Air<SymbolicAirBuilder<Val<SC>>> for CircuitTableAir<SC, D>
where
    SC: StarkGenericConfig,
    Val<SC>: PrimeField,
{
    fn eval(&self, builder: &mut SymbolicAirBuilder<Val<SC>>) {
        match self {
            Self::Witness(a) => a.eval(builder),
            Self::Const(a) => a.eval(builder),
            Self::Public(a) => a.eval(builder),
            Self::Add(a) => a.eval(builder),
            Self::Mul(a) => a.eval(builder),
            Self::Dynamic(a) => {
                <dyn BatchAir<SC> as Air<SymbolicAirBuilder<Val<SC>>>>::eval(a.air(), builder);
            }
        }
    }
}

impl<'a, SC, const D: usize> Air<ProverConstraintFolder<'a, SC>> for CircuitTableAir<SC, D>
where
    SC: StarkGenericConfig,
    Val<SC>: PrimeField,
{
    fn eval(&self, builder: &mut ProverConstraintFolder<'a, SC>) {
        match self {
            Self::Witness(a) => a.eval(builder),
            Self::Const(a) => a.eval(builder),
            Self::Public(a) => a.eval(builder),
            Self::Add(a) => a.eval(builder),
            Self::Mul(a) => a.eval(builder),
            Self::Dynamic(a) => {
                <dyn BatchAir<SC> as Air<ProverConstraintFolder<'a, SC>>>::eval(a.air(), builder);
            }
        }
    }
}

impl<'a, SC, const D: usize> Air<VerifierConstraintFolder<'a, SC>> for CircuitTableAir<SC, D>
where
    SC: StarkGenericConfig,
    Val<SC>: PrimeField,
{
    fn eval(&self, builder: &mut VerifierConstraintFolder<'a, SC>) {
        match self {
            Self::Witness(a) => a.eval(builder),
            Self::Const(a) => a.eval(builder),
            Self::Public(a) => a.eval(builder),
            Self::Add(a) => a.eval(builder),
            Self::Mul(a) => a.eval(builder),
            Self::Dynamic(a) => {
                <dyn BatchAir<SC> as Air<VerifierConstraintFolder<'a, SC>>>::eval(a.air(), builder);
            }
        }
    }
}

impl<SC> BatchStarkProver<SC>
where
    SC: StarkGenericConfig + 'static,
    Val<SC>: StarkField,
{
    pub fn new(config: SC) -> Self {
        Self {
            config,
            table_packing: TablePacking::default(),
            non_primitive_provers: Vec::new(),
        }
    }

    #[must_use]
    pub const fn with_table_packing(mut self, table_packing: TablePacking) -> Self {
        self.table_packing = table_packing;
        self
    }

    /// Register a dynamic non-primitive table prover.
    pub fn register_table_prover(&mut self, prover: Box<dyn TableProver<SC>>) {
        self.non_primitive_provers.push(prover);
    }

    /// Builder-style registration for a dynamic non-primitive table prover.
    #[must_use]
    pub fn with_table_prover(mut self, prover: Box<dyn TableProver<SC>>) -> Self {
        self.register_table_prover(prover);
        self
    }

    /// Register the non-primitive Poseidon2 prover plugin with the given configuration.
    pub fn register_poseidon2_table(&mut self, config: Poseidon2Config)
    where
        SC: Send + Sync,
        Val<SC>: BinomiallyExtendable<4>,
    {
        self.register_table_prover(Box::new(Poseidon2Prover::new(config)));
    }

    #[inline]
    pub const fn table_packing(&self) -> TablePacking {
        self.table_packing
    }

    /// Generate a unified batch STARK proof for all circuit tables.
    #[instrument(skip_all)]
    pub fn prove_all_tables<EF>(
        &self,
        traces: &Traces<EF>,
        common: &CommonData<SC>,
    ) -> Result<BatchStarkProof<SC>, BatchStarkProverError>
    where
        EF: Field + BasedVectorSpace<Val<SC>> + ExtractBinomialW<Val<SC>>,
    {
        let w_opt = EF::extract_w();
        match EF::DIMENSION {
            1 => self.prove::<EF, 1>(traces, None, common),
            2 => self.prove::<EF, 2>(traces, w_opt, common),
            4 => self.prove::<EF, 4>(traces, w_opt, common),
            6 => self.prove::<EF, 6>(traces, w_opt, common),
            8 => self.prove::<EF, 8>(traces, w_opt, common),
            d => Err(BatchStarkProverError::UnsupportedDegree(d)),
        }
    }

    /// Verify the unified batch STARK proof against all tables.
    pub fn verify_all_tables(
        &self,
        proof: &BatchStarkProof<SC>,
        common: &CommonData<SC>,
    ) -> Result<(), BatchStarkProverError> {
        match proof.ext_degree {
            1 => self.verify::<1>(proof, None, common),
            2 => self.verify::<2>(proof, proof.w_binomial, common),
            4 => self.verify::<4>(proof, proof.w_binomial, common),
            6 => self.verify::<6>(proof, proof.w_binomial, common),
            8 => self.verify::<8>(proof, proof.w_binomial, common),
            d => Err(BatchStarkProverError::UnsupportedDegree(d)),
        }
    }

    /// Generate a batch STARK proof for a specific extension field degree.
    ///
    /// This is the core proving logic that handles all circuit tables for a given
    /// extension field dimension. It constructs AIRs, converts traces to matrices,
    /// and generates the unified proof.
    fn prove<EF, const D: usize>(
        &self,
        traces: &Traces<EF>,
        w_binomial: Option<Val<SC>>,
        common: &CommonData<SC>,
    ) -> Result<BatchStarkProof<SC>, BatchStarkProverError>
    where
        EF: Field + BasedVectorSpace<Val<SC>>,
    {
        // TODO: Consider parallelizing AIR construction and trace-to-matrix conversions.
        // Build matrices and AIRs per table.
        let packing = self.table_packing;
        let witness_lanes = packing.witness_lanes();
        let add_lanes = packing.add_lanes();
        let mul_lanes = packing.mul_lanes();

        // Witness
        let witness_rows = traces.witness_trace.values.len();
        let witness_air = WitnessAir::<Val<SC>, D>::new(witness_rows, witness_lanes);
        let witness_matrix: RowMajorMatrix<Val<SC>> =
            WitnessAir::<Val<SC>, D>::trace_to_matrix(&traces.witness_trace, witness_lanes);

        // Const
        let const_rows = traces.const_trace.values.len();
        let const_prep = ConstAir::<Val<SC>, D>::trace_to_preprocessed(&traces.const_trace);
        let const_air = ConstAir::<Val<SC>, D>::new_with_preprocessed(const_rows, const_prep);
        let const_matrix: RowMajorMatrix<Val<SC>> =
            ConstAir::<Val<SC>, D>::trace_to_matrix(&traces.const_trace);

        // Public
        let public_rows = traces.public_trace.values.len();
        let public_prep = PublicAir::<Val<SC>, D>::trace_to_preprocessed(&traces.public_trace);
        let public_air = PublicAir::<Val<SC>, D>::new_with_preprocessed(public_rows, public_prep);
        let public_matrix: RowMajorMatrix<Val<SC>> =
            PublicAir::<Val<SC>, D>::trace_to_matrix(&traces.public_trace);

        // Add
        let add_rows = traces.add_trace.lhs_values.len();
        let add_prep = AddAir::<Val<SC>, D>::trace_to_preprocessed(&traces.add_trace, add_lanes);
        let add_air = AddAir::<Val<SC>, D>::new_with_preprocessed(add_rows, add_lanes, add_prep);
        let add_matrix: RowMajorMatrix<Val<SC>> =
            AddAir::<Val<SC>, D>::trace_to_matrix(&traces.add_trace, add_lanes);

        // Mul
        let mul_rows = traces.mul_trace.lhs_values.len();
        let mul_prep = MulAir::<Val<SC>, D>::trace_to_preprocessed(&traces.mul_trace, mul_lanes);
        let mul_air: MulAir<Val<SC>, D> = if D == 1 {
            MulAir::<Val<SC>, D>::new_with_preprocessed(mul_rows, mul_lanes, mul_prep)
        } else {
            let w = w_binomial.ok_or(BatchStarkProverError::MissingWForExtension)?;
            MulAir::<Val<SC>, D>::new_binomial_with_preprocessed(mul_rows, mul_lanes, w, mul_prep)
        };
        let mul_matrix: RowMajorMatrix<Val<SC>> =
            MulAir::<Val<SC>, D>::trace_to_matrix(&traces.mul_trace, mul_lanes);

        // We first handle all non-primitive tables dynamically, which will then be batched alongside primitive ones.
        // Each trace must have a corresponding registered prover for it to be provable.
        for (&id, trace) in &traces.non_primitive_traces {
            if trace.rows() == 0 {
                continue;
            }
            if !self.non_primitive_provers.iter().any(|p| p.id() == id) {
                return Err(BatchStarkProverError::MissingTableProver(id));
            }
        }

        let mut dynamic_instances: Vec<BatchTableInstance<SC>> = Vec::new();
        if D == 1 {
            let t: &Traces<Val<SC>> = unsafe { transmute_traces(traces) };
            for p in &self.non_primitive_provers {
                if let Some(instance) = p.batch_instance_d1(&self.config, packing, t) {
                    dynamic_instances.push(instance);
                }
            }
        } else if D == 2 {
            type EF2<F> = BinomialExtensionField<F, 2>;
            let t: &Traces<EF2<Val<SC>>> = unsafe { transmute_traces(traces) };
            for p in &self.non_primitive_provers {
                if let Some(instance) = p.batch_instance_d2(&self.config, packing, t) {
                    dynamic_instances.push(instance);
                }
            }
        } else if D == 4 {
            type EF4<F> = BinomialExtensionField<F, 4>;
            let t: &Traces<EF4<Val<SC>>> = unsafe { transmute_traces(traces) };
            for p in &self.non_primitive_provers {
                if let Some(instance) = p.batch_instance_d4(&self.config, packing, t) {
                    dynamic_instances.push(instance);
                }
            }
        } else if D == 6 {
            type EF6<F> = BinomialExtensionField<F, 6>;
            let t: &Traces<EF6<Val<SC>>> = unsafe { transmute_traces(traces) };
            for p in &self.non_primitive_provers {
                if let Some(instance) = p.batch_instance_d6(&self.config, packing, t) {
                    dynamic_instances.push(instance);
                }
            }
        } else if D == 8 {
            type EF8<F> = BinomialExtensionField<F, 8>;
            let t: &Traces<EF8<Val<SC>>> = unsafe { transmute_traces(traces) };
            for p in &self.non_primitive_provers {
                if let Some(instance) = p.batch_instance_d8(&self.config, packing, t) {
                    dynamic_instances.push(instance);
                }
            }
        }

        // Wrap AIRs in enum for heterogeneous batching and build instances in fixed order.
        // TODO: Support public values for tables
        let mut air_storage: Vec<CircuitTableAir<SC, D>> =
            Vec::with_capacity(NUM_PRIMITIVE_TABLES + dynamic_instances.len());
        let mut trace_storage: Vec<RowMajorMatrix<Val<SC>>> =
            Vec::with_capacity(NUM_PRIMITIVE_TABLES + dynamic_instances.len());
        let mut public_storage: Vec<Vec<Val<SC>>> =
            Vec::with_capacity(NUM_PRIMITIVE_TABLES + dynamic_instances.len());
        let mut non_primitives: Vec<NonPrimitiveTableEntry<SC>> =
            Vec::with_capacity(dynamic_instances.len());

        air_storage.push(CircuitTableAir::Witness(witness_air));
        trace_storage.push(witness_matrix);
        public_storage.push(Vec::new());

        air_storage.push(CircuitTableAir::Const(const_air));
        trace_storage.push(const_matrix);
        public_storage.push(Vec::new());

        air_storage.push(CircuitTableAir::Public(public_air));
        trace_storage.push(public_matrix);
        public_storage.push(Vec::new());

        air_storage.push(CircuitTableAir::Add(add_air));
        trace_storage.push(add_matrix);
        public_storage.push(Vec::new());

        air_storage.push(CircuitTableAir::Mul(mul_air));
        trace_storage.push(mul_matrix);
        public_storage.push(Vec::new());

        for instance in dynamic_instances {
            let BatchTableInstance {
                id,
                air,
                trace,
                public_values,
                rows,
            } = instance;
            air_storage.push(CircuitTableAir::Dynamic(air));
            info!("nonprim trace {id}");
            for row in trace.row_slices() {
                info!("{:?}", row);
            }
            trace_storage.push(trace);
            public_storage.push(public_values.clone());
            non_primitives.push(NonPrimitiveTableEntry {
                id,
                rows,
                public_values,
            });
        }

        let instances: Vec<StarkInstance<'_, SC, CircuitTableAir<SC, D>>> = air_storage
            .iter()
            .zip(trace_storage)
            .zip(public_storage)
            .map(|((air, trace), public_values)| StarkInstance {
                air,
                trace,
                public_values,
            })
            .collect();

        let proof = p3_batch_stark::prove_batch(&self.config, instances, common);

        // Ensure all primitive table row counts are at least 1
        // RowCounts::new requires non-zero counts, so pad zeros to 1
        let witness_rows_padded = witness_rows.max(1);
        let const_rows_padded = const_rows.max(1);
        let public_rows_padded = public_rows.max(1);
        let add_rows_padded = add_rows.max(1);
        let mul_rows_padded = mul_rows.max(1);

        Ok(BatchStarkProof {
            proof,
            table_packing: packing,
            rows: RowCounts::new([
                witness_rows_padded,
                const_rows_padded,
                public_rows_padded,
                add_rows_padded,
                mul_rows_padded,
            ]),
            ext_degree: D,
            w_binomial: if D > 1 { w_binomial } else { None },
            non_primitives,
        })
    }

    /// Verify a batch STARK proof for a specific extension field degree.
    ///
    /// This reconstructs the AIRs from the proof metadata and verifies the proof
    /// against all circuit tables. The AIRs are reconstructed using the same
    /// configuration that was used during proof generation.
    fn verify<const D: usize>(
        &self,
        proof: &BatchStarkProof<SC>,
        w_binomial: Option<Val<SC>>,
        common: &CommonData<SC>,
    ) -> Result<(), BatchStarkProverError> {
        // Rebuild AIRs in the same order as prove.
        let packing = proof.table_packing;
        let witness_lanes = packing.witness_lanes();
        let add_lanes = packing.add_lanes();
        let mul_lanes = packing.mul_lanes();

        let witness_air = CircuitTableAir::Witness(WitnessAir::<Val<SC>, D>::new(
            proof.rows[PrimitiveTable::Witness],
            witness_lanes,
        ));
        let const_air = CircuitTableAir::Const(ConstAir::<Val<SC>, D>::new(
            proof.rows[PrimitiveTable::Const],
        ));
        let public_air = CircuitTableAir::Public(PublicAir::<Val<SC>, D>::new(
            proof.rows[PrimitiveTable::Public],
        ));
        let add_air = CircuitTableAir::Add(AddAir::<Val<SC>, D>::new(
            proof.rows[PrimitiveTable::Add],
            add_lanes,
        ));
        let mul_air: CircuitTableAir<SC, D> = if D == 1 {
            CircuitTableAir::Mul(MulAir::<Val<SC>, D>::new(
                proof.rows[PrimitiveTable::Mul],
                mul_lanes,
            ))
        } else {
            let w = w_binomial.ok_or(BatchStarkProverError::MissingWForExtension)?;
            CircuitTableAir::Mul(MulAir::<Val<SC>, D>::new_binomial(
                proof.rows[PrimitiveTable::Mul],
                mul_lanes,
                w,
            ))
        };
        let mut airs = vec![witness_air, const_air, public_air, add_air, mul_air];
        // TODO: Handle public values.
        let mut pvs: Vec<Vec<Val<SC>>> = vec![Vec::new(); NUM_PRIMITIVE_TABLES];

        for entry in &proof.non_primitives {
            let plugin = self
                .non_primitive_provers
                .iter()
                .find(|p| {
                    let tp = p.as_ref();
                    TableProver::id(tp) == entry.id
                })
                .ok_or_else(|| {
                    BatchStarkProverError::Verify(format!(
                        "unknown non-primitive plugin: {}",
                        entry.id
                    ))
                })?;
            let air = plugin
                .batch_air_from_table_entry(&self.config, D, entry)
                .map_err(BatchStarkProverError::Verify)?;
            airs.push(CircuitTableAir::Dynamic(air));
            pvs.push(entry.public_values.clone());
        }

        p3_batch_stark::verify_batch(&self.config, &airs, &proof.proof, &pvs, common)
            .map_err(|e| BatchStarkProverError::Verify(format!("{e:?}")))
    }
}

#[cfg(test)]
mod tests {
    use p3_baby_bear::BabyBear;
    use p3_circuit::builder::CircuitBuilder;
    use p3_field::PrimeCharacteristicRing;
    use p3_goldilocks::Goldilocks;
    use p3_koala_bear::KoalaBear;

    use super::*;
    use crate::common::get_airs_and_degrees_with_prep;
    use crate::config;

    #[test]
    fn test_babybear_batch_stark_base_field() {
        let mut builder = CircuitBuilder::<BabyBear>::new();
        let cfg = config::baby_bear().build();

        // x + 5*2 - 3 + (-1) == expected
        let x = builder.add_public_input();
        let expected = builder.add_public_input();
        let c5 = builder.add_const(BabyBear::from_u64(5));
        let c2 = builder.add_const(BabyBear::from_u64(2));
        let c3 = builder.add_const(BabyBear::from_u64(3));
        let neg_one = builder.add_const(BabyBear::NEG_ONE);

        let mul_result = builder.mul(c5, c2); // 10
        let add_result = builder.add(x, mul_result); // x + 10
        let sub_result = builder.sub(add_result, c3); // x + 7
        let final_result = builder.add(sub_result, neg_one); // x + 6

        let diff = builder.sub(final_result, expected);
        builder.assert_zero(diff);

        let circuit = builder.build().unwrap();
        let airs_degrees =
            get_airs_and_degrees_with_prep::<_, _, 1>(&circuit, TablePacking::default()).unwrap();
        let (airs, log_degrees): (Vec<_>, Vec<usize>) = airs_degrees.into_iter().unzip();

        let mut runner = circuit.runner();

        let x_val = BabyBear::from_u64(7);
        let expected_val = BabyBear::from_u64(13); // 7 + 10 - 3 - 1 = 13
        runner.set_public_inputs(&[x_val, expected_val]).unwrap();
        let traces = runner.run().unwrap();
        let common = CommonData::from_airs_and_degrees(&cfg, &airs, &log_degrees);

        let prover = BatchStarkProver::new(cfg);

        let proof = prover.prove_all_tables(&traces, &common).unwrap();
        assert_eq!(proof.ext_degree, 1);
        assert!(proof.w_binomial.is_none());

        assert!(prover.verify_all_tables(&proof, &common).is_ok());
    }

    #[test]
    fn test_extension_field_batch_stark() {
        const D: usize = 4;
        type Ext4 = BinomialExtensionField<BabyBear, D>;
        let mut builder = CircuitBuilder::<Ext4>::new();
        let x = builder.add_public_input();
        let y = builder.add_public_input();
        let z = builder.add_public_input();
        let expected = builder.add_public_input();
        let xy = builder.mul(x, y);
        let res = builder.add(xy, z);
        let diff = builder.sub(res, expected);
        builder.assert_zero(diff);
        let circuit = builder.build().unwrap();
        let airs_degrees =
            get_airs_and_degrees_with_prep::<_, _, D>(&circuit, TablePacking::default()).unwrap();
        let (airs, degrees): (Vec<_>, Vec<usize>) = airs_degrees.into_iter().unzip();

        let mut runner = circuit.runner();
        let xv = Ext4::from_basis_coefficients_slice(&[
            BabyBear::from_u64(2),
            BabyBear::from_u64(3),
            BabyBear::from_u64(5),
            BabyBear::from_u64(7),
        ])
        .unwrap();
        let yv = Ext4::from_basis_coefficients_slice(&[
            BabyBear::from_u64(11),
            BabyBear::from_u64(13),
            BabyBear::from_u64(17),
            BabyBear::from_u64(19),
        ])
        .unwrap();
        let zv = Ext4::from_basis_coefficients_slice(&[
            BabyBear::from_u64(23),
            BabyBear::from_u64(29),
            BabyBear::from_u64(31),
            BabyBear::from_u64(37),
        ])
        .unwrap();
        let expected_v = xv * yv + zv;
        runner.set_public_inputs(&[xv, yv, zv, expected_v]).unwrap();
        let traces = runner.run().unwrap();

        let cfg = config::baby_bear().build();
        let common = CommonData::from_airs_and_degrees(&cfg, &airs, &degrees);
        let prover = BatchStarkProver::new(cfg);
        let proof = prover.prove_all_tables(&traces, &common).unwrap();
        assert_eq!(proof.ext_degree, 4);
        // Ensure W was captured
        let expected_w = <Ext4 as ExtractBinomialW<BabyBear>>::extract_w().unwrap();
        assert_eq!(proof.w_binomial, Some(expected_w));
        prover.verify_all_tables(&proof, &common).unwrap();
    }

    #[test]
    fn test_koalabear_batch_stark_base_field() {
        let mut builder = CircuitBuilder::<KoalaBear>::new();

        // a * b + 100 - (-1) == expected
        let a = builder.add_public_input();
        let b = builder.add_public_input();
        let expected = builder.add_public_input();
        let c = builder.add_const(KoalaBear::from_u64(100));
        let d = builder.add_const(KoalaBear::NEG_ONE);

        let ab = builder.mul(a, b);
        let add = builder.add(ab, c);
        let final_res = builder.sub(add, d);
        let diff = builder.sub(final_res, expected);
        builder.assert_zero(diff);

        let circuit = builder.build().unwrap();
        let airs_degrees =
            get_airs_and_degrees_with_prep::<_, _, 1>(&circuit, TablePacking::default()).unwrap();
        let (airs, degrees): (Vec<_>, Vec<usize>) = airs_degrees.into_iter().unzip();
        let mut runner = circuit.runner();

        let a_val = KoalaBear::from_u64(42);
        let b_val = KoalaBear::from_u64(13);
        let expected_val = KoalaBear::from_u64(647); // 42*13 + 100 - (-1)
        runner
            .set_public_inputs(&[a_val, b_val, expected_val])
            .unwrap();
        let traces = runner.run().unwrap();

        let cfg = config::koala_bear().build();
        let common = CommonData::from_airs_and_degrees(&cfg, &airs, &degrees);
        let prover = BatchStarkProver::new(cfg);
        let proof = prover.prove_all_tables(&traces, &common).unwrap();
        assert_eq!(proof.ext_degree, 1);
        assert!(proof.w_binomial.is_none());
        prover.verify_all_tables(&proof, &common).unwrap();
    }

    #[test]
    fn test_koalabear_batch_stark_extension_field_d8() {
        const D: usize = 8;
        type KBExtField = BinomialExtensionField<KoalaBear, D>;
        let mut builder = CircuitBuilder::<KBExtField>::new();

        // x * y * z == expected
        let x = builder.add_public_input();
        let y = builder.add_public_input();
        let expected = builder.add_public_input();
        let z = builder.add_const(
            KBExtField::from_basis_coefficients_slice(&[
                KoalaBear::from_u64(1),
                KoalaBear::NEG_ONE,
                KoalaBear::from_u64(2),
                KoalaBear::from_u64(3),
                KoalaBear::from_u64(4),
                KoalaBear::from_u64(5),
                KoalaBear::from_u64(6),
                KoalaBear::from_u64(7),
            ])
            .unwrap(),
        );

        let xy = builder.mul(x, y);
        let xyz = builder.mul(xy, z);
        let diff = builder.sub(xyz, expected);
        builder.assert_zero(diff);

        let circuit = builder.build().unwrap();
        let airs_degrees =
            get_airs_and_degrees_with_prep::<_, _, D>(&circuit, TablePacking::default()).unwrap();
        let (airs, degrees): (Vec<_>, Vec<usize>) = airs_degrees.into_iter().unzip();
        let mut runner = circuit.runner();

        let x_val = KBExtField::from_basis_coefficients_slice(&[
            KoalaBear::from_u64(4),
            KoalaBear::from_u64(6),
            KoalaBear::from_u64(8),
            KoalaBear::from_u64(10),
            KoalaBear::from_u64(12),
            KoalaBear::from_u64(14),
            KoalaBear::from_u64(16),
            KoalaBear::from_u64(18),
        ])
        .unwrap();
        let y_val = KBExtField::from_basis_coefficients_slice(&[
            KoalaBear::from_u64(12),
            KoalaBear::from_u64(14),
            KoalaBear::from_u64(16),
            KoalaBear::from_u64(18),
            KoalaBear::from_u64(20),
            KoalaBear::from_u64(22),
            KoalaBear::from_u64(24),
            KoalaBear::from_u64(26),
        ])
        .unwrap();
        let z_val = KBExtField::from_basis_coefficients_slice(&[
            KoalaBear::from_u64(1),
            KoalaBear::NEG_ONE,
            KoalaBear::from_u64(2),
            KoalaBear::from_u64(3),
            KoalaBear::from_u64(4),
            KoalaBear::from_u64(5),
            KoalaBear::from_u64(6),
            KoalaBear::from_u64(7),
        ])
        .unwrap();

        let expected_val = x_val * y_val * z_val;
        runner
            .set_public_inputs(&[x_val, y_val, expected_val])
            .unwrap();
        let traces = runner.run().unwrap();

        let cfg = config::koala_bear().build();
        let common = CommonData::from_airs_and_degrees(&cfg, &airs, &degrees);
        let prover = BatchStarkProver::new(cfg);
        let proof = prover.prove_all_tables(&traces, &common).unwrap();
        assert_eq!(proof.ext_degree, 8);
        let expected_w = <KBExtField as ExtractBinomialW<KoalaBear>>::extract_w().unwrap();
        assert_eq!(proof.w_binomial, Some(expected_w));
        prover.verify_all_tables(&proof, &common).unwrap();
    }

    #[test]
    fn test_goldilocks_batch_stark_extension_field_d2() {
        const D: usize = 2;
        type Ext2 = BinomialExtensionField<Goldilocks, D>;
        let mut builder = CircuitBuilder::<Ext2>::new();

        // x * y + z == expected
        let x = builder.add_public_input();
        let y = builder.add_public_input();
        let z = builder.add_public_input();
        let expected = builder.add_public_input();

        let xy = builder.mul(x, y);
        let res = builder.add(xy, z);
        let diff = builder.sub(res, expected);
        builder.assert_zero(diff);

        let circuit = builder.build().unwrap();
        let airs_degrees =
            get_airs_and_degrees_with_prep::<_, _, D>(&circuit, TablePacking::default()).unwrap();
        let (airs, degrees): (Vec<_>, Vec<usize>) = airs_degrees.into_iter().unzip();
        let mut runner = circuit.runner();

        let x_val =
            Ext2::from_basis_coefficients_slice(&[Goldilocks::from_u64(3), Goldilocks::NEG_ONE])
                .unwrap();
        let y_val = Ext2::from_basis_coefficients_slice(&[
            Goldilocks::from_u64(7),
            Goldilocks::from_u64(11),
        ])
        .unwrap();
        let z_val = Ext2::from_basis_coefficients_slice(&[
            Goldilocks::from_u64(13),
            Goldilocks::from_u64(17),
        ])
        .unwrap();
        let expected_val = x_val * y_val + z_val;

        runner
            .set_public_inputs(&[x_val, y_val, z_val, expected_val])
            .unwrap();
        let traces = runner.run().unwrap();

        let cfg = config::goldilocks().build();
        let common = CommonData::from_airs_and_degrees(&cfg, &airs, &degrees);
        let prover = BatchStarkProver::new(cfg);
        let proof = prover.prove_all_tables(&traces, &common).unwrap();
        assert_eq!(proof.ext_degree, 2);
        let expected_w = <Ext2 as ExtractBinomialW<Goldilocks>>::extract_w().unwrap();
        assert_eq!(proof.w_binomial, Some(expected_w));
        prover.verify_all_tables(&proof, &common).unwrap();
    }
}<|MERGE_RESOLUTION|>--- conflicted
+++ resolved
@@ -11,14 +11,7 @@
 use p3_baby_bear::{BabyBear, default_babybear_poseidon2_16, default_babybear_poseidon2_24};
 use p3_batch_stark::{BatchProof, CommonData, StarkGenericConfig, StarkInstance, Val};
 use p3_circuit::op::PrimitiveOpType;
-<<<<<<< HEAD
-use p3_circuit::ops::MmcsVerifyConfig;
-use p3_circuit::tables::{
-    MmcsTrace, Poseidon2CircuitRow, Poseidon2CircuitTrace, Poseidon2Trace, Traces,
-};
-=======
 use p3_circuit::tables::{Poseidon2CircuitRow, Poseidon2CircuitTrace, Poseidon2Trace, Traces};
->>>>>>> cd1f5586
 use p3_field::extension::{BinomialExtensionField, BinomiallyExtendable};
 use p3_field::{BasedVectorSpace, ExtensionField, Field, PrimeCharacteristicRing, PrimeField};
 use p3_koala_bear::{KoalaBear, default_koalabear_poseidon2_16, default_koalabear_poseidon2_24};
@@ -772,10 +765,7 @@
         packing: TablePacking,
         traces: &Traces<BinomialExtensionField<Val<SC>, 6>>,
     ) -> Option<BatchTableInstance<SC>> {
-<<<<<<< HEAD
-=======
         // Not supported for Poseidon2 table; extension circuits use D=4.
->>>>>>> cd1f5586
         let _ = (config, packing, traces);
         None
     }
@@ -786,10 +776,7 @@
         packing: TablePacking,
         traces: &Traces<BinomialExtensionField<Val<SC>, 8>>,
     ) -> Option<BatchTableInstance<SC>> {
-<<<<<<< HEAD
-=======
         // Not supported for Poseidon2 table; extension circuits use D=4.
->>>>>>> cd1f5586
         let _ = (config, packing, traces);
         None
     }
