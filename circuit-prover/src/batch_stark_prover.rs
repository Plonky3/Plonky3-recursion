//! Batch STARK prover and verifier that unifies all circuit tables
//! into a single batched STARK proof using `p3-batch-stark`.

use alloc::boxed::Box;
use alloc::string::String;
use alloc::vec::Vec;
use alloc::{format, vec};
use core::mem::transmute;

use p3_air::{Air, AirBuilder, BaseAir};
use p3_baby_bear::{BabyBear, default_babybear_poseidon2_16, default_babybear_poseidon2_24};
use p3_batch_stark::{BatchProof, CommonData, StarkGenericConfig, StarkInstance, Val};
use p3_circuit::op::PrimitiveOpType;
<<<<<<< HEAD
use p3_circuit::ops::MmcsVerifyConfig;
use p3_circuit::tables::{
    MmcsTrace, Poseidon2CircuitRow, Poseidon2CircuitTrace, Poseidon2Params, Poseidon2Trace, Traces,
};
use p3_field::extension::BinomialExtensionField;
use p3_field::{BasedVectorSpace, Field, PrimeCharacteristicRing, PrimeField};
=======
use p3_circuit::tables::{Poseidon2CircuitRow, Poseidon2CircuitTrace, Poseidon2Trace, Traces};
use p3_field::extension::{BinomialExtensionField, BinomiallyExtendable};
use p3_field::{BasedVectorSpace, ExtensionField, Field, PrimeCharacteristicRing, PrimeField};
>>>>>>> 65a3583d
use p3_koala_bear::{KoalaBear, default_koalabear_poseidon2_16, default_koalabear_poseidon2_24};
use p3_matrix::dense::RowMajorMatrix;
use p3_poseidon2_air::RoundConstants;
use p3_poseidon2_circuit_air::{
    BabyBearD4Width16, BabyBearD4Width24, KoalaBearD4Width16, KoalaBearD4Width24,
    Poseidon2CircuitAirBabyBearD4Width16, Poseidon2CircuitAirBabyBearD4Width24,
    Poseidon2CircuitAirKoalaBearD4Width16, Poseidon2CircuitAirKoalaBearD4Width24,
};
use p3_symmetric::CryptographicPermutation;
use p3_uni_stark::{ProverConstraintFolder, SymbolicAirBuilder, VerifierConstraintFolder};
use thiserror::Error;
use tracing::instrument;

use crate::air::{AddAir, ConstAir, MulAir, PublicAir, WitnessAir};
use crate::common::CircuitTableAir;
use crate::config::StarkField;
use crate::field_params::ExtractBinomialW;

/// Configuration for packing multiple primitive operations into a single AIR row.
#[derive(Debug, Clone, Copy, PartialEq, Eq)]
pub struct TablePacking {
    witness_lanes: usize,
    add_lanes: usize,
    mul_lanes: usize,
}

impl TablePacking {
    pub fn new(witness_lanes: usize, add_lanes: usize, mul_lanes: usize) -> Self {
        Self {
            witness_lanes: witness_lanes.max(1),
            add_lanes: add_lanes.max(1),
            mul_lanes: mul_lanes.max(1),
        }
    }

    pub fn from_counts(witness_lanes: usize, add_lanes: usize, mul_lanes: usize) -> Self {
        Self::new(witness_lanes, add_lanes, mul_lanes)
    }

    pub const fn witness_lanes(self) -> usize {
        self.witness_lanes
    }

    pub const fn add_lanes(self) -> usize {
        self.add_lanes
    }

    pub const fn mul_lanes(self) -> usize {
        self.mul_lanes
    }
}

impl Default for TablePacking {
    fn default() -> Self {
        Self::new(1, 1, 1)
    }
}

/// Metadata describing a non-primitive table inside a batch proof.
///
/// Every non-primitive dynamic plugin produces exactly one `NonPrimitiveTableEntry`
/// per batch instance. The entry is stored inside a `BatchStarkProof` and later provided
/// back to the plugin during verification through
/// [`TableProver::batch_air_from_table_entry`].
pub struct NonPrimitiveTableEntry<SC>
where
    SC: StarkGenericConfig,
{
    /// Plugin identifier (it should match `TableProver::id`).
    pub id: &'static str,
    /// Number of logical rows produced for this table.
    pub rows: usize,
    /// Public values exposed by this table (if any).
    pub public_values: Vec<Val<SC>>,
}

/// Type-erased AIR implementation for dynamically registered non-primitive tables.
///
/// This allows the batch prover to mix primitive AIRs with plugin AIRs in a single heterogeneous
/// batch.
/// Internally,`DynamicAirEntry` wraps the boxed plugin AIR and exposes a shared accessor
/// so that both prover and verifier can operate without knowing the concrete underlying type.
pub struct DynamicAirEntry<SC>
where
    SC: StarkGenericConfig,
{
    air: Box<dyn BatchAir<SC>>,
}

impl<SC> DynamicAirEntry<SC>
where
    SC: StarkGenericConfig,
{
    pub fn new(inner: Box<dyn BatchAir<SC>>) -> Self {
        Self { air: inner }
    }

    pub fn air(&self) -> &dyn BatchAir<SC> {
        &*self.air
    }
}

/// Simple super trait of [`Air`] describing the behaviour of a non-primitive
/// dynamically dispatched AIR used in batched proofs.
pub trait BatchAir<SC>:
    BaseAir<Val<SC>>
    + Air<SymbolicAirBuilder<Val<SC>>>
    + for<'a> Air<ProverConstraintFolder<'a, SC>>
    + for<'a> Air<VerifierConstraintFolder<'a, SC>>
    + Send
    + Sync
where
    SC: StarkGenericConfig,
{
}

/// Data needed to insert a dynamic table instance into the batched prover.
///
/// A `BatchTableInstance` bundles everything the batch prover needs from a
/// non-primitive table plugin: the AIR, its populated trace matrix, any
/// public values it exposes, and the number of rows it produces.
pub struct BatchTableInstance<SC>
where
    SC: StarkGenericConfig,
{
    /// Plugin identifier (it should match `TableProver::id`).
    pub id: &'static str,
    /// The AIR implementation for this table.
    pub air: DynamicAirEntry<SC>,
    /// The populated trace matrix for this table.
    pub trace: RowMajorMatrix<Val<SC>>,
    /// Public values exposed by this table.
    pub public_values: Vec<Val<SC>>,
    /// Number of rows produced for this table.
    pub rows: usize,
}

#[inline(always)]
/// # Safety
///
/// Caller must ensure that both `Traces<FromEF>` and `Traces<ToEF>` share an
/// identical in-memory representation.
pub(crate) unsafe fn transmute_traces<FromEF, ToEF>(t: &Traces<FromEF>) -> &Traces<ToEF> {
    debug_assert_eq!(
        core::mem::size_of::<Traces<FromEF>>(),
        core::mem::size_of::<Traces<ToEF>>()
    );
    debug_assert_eq!(
        core::mem::align_of::<Traces<FromEF>>(),
        core::mem::align_of::<Traces<ToEF>>()
    );

    unsafe { &*(t as *const _ as *const Traces<ToEF>) }
}

/// Trait implemented by all non-primitive table plugins used by the batch prover.
///
/// Implementors would typically delegate to an existing AIR type, define a base case
/// for base-field traces, and then use the [`impl_table_prover_batch_instances_from_base!`]
/// macro to generate the degree-specific implementations.
///
/// ```ignore
/// impl<SC> TableProver<SC> for MyPlugin {
///     fn id(&self) -> &'static str { "my_plugin" }
///
///     impl_table_prover_batch_instances_from_base!(batch_instance_base);
/// }
/// ```
pub trait TableProver<SC>: Send + Sync
where
    SC: StarkGenericConfig + 'static,
{
    /// Identifier for this prover.
    fn id(&self) -> &'static str;

    /// Produce a batched table instance for base-field traces.
    fn batch_instance_d1(
        &self,
        config: &SC,
        packing: TablePacking,
        traces: &Traces<Val<SC>>,
    ) -> Option<BatchTableInstance<SC>>;

    /// Produce a batched table instance for degree-2 extension traces.
    fn batch_instance_d2(
        &self,
        config: &SC,
        packing: TablePacking,
        traces: &Traces<BinomialExtensionField<Val<SC>, 2>>,
    ) -> Option<BatchTableInstance<SC>>;

    /// Produce a batched table instance for degree-4 extension traces.
    fn batch_instance_d4(
        &self,
        config: &SC,
        packing: TablePacking,
        traces: &Traces<BinomialExtensionField<Val<SC>, 4>>,
    ) -> Option<BatchTableInstance<SC>>;

    /// Produce a batched table instance for degree-6 extension traces.
    fn batch_instance_d6(
        &self,
        config: &SC,
        packing: TablePacking,
        traces: &Traces<BinomialExtensionField<Val<SC>, 6>>,
    ) -> Option<BatchTableInstance<SC>>;

    /// Produce a batched table instance for degree-8 extension traces.
    fn batch_instance_d8(
        &self,
        config: &SC,
        packing: TablePacking,
        traces: &Traces<BinomialExtensionField<Val<SC>, 8>>,
    ) -> Option<BatchTableInstance<SC>>;

    /// Rebuild the AIR for verification from the recorded non-primitive table entry.
    fn batch_air_from_table_entry(
        &self,
        config: &SC,
        degree: usize,
        table_entry: &NonPrimitiveTableEntry<SC>,
    ) -> Result<DynamicAirEntry<SC>, String>;
}

/// Convenience macro for deriving all degree-specific helpers from a single base
/// implementation.
///
/// Plugins usually implement a single `batch_instance_base` method that operates on
/// base-field traces. This macro reuses that method to provide the `batch_instance_d*`
/// variants by casting higher-degree traces back to the base field.
///
/// Users can invoke it inside their `TableProver` impl:
///
/// ```ignore
/// impl<SC> TableProver<SC> for MyPlugin {
///     fn id(&self) -> &'static str { "my_plugin" }
///
///     impl_table_prover_batch_instances_from_base!(batch_instance_base);
///
///     fn batch_air_from_table_entry(
///         &self,
///         config: &SC,
///         degree: usize,
///         table_entry: &NonPrimitiveTableEntry<SC>,
///     ) -> Result<DynamicAirEntry<SC>, String> {
///         Ok(DynamicAirEntry::new(Box::new(MyPluginAir::<Val<SC>>::new(config))))
///     }
/// }
/// ```
#[macro_export]
macro_rules! impl_table_prover_batch_instances_from_base {
    ($base:ident) => {
        fn batch_instance_d1(
            &self,
            config: &SC,
            packing: TablePacking,
            traces: &p3_circuit::tables::Traces<p3_batch_stark::Val<SC>>,
        ) -> Option<BatchTableInstance<SC>> {
            self.$base::<SC>(config, packing, traces)
        }

        fn batch_instance_d2(
            &self,
            config: &SC,
            packing: TablePacking,
            traces: &p3_circuit::tables::Traces<
                p3_field::extension::BinomialExtensionField<p3_batch_stark::Val<SC>, 2>,
            >,
        ) -> Option<BatchTableInstance<SC>> {
            let t: &p3_circuit::tables::Traces<p3_batch_stark::Val<SC>> =
                unsafe { transmute_traces(traces) };
            self.$base::<SC>(config, packing, t)
        }

        fn batch_instance_d4(
            &self,
            config: &SC,
            packing: TablePacking,
            traces: &p3_circuit::tables::Traces<
                p3_field::extension::BinomialExtensionField<p3_batch_stark::Val<SC>, 4>,
            >,
        ) -> Option<BatchTableInstance<SC>> {
            let t: &p3_circuit::tables::Traces<p3_batch_stark::Val<SC>> =
                unsafe { transmute_traces(traces) };
            self.$base::<SC>(config, packing, t)
        }

        fn batch_instance_d6(
            &self,
            config: &SC,
            packing: TablePacking,
            traces: &p3_circuit::tables::Traces<
                p3_field::extension::BinomialExtensionField<p3_batch_stark::Val<SC>, 6>,
            >,
        ) -> Option<BatchTableInstance<SC>> {
            let t: &p3_circuit::tables::Traces<p3_batch_stark::Val<SC>> =
                unsafe { transmute_traces(traces) };
            self.$base::<SC>(config, packing, t)
        }

        fn batch_instance_d8(
            &self,
            config: &SC,
            packing: TablePacking,
            traces: &p3_circuit::tables::Traces<
                p3_field::extension::BinomialExtensionField<p3_batch_stark::Val<SC>, 8>,
            >,
        ) -> Option<BatchTableInstance<SC>> {
            let t: &p3_circuit::tables::Traces<p3_batch_stark::Val<SC>> =
                unsafe { transmute_traces(traces) };
            self.$base::<SC>(config, packing, t)
        }
    };
}

/// Poseidon2 configuration that can be selected at runtime.
/// This enum represents different Poseidon2 configurations (field type, width, etc.).
#[derive(Debug, Clone)]
pub enum Poseidon2Config {
    /// BabyBear D=4, WIDTH=16 configuration
    BabyBearD4Width16 {
        permutation: p3_baby_bear::Poseidon2BabyBear<16>,
        constants: RoundConstants<p3_baby_bear::BabyBear, 16, 4, 13>,
    },
    /// BabyBear D=4, WIDTH=24 configuration
    BabyBearD4Width24 {
        permutation: p3_baby_bear::Poseidon2BabyBear<24>,
        constants: RoundConstants<p3_baby_bear::BabyBear, 24, 4, 21>,
    },
    /// KoalaBear D=4, WIDTH=16 configuration
    KoalaBearD4Width16 {
        permutation: p3_koala_bear::Poseidon2KoalaBear<16>,
        constants: RoundConstants<p3_koala_bear::KoalaBear, 16, 4, 20>,
    },
    /// KoalaBear D=4, WIDTH=24 configuration
    KoalaBearD4Width24 {
        permutation: p3_koala_bear::Poseidon2KoalaBear<24>,
        constants: RoundConstants<p3_koala_bear::KoalaBear, 24, 4, 23>,
    },
}

impl Poseidon2Config {
    /// Create BabyBear D=4 WIDTH=16 configuration from default permutation.
    /// Uses the same permutation and constants as `default_babybear_poseidon2_16()`.
    pub fn baby_bear_d4_width16() -> Self {
        let perm = default_babybear_poseidon2_16();

        let beginning_full: [[BabyBear; 16]; 4] = p3_baby_bear::BABYBEAR_RC16_EXTERNAL_INITIAL;
        let partial: [BabyBear; 13] = p3_baby_bear::BABYBEAR_RC16_INTERNAL;
        let ending_full: [[BabyBear; 16]; 4] = p3_baby_bear::BABYBEAR_RC16_EXTERNAL_FINAL;

        let constants = RoundConstants::new(beginning_full, partial, ending_full);

        Self::BabyBearD4Width16 {
            permutation: perm,
            constants,
        }
    }

    /// Create BabyBear D=4 WIDTH=24 configuration from default permutation.
    /// Uses the same permutation and constants as `default_babybear_poseidon2_24()`.
    pub fn baby_bear_d4_width24() -> Self {
        let perm = default_babybear_poseidon2_24();

        let beginning_full: [[BabyBear; 24]; 4] = p3_baby_bear::BABYBEAR_RC24_EXTERNAL_INITIAL;
        let partial: [BabyBear; 21] = p3_baby_bear::BABYBEAR_RC24_INTERNAL;
        let ending_full: [[BabyBear; 24]; 4] = p3_baby_bear::BABYBEAR_RC24_EXTERNAL_FINAL;

        let constants = RoundConstants::new(beginning_full, partial, ending_full);

        Self::BabyBearD4Width24 {
            permutation: perm,
            constants,
        }
    }

    /// Create KoalaBear D=4 WIDTH=16 configuration from default permutation.
    /// Uses the same permutation and constants as `default_koalabear_poseidon2_16()`.
    pub fn koala_bear_d4_width16() -> Self {
        let perm = default_koalabear_poseidon2_16();

        let beginning_full: [[KoalaBear; 16]; 4] = p3_koala_bear::KOALABEAR_RC16_EXTERNAL_INITIAL;
        let partial: [KoalaBear; 20] = p3_koala_bear::KOALABEAR_RC16_INTERNAL;
        let ending_full: [[KoalaBear; 16]; 4] = p3_koala_bear::KOALABEAR_RC16_EXTERNAL_FINAL;

        let constants = RoundConstants::new(beginning_full, partial, ending_full);

        Self::KoalaBearD4Width16 {
            permutation: perm,
            constants,
        }
    }

    /// Create KoalaBear D=4 WIDTH=24 configuration from default permutation.
    /// Uses the same permutation and constants as `default_koalabear_poseidon2_24()`.
    pub fn koala_bear_d4_width24() -> Self {
        let perm = default_koalabear_poseidon2_24();

        let beginning_full: [[KoalaBear; 24]; 4] = p3_koala_bear::KOALABEAR_RC24_EXTERNAL_INITIAL;
        let partial: [KoalaBear; 23] = p3_koala_bear::KOALABEAR_RC24_INTERNAL;
        let ending_full: [[KoalaBear; 24]; 4] = p3_koala_bear::KOALABEAR_RC24_EXTERNAL_FINAL;

        let constants = RoundConstants::new(beginning_full, partial, ending_full);

        Self::KoalaBearD4Width24 {
            permutation: perm,
            constants,
        }
    }
}

/// Wrapper for Poseidon2CircuitAir that implements BatchAir<SC>
// We need this because `BatchAir` requires `BaseAir<Val<SC>>`.
// but `Poseidon2CircuitAir` works over a specific field.
struct Poseidon2AirWrapper<SC: StarkGenericConfig> {
    width: usize,
    _phantom: core::marker::PhantomData<SC>,
}

impl<SC> BatchAir<SC> for Poseidon2AirWrapper<SC>
where
    SC: StarkGenericConfig + Send + Sync,
    Val<SC>: StarkField,
{
}

impl<SC> BaseAir<Val<SC>> for Poseidon2AirWrapper<SC>
where
    SC: StarkGenericConfig + Send + Sync,
    Val<SC>: StarkField,
{
    fn width(&self) -> usize {
        self.width
    }
}

impl<SC, AB> Air<AB> for Poseidon2AirWrapper<SC>
where
    SC: StarkGenericConfig + Send + Sync,
    AB: AirBuilder<F = Val<SC>>,
    Val<SC>: StarkField,
{
    fn eval(&self, _builder: &mut AB) {
        // The actual evaluation is handled by the concrete AIR type
        // This wrapper is just for type erasure
        // TODO: Delegate to the actual AIR if we can store it
    }
}

/// Poseidon2 prover plugin that supports runtime configuration
///
/// This prover handles Poseidon2 hash operations in the circuit.
/// It stores a configuration enum that can represent different
/// Poseidon2 configurations (BabyBear/KoalaBear, different widths, etc).
#[derive(Clone)]
pub struct Poseidon2Prover {
    /// The configuration that provides permutation and constants
    config: Poseidon2Config,
}

unsafe impl Send for Poseidon2Prover {}
unsafe impl Sync for Poseidon2Prover {}

impl Poseidon2Prover {
    /// Create a new Poseidon2Prover with the given configuration
    pub const fn new(config: Poseidon2Config) -> Self {
        Self { config }
    }

    fn batch_instance_from_traces<SC, CF>(
        &self,
        _config: &SC,
        _packing: TablePacking,
        traces: &Traces<CF>,
    ) -> Option<BatchTableInstance<SC>>
    where
        SC: StarkGenericConfig + 'static + Send + Sync,
        Val<SC>: StarkField,
        CF: Field + ExtensionField<Val<SC>>,
    {
        // Get the trace - we'll convert it to the const-generic version inside batch_instance_base_impl
        let t = traces.non_primitive_trace::<Poseidon2Trace<Val<SC>>>("poseidon2")?;

        let rows = t.total_rows();
        if rows == 0 {
            return None;
        }

        // Pad to power of two and generate trace matrix based on configuration
        match &self.config {
            Poseidon2Config::BabyBearD4Width16 {
                permutation,
                constants,
            } => self.batch_instance_base_impl::<SC, p3_baby_bear::BabyBear, _, { BabyBearD4Width16::WIDTH }, { BabyBearD4Width16::HALF_FULL_ROUNDS }, { BabyBearD4Width16::PARTIAL_ROUNDS }, { BabyBearD4Width16::WIDTH_EXT }, { BabyBearD4Width16::RATE_EXT }, { BabyBearD4Width16::DIGEST_EXT }>(
                t,
                permutation,
                constants,
            ),
            Poseidon2Config::BabyBearD4Width24 {
                permutation,
                constants,
            } => self.batch_instance_base_impl::<SC, p3_baby_bear::BabyBear, _, { BabyBearD4Width24::WIDTH }, { BabyBearD4Width24::HALF_FULL_ROUNDS }, { BabyBearD4Width24::PARTIAL_ROUNDS }, { BabyBearD4Width24::WIDTH_EXT }, { BabyBearD4Width24::RATE_EXT }, { BabyBearD4Width24::DIGEST_EXT }>(
                t,
                permutation,
                constants,
            ),
            Poseidon2Config::KoalaBearD4Width16 {
                permutation,
                constants,
            } => self.batch_instance_base_impl::<SC, p3_koala_bear::KoalaBear, _, { KoalaBearD4Width16::WIDTH }, { KoalaBearD4Width16::HALF_FULL_ROUNDS }, { KoalaBearD4Width16::PARTIAL_ROUNDS }, { KoalaBearD4Width16::WIDTH_EXT }, { KoalaBearD4Width16::RATE_EXT }, { KoalaBearD4Width16::DIGEST_EXT }>(
                t,
                permutation,
                constants,
            ),
            Poseidon2Config::KoalaBearD4Width24 {
                permutation,
                constants,
            } => self.batch_instance_base_impl::<SC, p3_koala_bear::KoalaBear, _, { KoalaBearD4Width24::WIDTH }, { KoalaBearD4Width24::HALF_FULL_ROUNDS }, { KoalaBearD4Width24::PARTIAL_ROUNDS }, { KoalaBearD4Width24::WIDTH_EXT }, { KoalaBearD4Width24::RATE_EXT }, { KoalaBearD4Width24::DIGEST_EXT }>(
                t,
                permutation,
                constants,
            ),
        }
    }

    fn batch_instance_base_impl<
        SC,
        F,
        P,
        const WIDTH: usize,
        const HALF_FULL_ROUNDS: usize,
        const PARTIAL_ROUNDS: usize,
        const WIDTH_EXT: usize,
        const RATE_EXT: usize,
        const DIGEST_EXT: usize,
    >(
        &self,
        t: &Poseidon2Trace<Val<SC>>,
        _permutation: &P,
        _constants: &RoundConstants<F, WIDTH, HALF_FULL_ROUNDS, PARTIAL_ROUNDS>,
    ) -> Option<BatchTableInstance<SC>>
    where
        SC: StarkGenericConfig + 'static + Send + Sync,
        F: StarkField + PrimeCharacteristicRing,
        P: CryptographicPermutation<[F; WIDTH]> + Clone,
        Val<SC>: StarkField,
    {
        // Convert to const-generic trace
        let t = t
            .to_const_generic::<WIDTH_EXT, RATE_EXT, DIGEST_EXT>()
            .ok()?;
        let rows = t.total_rows();

        // Pad to power of two
        let padded_rows = rows.next_power_of_two();
        let mut padded_ops = t.operations;
        while padded_ops.len() < padded_rows {
            padded_ops.push(
                padded_ops
                    .last()
                    .cloned()
                    .unwrap_or_else(|| Poseidon2CircuitRow {
                        new_start: true,
                        merkle_path: false,
                        mmcs_bit: false,
                        mmcs_index_sum: Val::<SC>::ZERO,
                        input_values: vec![Val::<SC>::ZERO; WIDTH],
                        in_ctl: [false; WIDTH_EXT],
                        input_indices: [0; WIDTH_EXT],
                        out_ctl: [false; DIGEST_EXT],
                        output_indices: [0; DIGEST_EXT],
                        mmcs_index_sum_idx: 0,
                    }),
            );
        }

        // Convert trace from Val<SC> to F using unsafe transmute
        // This is safe when Val<SC> and F have the same size and layout
        // For BabyBear/KoalaBear configs, Val<SC> should be BabyBear/KoalaBear
        let ops_converted: Poseidon2CircuitTrace<F, WIDTH_EXT, RATE_EXT, DIGEST_EXT> =
            unsafe { transmute(padded_ops) };

        // Create an AIR instance based on the configuration
        // This is a bit verbose but we can't get over const generics
        let (air, matrix) = match &self.config {
            Poseidon2Config::BabyBearD4Width16 {
                permutation,
                constants,
            } => {
                let air = Poseidon2CircuitAirBabyBearD4Width16::new(constants.clone());
                let ops_babybear: Poseidon2CircuitTrace<
                    BabyBear,
                    { BabyBearD4Width16::WIDTH_EXT },
                    { BabyBearD4Width16::RATE_EXT },
                    { BabyBearD4Width16::DIGEST_EXT },
                > = unsafe { transmute(ops_converted) };
                let matrix_f = air.generate_trace_rows(&ops_babybear, constants, 0, permutation);
                let matrix: RowMajorMatrix<Val<SC>> = unsafe { transmute(matrix_f) };
                (
                    Poseidon2AirWrapper {
                        width: air.width(),
                        _phantom: core::marker::PhantomData::<SC>,
                    },
                    matrix,
                )
            }
            Poseidon2Config::BabyBearD4Width24 {
                permutation,
                constants,
            } => {
                let air = Poseidon2CircuitAirBabyBearD4Width24::new(constants.clone());
                let ops_babybear: Poseidon2CircuitTrace<
                    BabyBear,
                    { BabyBearD4Width24::WIDTH_EXT },
                    { BabyBearD4Width24::RATE_EXT },
                    { BabyBearD4Width24::DIGEST_EXT },
                > = unsafe { transmute(ops_converted) };
                let matrix_f = air.generate_trace_rows(&ops_babybear, constants, 0, permutation);
                let matrix: RowMajorMatrix<Val<SC>> = unsafe { transmute(matrix_f) };
                (
                    Poseidon2AirWrapper {
                        width: air.width(),
                        _phantom: core::marker::PhantomData::<SC>,
                    },
                    matrix,
                )
            }
            Poseidon2Config::KoalaBearD4Width16 {
                permutation,
                constants,
            } => {
                let air = Poseidon2CircuitAirKoalaBearD4Width16::new(constants.clone());
                let ops_koalabear: Poseidon2CircuitTrace<
                    KoalaBear,
                    { KoalaBearD4Width16::WIDTH_EXT },
                    { KoalaBearD4Width16::RATE_EXT },
                    { KoalaBearD4Width16::DIGEST_EXT },
                > = unsafe { transmute(ops_converted) };
                let matrix_f = air.generate_trace_rows(&ops_koalabear, constants, 0, permutation);
                let matrix: RowMajorMatrix<Val<SC>> = unsafe { transmute(matrix_f) };
                (
                    Poseidon2AirWrapper {
                        width: air.width(),
                        _phantom: core::marker::PhantomData::<SC>,
                    },
                    matrix,
                )
            }
            Poseidon2Config::KoalaBearD4Width24 {
                permutation,
                constants,
            } => {
                let air = Poseidon2CircuitAirKoalaBearD4Width24::new(constants.clone());
                let ops_koalabear: Poseidon2CircuitTrace<
                    KoalaBear,
                    { KoalaBearD4Width24::WIDTH_EXT },
                    { KoalaBearD4Width24::RATE_EXT },
                    { KoalaBearD4Width24::DIGEST_EXT },
                > = unsafe { core::mem::transmute(ops_converted) };
                let matrix_f = air.generate_trace_rows(&ops_koalabear, constants, 0, permutation);
                let matrix: RowMajorMatrix<Val<SC>> = unsafe { core::mem::transmute(matrix_f) };
                (
                    Poseidon2AirWrapper {
                        width: air.width(),
                        _phantom: core::marker::PhantomData::<SC>,
                    },
                    matrix,
                )
            }
        };

        Some(BatchTableInstance {
            id: "poseidon2",
            air: DynamicAirEntry::new(Box::new(air)),
            trace: matrix,
            public_values: Vec::new(),
            rows: padded_rows,
        })
    }
}

impl<SC> TableProver<SC> for Poseidon2Prover
where
    SC: StarkGenericConfig + 'static + Send + Sync,
    Val<SC>: StarkField + BinomiallyExtendable<4>,
{
    fn id(&self) -> &'static str {
        "poseidon2"
    }

    fn batch_instance_d1(
        &self,
        config: &SC,
        packing: TablePacking,
        traces: &Traces<Val<SC>>,
    ) -> Option<BatchTableInstance<SC>> {
        self.batch_instance_from_traces::<SC, Val<SC>>(config, packing, traces)
    }

    fn batch_instance_d2(
        &self,
        config: &SC,
        packing: TablePacking,
        traces: &Traces<BinomialExtensionField<Val<SC>, 2>>,
    ) -> Option<BatchTableInstance<SC>> {
        // Not supported for Poseidon2 table; extension circuits use D=4.
        let _ = (config, packing, traces);
        None
    }

    fn batch_instance_d4(
        &self,
        config: &SC,
        packing: TablePacking,
        traces: &Traces<BinomialExtensionField<Val<SC>, 4>>,
    ) -> Option<BatchTableInstance<SC>> {
        self.batch_instance_from_traces::<SC, BinomialExtensionField<Val<SC>, 4>>(
            config, packing, traces,
        )
    }

    fn batch_instance_d6(
        &self,
        config: &SC,
        packing: TablePacking,
        traces: &Traces<BinomialExtensionField<Val<SC>, 6>>,
    ) -> Option<BatchTableInstance<SC>> {
        // Not supported for Poseidon2 table; extension circuits use D=4.
        let _ = (config, packing, traces);
        None
    }

    fn batch_instance_d8(
        &self,
        config: &SC,
        packing: TablePacking,
        traces: &Traces<BinomialExtensionField<Val<SC>, 8>>,
    ) -> Option<BatchTableInstance<SC>> {
        // Not supported for Poseidon2 table; extension circuits use D=4.
        let _ = (config, packing, traces);
        None
    }

    fn batch_air_from_table_entry(
        &self,
        _config: &SC,
        _degree: usize,
        _table_entry: &NonPrimitiveTableEntry<SC>,
    ) -> Result<DynamicAirEntry<SC>, String> {
        // Recreate the AIR wrapper from the configuration
        match &self.config {
            Poseidon2Config::BabyBearD4Width16 { constants, .. } => {
                use p3_poseidon2_circuit_air::Poseidon2CircuitAirBabyBearD4Width16;
                let air = Poseidon2CircuitAirBabyBearD4Width16::new(constants.clone());
                let wrapper = Poseidon2AirWrapper {
                    width: air.width(),
                    _phantom: core::marker::PhantomData::<SC>,
                };
                Ok(DynamicAirEntry::new(Box::new(wrapper)))
            }
            Poseidon2Config::BabyBearD4Width24 { constants, .. } => {
                use p3_poseidon2_circuit_air::Poseidon2CircuitAirBabyBearD4Width24;
                let air = Poseidon2CircuitAirBabyBearD4Width24::new(constants.clone());
                let wrapper = Poseidon2AirWrapper {
                    width: air.width(),
                    _phantom: core::marker::PhantomData::<SC>,
                };
                Ok(DynamicAirEntry::new(Box::new(wrapper)))
            }
            Poseidon2Config::KoalaBearD4Width16 { constants, .. } => {
                use p3_poseidon2_circuit_air::Poseidon2CircuitAirKoalaBearD4Width16;
                let air = Poseidon2CircuitAirKoalaBearD4Width16::new(constants.clone());
                let wrapper = Poseidon2AirWrapper {
                    width: air.width(),
                    _phantom: core::marker::PhantomData::<SC>,
                };
                Ok(DynamicAirEntry::new(Box::new(wrapper)))
            }
            Poseidon2Config::KoalaBearD4Width24 { constants, .. } => {
                use p3_poseidon2_circuit_air::Poseidon2CircuitAirKoalaBearD4Width24;
                let air = Poseidon2CircuitAirKoalaBearD4Width24::new(constants.clone());
                let wrapper = Poseidon2AirWrapper {
                    width: air.width(),
                    _phantom: core::marker::PhantomData::<SC>,
                };
                Ok(DynamicAirEntry::new(Box::new(wrapper)))
            }
        }
    }
}

pub type PrimitiveTable = PrimitiveOpType;

/// Number of primitive circuit tables included in the unified batch STARK proof.
pub const NUM_PRIMITIVE_TABLES: usize = PrimitiveTable::Mul as usize + 1;

/// Row counts wrapper with type-safe indexing.
#[derive(Debug, Clone, Copy, PartialEq, Eq)]
pub struct RowCounts([usize; NUM_PRIMITIVE_TABLES]);

impl RowCounts {
    /// Creates a new RowCounts with the given row counts for each table.
    pub const fn new(rows: [usize; NUM_PRIMITIVE_TABLES]) -> Self {
        // Validate that all row counts are non-zero
        let mut i = 0;
        while i < rows.len() {
            assert!(rows[i] > 0);
            i += 1;
        }
        Self(rows)
    }

    /// Gets the row count for a specific table.
    #[inline]
    pub const fn get(&self, t: PrimitiveTable) -> usize {
        self.0[t as usize]
    }
}

impl core::ops::Index<PrimitiveTable> for RowCounts {
    type Output = usize;
    fn index(&self, table: PrimitiveTable) -> &Self::Output {
        &self.0[table as usize]
    }
}

impl From<[usize; NUM_PRIMITIVE_TABLES]> for RowCounts {
    fn from(rows: [usize; NUM_PRIMITIVE_TABLES]) -> Self {
        Self(rows)
    }
}

/// Proof bundle and metadata for the unified batch STARK proof across all circuit tables.
pub struct BatchStarkProof<SC>
where
    SC: StarkGenericConfig,
{
    /// The core cryptographic proof generated by `p3-batch-stark`.
    pub proof: BatchProof<SC>,
    /// Packing configuration used for the Witness, Add, and Mul tables.
    pub table_packing: TablePacking,
    /// The number of rows in each of the circuit tables.
    pub rows: RowCounts,
    /// The degree of the field extension (`D`) used for the proof.
    pub ext_degree: usize,
    /// The binomial coefficient `W` for extension field multiplication, if `ext_degree > 1`.
    pub w_binomial: Option<Val<SC>>,
    /// Manifest describing batched non-primitive tables defined at runtime.
    pub non_primitives: Vec<NonPrimitiveTableEntry<SC>>,
}

impl<SC> core::fmt::Debug for BatchStarkProof<SC>
where
    SC: StarkGenericConfig,
{
    fn fmt(&self, f: &mut core::fmt::Formatter<'_>) -> core::fmt::Result {
        f.debug_struct("BatchStarkProof")
            .field("table_packing", &self.table_packing)
            .field("rows", &self.rows)
            .field("ext_degree", &self.ext_degree)
            .field("w_binomial", &self.w_binomial)
            .finish()
    }
}

/// Produces a single batch STARK proof covering all circuit tables.
pub struct BatchStarkProver<SC>
where
    SC: StarkGenericConfig + 'static,
{
    config: SC,
    table_packing: TablePacking,
    /// Registered dynamic non-primitive table provers.
    non_primitive_provers: Vec<Box<dyn TableProver<SC>>>,
}

/// Errors for the batch STARK table prover.
#[derive(Debug, Error)]
pub enum BatchStarkProverError {
    #[error("unsupported extension degree: {0} (supported: 1,2,4,6,8)")]
    UnsupportedDegree(usize),

    #[error("missing binomial parameter W for extension-field multiplication")]
    MissingWForExtension,

    #[error("verification failed: {0}")]
    Verify(String),

    #[error("missing table prover for non-primitive table `{0}`")]
    MissingTableProver(&'static str),
}

impl<SC, const D: usize> BaseAir<Val<SC>> for CircuitTableAir<SC, D>
where
    SC: StarkGenericConfig,
{
    fn width(&self) -> usize {
        match self {
            Self::Witness(a) => a.width(),
            Self::Const(a) => a.width(),
            Self::Public(a) => a.width(),
            Self::Add(a) => a.width(),
            Self::Mul(a) => a.width(),
            Self::Dynamic(a) => <dyn BatchAir<SC> as BaseAir<Val<SC>>>::width(a.air()),
        }
    }

    fn preprocessed_trace(&self) -> Option<RowMajorMatrix<Val<SC>>> {
        match self {
            Self::Witness(a) => a.preprocessed_trace(),
            Self::Const(a) => a.preprocessed_trace(),
            Self::Public(a) => a.preprocessed_trace(),
            Self::Add(a) => a.preprocessed_trace(),
            Self::Mul(a) => a.preprocessed_trace(),
            Self::Dynamic(a) => <dyn BatchAir<SC> as BaseAir<Val<SC>>>::preprocessed_trace(a.air()),
        }
    }
}

impl<SC, const D: usize> Air<SymbolicAirBuilder<Val<SC>>> for CircuitTableAir<SC, D>
where
    SC: StarkGenericConfig,
    Val<SC>: PrimeField,
{
    fn eval(&self, builder: &mut SymbolicAirBuilder<Val<SC>>) {
        match self {
            Self::Witness(a) => a.eval(builder),
            Self::Const(a) => a.eval(builder),
            Self::Public(a) => a.eval(builder),
            Self::Add(a) => a.eval(builder),
            Self::Mul(a) => a.eval(builder),
            Self::Dynamic(a) => {
                <dyn BatchAir<SC> as Air<SymbolicAirBuilder<Val<SC>>>>::eval(a.air(), builder);
            }
        }
    }
}

impl<'a, SC, const D: usize> Air<ProverConstraintFolder<'a, SC>> for CircuitTableAir<SC, D>
where
    SC: StarkGenericConfig,
    Val<SC>: PrimeField,
{
    fn eval(&self, builder: &mut ProverConstraintFolder<'a, SC>) {
        match self {
            Self::Witness(a) => a.eval(builder),
            Self::Const(a) => a.eval(builder),
            Self::Public(a) => a.eval(builder),
            Self::Add(a) => a.eval(builder),
            Self::Mul(a) => a.eval(builder),
            Self::Dynamic(a) => {
                <dyn BatchAir<SC> as Air<ProverConstraintFolder<'a, SC>>>::eval(a.air(), builder);
            }
        }
    }
}

impl<'a, SC, const D: usize> Air<VerifierConstraintFolder<'a, SC>> for CircuitTableAir<SC, D>
where
    SC: StarkGenericConfig,
    Val<SC>: PrimeField,
{
    fn eval(&self, builder: &mut VerifierConstraintFolder<'a, SC>) {
        match self {
            Self::Witness(a) => a.eval(builder),
            Self::Const(a) => a.eval(builder),
            Self::Public(a) => a.eval(builder),
            Self::Add(a) => a.eval(builder),
            Self::Mul(a) => a.eval(builder),
            Self::Dynamic(a) => {
                <dyn BatchAir<SC> as Air<VerifierConstraintFolder<'a, SC>>>::eval(a.air(), builder);
            }
        }
    }
}

impl<SC> BatchStarkProver<SC>
where
    SC: StarkGenericConfig + 'static,
    Val<SC>: StarkField,
{
    pub fn new(config: SC) -> Self {
        Self {
            config,
            table_packing: TablePacking::default(),
            non_primitive_provers: Vec::new(),
        }
    }

    #[must_use]
    pub const fn with_table_packing(mut self, table_packing: TablePacking) -> Self {
        self.table_packing = table_packing;
        self
    }

    /// Register a dynamic non-primitive table prover.
    pub fn register_table_prover(&mut self, prover: Box<dyn TableProver<SC>>) {
        self.non_primitive_provers.push(prover);
    }

    /// Builder-style registration for a dynamic non-primitive table prover.
    #[must_use]
    pub fn with_table_prover(mut self, prover: Box<dyn TableProver<SC>>) -> Self {
        self.register_table_prover(prover);
        self
    }

    /// Register the non-primitive Poseidon2 prover plugin with the given configuration.
    pub fn register_poseidon2_table(&mut self, config: Poseidon2Config)
    where
        SC: Send + Sync,
        Val<SC>: BinomiallyExtendable<4>,
    {
        self.register_table_prover(Box::new(Poseidon2Prover::new(config)));
    }

    #[inline]
    pub const fn table_packing(&self) -> TablePacking {
        self.table_packing
    }

    /// Generate a unified batch STARK proof for all circuit tables.
    #[instrument(skip_all)]
    pub fn prove_all_tables<EF>(
        &self,
        traces: &Traces<EF>,
        common: &CommonData<SC>,
    ) -> Result<BatchStarkProof<SC>, BatchStarkProverError>
    where
        EF: Field + BasedVectorSpace<Val<SC>> + ExtractBinomialW<Val<SC>>,
    {
        let w_opt = EF::extract_w();
        match EF::DIMENSION {
            1 => self.prove::<EF, 1>(traces, None, common),
            2 => self.prove::<EF, 2>(traces, w_opt, common),
            4 => self.prove::<EF, 4>(traces, w_opt, common),
            6 => self.prove::<EF, 6>(traces, w_opt, common),
            8 => self.prove::<EF, 8>(traces, w_opt, common),
            d => Err(BatchStarkProverError::UnsupportedDegree(d)),
        }
    }

    /// Verify the unified batch STARK proof against all tables.
    pub fn verify_all_tables(
        &self,
        proof: &BatchStarkProof<SC>,
        common: &CommonData<SC>,
    ) -> Result<(), BatchStarkProverError> {
        match proof.ext_degree {
            1 => self.verify::<1>(proof, None, common),
            2 => self.verify::<2>(proof, proof.w_binomial, common),
            4 => self.verify::<4>(proof, proof.w_binomial, common),
            6 => self.verify::<6>(proof, proof.w_binomial, common),
            8 => self.verify::<8>(proof, proof.w_binomial, common),
            d => Err(BatchStarkProverError::UnsupportedDegree(d)),
        }
    }

    /// Generate a batch STARK proof for a specific extension field degree.
    ///
    /// This is the core proving logic that handles all circuit tables for a given
    /// extension field dimension. It constructs AIRs, converts traces to matrices,
    /// and generates the unified proof.
    fn prove<EF, const D: usize>(
        &self,
        traces: &Traces<EF>,
        w_binomial: Option<Val<SC>>,
        common: &CommonData<SC>,
    ) -> Result<BatchStarkProof<SC>, BatchStarkProverError>
    where
        EF: Field + BasedVectorSpace<Val<SC>>,
    {
        // TODO: Consider parallelizing AIR construction and trace-to-matrix conversions.
        // Build matrices and AIRs per table.
        let packing = self.table_packing;
        let witness_lanes = packing.witness_lanes();
        let add_lanes = packing.add_lanes();
        let mul_lanes = packing.mul_lanes();

        // Witness
        let witness_rows = traces.witness_trace.values.len();
        let witness_air = WitnessAir::<Val<SC>, D>::new(witness_rows, witness_lanes);
        let witness_matrix: RowMajorMatrix<Val<SC>> =
            WitnessAir::<Val<SC>, D>::trace_to_matrix(&traces.witness_trace, witness_lanes);

        // Const
        let const_rows = traces.const_trace.values.len();
        let const_prep = ConstAir::<Val<SC>, D>::trace_to_preprocessed(&traces.const_trace);
        let const_air = ConstAir::<Val<SC>, D>::new_with_preprocessed(const_rows, const_prep);
        let const_matrix: RowMajorMatrix<Val<SC>> =
            ConstAir::<Val<SC>, D>::trace_to_matrix(&traces.const_trace);

        // Public
        let public_rows = traces.public_trace.values.len();
        let public_prep = PublicAir::<Val<SC>, D>::trace_to_preprocessed(&traces.public_trace);
        let public_air = PublicAir::<Val<SC>, D>::new_with_preprocessed(public_rows, public_prep);
        let public_matrix: RowMajorMatrix<Val<SC>> =
            PublicAir::<Val<SC>, D>::trace_to_matrix(&traces.public_trace);

        // Add
        let add_rows = traces.add_trace.lhs_values.len();
        let add_prep = AddAir::<Val<SC>, D>::trace_to_preprocessed(&traces.add_trace, add_lanes);
        let add_air = AddAir::<Val<SC>, D>::new_with_preprocessed(add_rows, add_lanes, add_prep);
        let add_matrix: RowMajorMatrix<Val<SC>> =
            AddAir::<Val<SC>, D>::trace_to_matrix(&traces.add_trace, add_lanes);

        // Mul
        let mul_rows = traces.mul_trace.lhs_values.len();
        let mul_prep = MulAir::<Val<SC>, D>::trace_to_preprocessed(&traces.mul_trace, mul_lanes);
        let mul_air: MulAir<Val<SC>, D> = if D == 1 {
            MulAir::<Val<SC>, D>::new_with_preprocessed(mul_rows, mul_lanes, mul_prep)
        } else {
            let w = w_binomial.ok_or(BatchStarkProverError::MissingWForExtension)?;
            MulAir::<Val<SC>, D>::new_binomial_with_preprocessed(mul_rows, mul_lanes, w, mul_prep)
        };
        let mul_matrix: RowMajorMatrix<Val<SC>> =
            MulAir::<Val<SC>, D>::trace_to_matrix(&traces.mul_trace, mul_lanes);

        // We first handle all non-primitive tables dynamically, which will then be batched alongside primitive ones.
        // Each trace must have a corresponding registered prover for it to be provable.
        for (&id, trace) in &traces.non_primitive_traces {
            if trace.rows() == 0 {
                continue;
            }
            if !self.non_primitive_provers.iter().any(|p| p.id() == id) {
                return Err(BatchStarkProverError::MissingTableProver(id));
            }
        }

        let mut dynamic_instances: Vec<BatchTableInstance<SC>> = Vec::new();
        if D == 1 {
            let t: &Traces<Val<SC>> = unsafe { transmute_traces(traces) };
            for p in &self.non_primitive_provers {
                if let Some(instance) = p.batch_instance_d1(&self.config, packing, t) {
                    dynamic_instances.push(instance);
                }
            }
        } else if D == 2 {
            type EF2<F> = BinomialExtensionField<F, 2>;
            let t: &Traces<EF2<Val<SC>>> = unsafe { transmute_traces(traces) };
            for p in &self.non_primitive_provers {
                if let Some(instance) = p.batch_instance_d2(&self.config, packing, t) {
                    dynamic_instances.push(instance);
                }
            }
        } else if D == 4 {
            type EF4<F> = BinomialExtensionField<F, 4>;
            let t: &Traces<EF4<Val<SC>>> = unsafe { transmute_traces(traces) };
            for p in &self.non_primitive_provers {
                if let Some(instance) = p.batch_instance_d4(&self.config, packing, t) {
                    dynamic_instances.push(instance);
                }
            }
        } else if D == 6 {
            type EF6<F> = BinomialExtensionField<F, 6>;
            let t: &Traces<EF6<Val<SC>>> = unsafe { transmute_traces(traces) };
            for p in &self.non_primitive_provers {
                if let Some(instance) = p.batch_instance_d6(&self.config, packing, t) {
                    dynamic_instances.push(instance);
                }
            }
        } else if D == 8 {
            type EF8<F> = BinomialExtensionField<F, 8>;
            let t: &Traces<EF8<Val<SC>>> = unsafe { transmute_traces(traces) };
            for p in &self.non_primitive_provers {
                if let Some(instance) = p.batch_instance_d8(&self.config, packing, t) {
                    dynamic_instances.push(instance);
                }
            }
        }

        // Wrap AIRs in enum for heterogeneous batching and build instances in fixed order.
        // TODO: Support public values for tables
        let mut air_storage: Vec<CircuitTableAir<SC, D>> =
            Vec::with_capacity(NUM_PRIMITIVE_TABLES + dynamic_instances.len());
        let mut trace_storage: Vec<RowMajorMatrix<Val<SC>>> =
            Vec::with_capacity(NUM_PRIMITIVE_TABLES + dynamic_instances.len());
        let mut public_storage: Vec<Vec<Val<SC>>> =
            Vec::with_capacity(NUM_PRIMITIVE_TABLES + dynamic_instances.len());
        let mut non_primitives: Vec<NonPrimitiveTableEntry<SC>> =
            Vec::with_capacity(dynamic_instances.len());

        air_storage.push(CircuitTableAir::Witness(witness_air));
        trace_storage.push(witness_matrix);
        public_storage.push(Vec::new());

        air_storage.push(CircuitTableAir::Const(const_air));
        trace_storage.push(const_matrix);
        public_storage.push(Vec::new());

        air_storage.push(CircuitTableAir::Public(public_air));
        trace_storage.push(public_matrix);
        public_storage.push(Vec::new());

        air_storage.push(CircuitTableAir::Add(add_air));
        trace_storage.push(add_matrix);
        public_storage.push(Vec::new());

        air_storage.push(CircuitTableAir::Mul(mul_air));
        trace_storage.push(mul_matrix);
        public_storage.push(Vec::new());

        for instance in dynamic_instances {
            let BatchTableInstance {
                id,
                air,
                trace,
                public_values,
                rows,
            } = instance;
            air_storage.push(CircuitTableAir::Dynamic(air));
            trace_storage.push(trace);
            public_storage.push(public_values.clone());
            non_primitives.push(NonPrimitiveTableEntry {
                id,
                rows,
                public_values,
            });
        }

        let instances: Vec<StarkInstance<'_, SC, CircuitTableAir<SC, D>>> = air_storage
            .iter()
            .zip(trace_storage)
            .zip(public_storage)
            .map(|((air, trace), public_values)| StarkInstance {
                air,
                trace,
                public_values,
            })
            .collect();

        let proof = p3_batch_stark::prove_batch(&self.config, instances, common);

        // Ensure all primitive table row counts are at least 1
        // RowCounts::new requires non-zero counts, so pad zeros to 1
        let witness_rows_padded = witness_rows.max(1);
        let const_rows_padded = const_rows.max(1);
        let public_rows_padded = public_rows.max(1);
        let add_rows_padded = add_rows.max(1);
        let mul_rows_padded = mul_rows.max(1);

        Ok(BatchStarkProof {
            proof,
            table_packing: packing,
            rows: RowCounts::new([
                witness_rows_padded,
                const_rows_padded,
                public_rows_padded,
                add_rows_padded,
                mul_rows_padded,
            ]),
            ext_degree: D,
            w_binomial: if D > 1 { w_binomial } else { None },
            non_primitives,
        })
    }

    /// Verify a batch STARK proof for a specific extension field degree.
    ///
    /// This reconstructs the AIRs from the proof metadata and verifies the proof
    /// against all circuit tables. The AIRs are reconstructed using the same
    /// configuration that was used during proof generation.
    fn verify<const D: usize>(
        &self,
        proof: &BatchStarkProof<SC>,
        w_binomial: Option<Val<SC>>,
        common: &CommonData<SC>,
    ) -> Result<(), BatchStarkProverError> {
        // Rebuild AIRs in the same order as prove.
        let packing = proof.table_packing;
        let witness_lanes = packing.witness_lanes();
        let add_lanes = packing.add_lanes();
        let mul_lanes = packing.mul_lanes();

        let witness_air = CircuitTableAir::Witness(WitnessAir::<Val<SC>, D>::new(
            proof.rows[PrimitiveTable::Witness],
            witness_lanes,
        ));
        let const_air = CircuitTableAir::Const(ConstAir::<Val<SC>, D>::new(
            proof.rows[PrimitiveTable::Const],
        ));
        let public_air = CircuitTableAir::Public(PublicAir::<Val<SC>, D>::new(
            proof.rows[PrimitiveTable::Public],
        ));
        let add_air = CircuitTableAir::Add(AddAir::<Val<SC>, D>::new(
            proof.rows[PrimitiveTable::Add],
            add_lanes,
        ));
        let mul_air: CircuitTableAir<SC, D> = if D == 1 {
            CircuitTableAir::Mul(MulAir::<Val<SC>, D>::new(
                proof.rows[PrimitiveTable::Mul],
                mul_lanes,
            ))
        } else {
            let w = w_binomial.ok_or(BatchStarkProverError::MissingWForExtension)?;
            CircuitTableAir::Mul(MulAir::<Val<SC>, D>::new_binomial(
                proof.rows[PrimitiveTable::Mul],
                mul_lanes,
                w,
            ))
        };
        let mut airs = vec![witness_air, const_air, public_air, add_air, mul_air];
        // TODO: Handle public values.
        let mut pvs: Vec<Vec<Val<SC>>> = vec![Vec::new(); NUM_PRIMITIVE_TABLES];

        for entry in &proof.non_primitives {
            let plugin = self
                .non_primitive_provers
                .iter()
                .find(|p| {
                    let tp = p.as_ref();
                    TableProver::id(tp) == entry.id
                })
                .ok_or_else(|| {
                    BatchStarkProverError::Verify(format!(
                        "unknown non-primitive plugin: {}",
                        entry.id
                    ))
                })?;
            let air = plugin
                .batch_air_from_table_entry(&self.config, D, entry)
                .map_err(BatchStarkProverError::Verify)?;
            airs.push(CircuitTableAir::Dynamic(air));
            pvs.push(entry.public_values.clone());
        }

        p3_batch_stark::verify_batch(&self.config, &airs, &proof.proof, &pvs, common)
            .map_err(|e| BatchStarkProverError::Verify(format!("{e:?}")))
    }
}

#[cfg(test)]
mod tests {
    use p3_baby_bear::BabyBear;
    use p3_circuit::builder::CircuitBuilder;
    use p3_field::PrimeCharacteristicRing;
    use p3_goldilocks::Goldilocks;
    use p3_koala_bear::KoalaBear;

    use super::*;
    use crate::common::get_airs_and_degrees_with_prep;
    use crate::config;

    #[test]
    fn test_babybear_batch_stark_base_field() {
        let mut builder = CircuitBuilder::<BabyBear>::new();
        let cfg = config::baby_bear().build();

        // x + 5*2 - 3 + (-1) == expected
        let x = builder.add_public_input();
        let expected = builder.add_public_input();
        let c5 = builder.add_const(BabyBear::from_u64(5));
        let c2 = builder.add_const(BabyBear::from_u64(2));
        let c3 = builder.add_const(BabyBear::from_u64(3));
        let neg_one = builder.add_const(BabyBear::NEG_ONE);

        let mul_result = builder.mul(c5, c2); // 10
        let add_result = builder.add(x, mul_result); // x + 10
        let sub_result = builder.sub(add_result, c3); // x + 7
        let final_result = builder.add(sub_result, neg_one); // x + 6

        let diff = builder.sub(final_result, expected);
        builder.assert_zero(diff);

        let circuit = builder.build().unwrap();
        let airs_degrees =
            get_airs_and_degrees_with_prep::<_, _, 1>(&circuit, TablePacking::default()).unwrap();
        let (airs, log_degrees): (Vec<_>, Vec<usize>) = airs_degrees.into_iter().unzip();

        let mut runner = circuit.runner();

        let x_val = BabyBear::from_u64(7);
        let expected_val = BabyBear::from_u64(13); // 7 + 10 - 3 - 1 = 13
        runner.set_public_inputs(&[x_val, expected_val]).unwrap();
        let traces = runner.run().unwrap();
        let common = CommonData::from_airs_and_degrees(&cfg, &airs, &log_degrees);

        let prover = BatchStarkProver::new(cfg);

        let proof = prover.prove_all_tables(&traces, &common).unwrap();
        assert_eq!(proof.ext_degree, 1);
        assert!(proof.w_binomial.is_none());

        assert!(prover.verify_all_tables(&proof, &common).is_ok());
    }

    #[test]
    fn test_extension_field_batch_stark() {
        const D: usize = 4;
        type Ext4 = BinomialExtensionField<BabyBear, D>;
        let mut builder = CircuitBuilder::<Ext4>::new();
        let x = builder.add_public_input();
        let y = builder.add_public_input();
        let z = builder.add_public_input();
        let expected = builder.add_public_input();
        let xy = builder.mul(x, y);
        let res = builder.add(xy, z);
        let diff = builder.sub(res, expected);
        builder.assert_zero(diff);
        let circuit = builder.build().unwrap();
        let airs_degrees =
            get_airs_and_degrees_with_prep::<_, _, D>(&circuit, TablePacking::default()).unwrap();
        let (airs, degrees): (Vec<_>, Vec<usize>) = airs_degrees.into_iter().unzip();

        let mut runner = circuit.runner();
        let xv = Ext4::from_basis_coefficients_slice(&[
            BabyBear::from_u64(2),
            BabyBear::from_u64(3),
            BabyBear::from_u64(5),
            BabyBear::from_u64(7),
        ])
        .unwrap();
        let yv = Ext4::from_basis_coefficients_slice(&[
            BabyBear::from_u64(11),
            BabyBear::from_u64(13),
            BabyBear::from_u64(17),
            BabyBear::from_u64(19),
        ])
        .unwrap();
        let zv = Ext4::from_basis_coefficients_slice(&[
            BabyBear::from_u64(23),
            BabyBear::from_u64(29),
            BabyBear::from_u64(31),
            BabyBear::from_u64(37),
        ])
        .unwrap();
        let expected_v = xv * yv + zv;
        runner.set_public_inputs(&[xv, yv, zv, expected_v]).unwrap();
        let traces = runner.run().unwrap();

        let cfg = config::baby_bear().build();
        let common = CommonData::from_airs_and_degrees(&cfg, &airs, &degrees);
        let prover = BatchStarkProver::new(cfg);
        let proof = prover.prove_all_tables(&traces, &common).unwrap();
        assert_eq!(proof.ext_degree, 4);
        // Ensure W was captured
        let expected_w = <Ext4 as ExtractBinomialW<BabyBear>>::extract_w().unwrap();
        assert_eq!(proof.w_binomial, Some(expected_w));
        prover.verify_all_tables(&proof, &common).unwrap();
    }

    #[test]
    fn test_koalabear_batch_stark_base_field() {
        let mut builder = CircuitBuilder::<KoalaBear>::new();

        // a * b + 100 - (-1) == expected
        let a = builder.add_public_input();
        let b = builder.add_public_input();
        let expected = builder.add_public_input();
        let c = builder.add_const(KoalaBear::from_u64(100));
        let d = builder.add_const(KoalaBear::NEG_ONE);

        let ab = builder.mul(a, b);
        let add = builder.add(ab, c);
        let final_res = builder.sub(add, d);
        let diff = builder.sub(final_res, expected);
        builder.assert_zero(diff);

        let circuit = builder.build().unwrap();
        let airs_degrees =
            get_airs_and_degrees_with_prep::<_, _, 1>(&circuit, TablePacking::default()).unwrap();
        let (airs, degrees): (Vec<_>, Vec<usize>) = airs_degrees.into_iter().unzip();
        let mut runner = circuit.runner();

        let a_val = KoalaBear::from_u64(42);
        let b_val = KoalaBear::from_u64(13);
        let expected_val = KoalaBear::from_u64(647); // 42*13 + 100 - (-1)
        runner
            .set_public_inputs(&[a_val, b_val, expected_val])
            .unwrap();
        let traces = runner.run().unwrap();

        let cfg = config::koala_bear().build();
        let common = CommonData::from_airs_and_degrees(&cfg, &airs, &degrees);
        let prover = BatchStarkProver::new(cfg);
        let proof = prover.prove_all_tables(&traces, &common).unwrap();
        assert_eq!(proof.ext_degree, 1);
        assert!(proof.w_binomial.is_none());
        prover.verify_all_tables(&proof, &common).unwrap();
    }

    #[test]
    fn test_koalabear_batch_stark_extension_field_d8() {
        const D: usize = 8;
        type KBExtField = BinomialExtensionField<KoalaBear, D>;
        let mut builder = CircuitBuilder::<KBExtField>::new();

        // x * y * z == expected
        let x = builder.add_public_input();
        let y = builder.add_public_input();
        let expected = builder.add_public_input();
        let z = builder.add_const(
            KBExtField::from_basis_coefficients_slice(&[
                KoalaBear::from_u64(1),
                KoalaBear::NEG_ONE,
                KoalaBear::from_u64(2),
                KoalaBear::from_u64(3),
                KoalaBear::from_u64(4),
                KoalaBear::from_u64(5),
                KoalaBear::from_u64(6),
                KoalaBear::from_u64(7),
            ])
            .unwrap(),
        );

        let xy = builder.mul(x, y);
        let xyz = builder.mul(xy, z);
        let diff = builder.sub(xyz, expected);
        builder.assert_zero(diff);

        let circuit = builder.build().unwrap();
        let airs_degrees =
            get_airs_and_degrees_with_prep::<_, _, D>(&circuit, TablePacking::default()).unwrap();
        let (airs, degrees): (Vec<_>, Vec<usize>) = airs_degrees.into_iter().unzip();
        let mut runner = circuit.runner();

        let x_val = KBExtField::from_basis_coefficients_slice(&[
            KoalaBear::from_u64(4),
            KoalaBear::from_u64(6),
            KoalaBear::from_u64(8),
            KoalaBear::from_u64(10),
            KoalaBear::from_u64(12),
            KoalaBear::from_u64(14),
            KoalaBear::from_u64(16),
            KoalaBear::from_u64(18),
        ])
        .unwrap();
        let y_val = KBExtField::from_basis_coefficients_slice(&[
            KoalaBear::from_u64(12),
            KoalaBear::from_u64(14),
            KoalaBear::from_u64(16),
            KoalaBear::from_u64(18),
            KoalaBear::from_u64(20),
            KoalaBear::from_u64(22),
            KoalaBear::from_u64(24),
            KoalaBear::from_u64(26),
        ])
        .unwrap();
        let z_val = KBExtField::from_basis_coefficients_slice(&[
            KoalaBear::from_u64(1),
            KoalaBear::NEG_ONE,
            KoalaBear::from_u64(2),
            KoalaBear::from_u64(3),
            KoalaBear::from_u64(4),
            KoalaBear::from_u64(5),
            KoalaBear::from_u64(6),
            KoalaBear::from_u64(7),
        ])
        .unwrap();

        let expected_val = x_val * y_val * z_val;
        runner
            .set_public_inputs(&[x_val, y_val, expected_val])
            .unwrap();
        let traces = runner.run().unwrap();

        let cfg = config::koala_bear().build();
        let common = CommonData::from_airs_and_degrees(&cfg, &airs, &degrees);
        let prover = BatchStarkProver::new(cfg);
        let proof = prover.prove_all_tables(&traces, &common).unwrap();
        assert_eq!(proof.ext_degree, 8);
        let expected_w = <KBExtField as ExtractBinomialW<KoalaBear>>::extract_w().unwrap();
        assert_eq!(proof.w_binomial, Some(expected_w));
        prover.verify_all_tables(&proof, &common).unwrap();
    }

    #[test]
    fn test_goldilocks_batch_stark_extension_field_d2() {
        const D: usize = 2;
        type Ext2 = BinomialExtensionField<Goldilocks, D>;
        let mut builder = CircuitBuilder::<Ext2>::new();

        // x * y + z == expected
        let x = builder.add_public_input();
        let y = builder.add_public_input();
        let z = builder.add_public_input();
        let expected = builder.add_public_input();

        let xy = builder.mul(x, y);
        let res = builder.add(xy, z);
        let diff = builder.sub(res, expected);
        builder.assert_zero(diff);

        let circuit = builder.build().unwrap();
        let airs_degrees =
            get_airs_and_degrees_with_prep::<_, _, D>(&circuit, TablePacking::default()).unwrap();
        let (airs, degrees): (Vec<_>, Vec<usize>) = airs_degrees.into_iter().unzip();
        let mut runner = circuit.runner();

        let x_val =
            Ext2::from_basis_coefficients_slice(&[Goldilocks::from_u64(3), Goldilocks::NEG_ONE])
                .unwrap();
        let y_val = Ext2::from_basis_coefficients_slice(&[
            Goldilocks::from_u64(7),
            Goldilocks::from_u64(11),
        ])
        .unwrap();
        let z_val = Ext2::from_basis_coefficients_slice(&[
            Goldilocks::from_u64(13),
            Goldilocks::from_u64(17),
        ])
        .unwrap();
        let expected_val = x_val * y_val + z_val;

        runner
            .set_public_inputs(&[x_val, y_val, z_val, expected_val])
            .unwrap();
        let traces = runner.run().unwrap();

        let cfg = config::goldilocks().build();
        let common = CommonData::from_airs_and_degrees(&cfg, &airs, &degrees);
        let prover = BatchStarkProver::new(cfg);
        let proof = prover.prove_all_tables(&traces, &common).unwrap();
        assert_eq!(proof.ext_degree, 2);
        let expected_w = <Ext2 as ExtractBinomialW<Goldilocks>>::extract_w().unwrap();
        assert_eq!(proof.w_binomial, Some(expected_w));
        prover.verify_all_tables(&proof, &common).unwrap();
    }
}<|MERGE_RESOLUTION|>--- conflicted
+++ resolved
@@ -11,18 +11,12 @@
 use p3_baby_bear::{BabyBear, default_babybear_poseidon2_16, default_babybear_poseidon2_24};
 use p3_batch_stark::{BatchProof, CommonData, StarkGenericConfig, StarkInstance, Val};
 use p3_circuit::op::PrimitiveOpType;
-<<<<<<< HEAD
-use p3_circuit::ops::MmcsVerifyConfig;
 use p3_circuit::tables::{
-    MmcsTrace, Poseidon2CircuitRow, Poseidon2CircuitTrace, Poseidon2Params, Poseidon2Trace, Traces,
+    Poseidon2CircuitRow, Poseidon2CircuitRowDyn, Poseidon2CircuitTrace, Poseidon2Params,
+    Poseidon2Trace, Poseidon2TraceDyn, Traces,
 };
-use p3_field::extension::BinomialExtensionField;
-use p3_field::{BasedVectorSpace, Field, PrimeCharacteristicRing, PrimeField};
-=======
-use p3_circuit::tables::{Poseidon2CircuitRow, Poseidon2CircuitTrace, Poseidon2Trace, Traces};
 use p3_field::extension::{BinomialExtensionField, BinomiallyExtendable};
 use p3_field::{BasedVectorSpace, ExtensionField, Field, PrimeCharacteristicRing, PrimeField};
->>>>>>> 65a3583d
 use p3_koala_bear::{KoalaBear, default_koalabear_poseidon2_16, default_koalabear_poseidon2_24};
 use p3_matrix::dense::RowMajorMatrix;
 use p3_poseidon2_air::RoundConstants;
@@ -503,13 +497,50 @@
         Val<SC>: StarkField,
         CF: Field + ExtensionField<Val<SC>>,
     {
-        // Get the trace - we'll convert it to the const-generic version inside batch_instance_base_impl
-        let t = traces.non_primitive_trace::<Poseidon2Trace<Val<SC>>>("poseidon2")?;
-
-        let rows = t.total_rows();
+        // Get the trace - it's stored over the circuit field CF
+        let t_cf = traces.non_primitive_trace::<Poseidon2Trace<CF>>("poseidon2")?;
+
+        let rows = t_cf.total_rows();
         if rows == 0 {
             return None;
         }
+
+        // Convert trace from circuit field to base field
+        // Extract base field coefficients from extension field values
+        let t: Poseidon2Trace<Val<SC>> = {
+            let operations: Vec<_> = t_cf
+                .operations
+                .iter()
+                .map(|row| {
+                    // Extract base field coefficients (first coefficient of extension field)
+                    let input_values: Vec<Val<SC>> = row
+                        .input_values
+                        .iter()
+                        .map(|v| {
+                            let coeffs = v.as_basis_coefficients_slice();
+                            coeffs[0] // First coefficient is the base field value
+                        })
+                        .collect();
+                    let mmcs_index_sum = {
+                        let coeffs = row.mmcs_index_sum.as_basis_coefficients_slice();
+                        coeffs[0]
+                    };
+                    Poseidon2CircuitRowDyn {
+                        new_start: row.new_start,
+                        merkle_path: row.merkle_path,
+                        mmcs_bit: row.mmcs_bit,
+                        mmcs_index_sum,
+                        input_values,
+                        in_ctl: row.in_ctl.clone(),
+                        input_indices: row.input_indices.clone(),
+                        out_ctl: row.out_ctl.clone(),
+                        output_indices: row.output_indices.clone(),
+                        mmcs_index_sum_idx: row.mmcs_index_sum_idx,
+                    }
+                })
+                .collect();
+            Poseidon2TraceDyn::new(operations)
+        };
 
         // Pad to power of two and generate trace matrix based on configuration
         match &self.config {
@@ -517,7 +548,7 @@
                 permutation,
                 constants,
             } => self.batch_instance_base_impl::<SC, p3_baby_bear::BabyBear, _, { BabyBearD4Width16::WIDTH }, { BabyBearD4Width16::HALF_FULL_ROUNDS }, { BabyBearD4Width16::PARTIAL_ROUNDS }, { BabyBearD4Width16::WIDTH_EXT }, { BabyBearD4Width16::RATE_EXT }, { BabyBearD4Width16::DIGEST_EXT }>(
-                t,
+                &t,
                 permutation,
                 constants,
             ),
@@ -525,7 +556,7 @@
                 permutation,
                 constants,
             } => self.batch_instance_base_impl::<SC, p3_baby_bear::BabyBear, _, { BabyBearD4Width24::WIDTH }, { BabyBearD4Width24::HALF_FULL_ROUNDS }, { BabyBearD4Width24::PARTIAL_ROUNDS }, { BabyBearD4Width24::WIDTH_EXT }, { BabyBearD4Width24::RATE_EXT }, { BabyBearD4Width24::DIGEST_EXT }>(
-                t,
+                &t,
                 permutation,
                 constants,
             ),
@@ -533,7 +564,7 @@
                 permutation,
                 constants,
             } => self.batch_instance_base_impl::<SC, p3_koala_bear::KoalaBear, _, { KoalaBearD4Width16::WIDTH }, { KoalaBearD4Width16::HALF_FULL_ROUNDS }, { KoalaBearD4Width16::PARTIAL_ROUNDS }, { KoalaBearD4Width16::WIDTH_EXT }, { KoalaBearD4Width16::RATE_EXT }, { KoalaBearD4Width16::DIGEST_EXT }>(
-                t,
+                &t,
                 permutation,
                 constants,
             ),
@@ -541,7 +572,7 @@
                 permutation,
                 constants,
             } => self.batch_instance_base_impl::<SC, p3_koala_bear::KoalaBear, _, { KoalaBearD4Width24::WIDTH }, { KoalaBearD4Width24::HALF_FULL_ROUNDS }, { KoalaBearD4Width24::PARTIAL_ROUNDS }, { KoalaBearD4Width24::WIDTH_EXT }, { KoalaBearD4Width24::RATE_EXT }, { KoalaBearD4Width24::DIGEST_EXT }>(
-                t,
+                &t,
                 permutation,
                 constants,
             ),
