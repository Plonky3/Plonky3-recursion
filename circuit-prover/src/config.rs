//! STARK proving configurations.
//!
//! This module provides STARK configurations for different prime fields.
//!
//! # Quick Start
//!
//! ```ignore
//! use p3_circuit_prover::config;
//!
//! // Use a preconfigured setup
//! let config = config::baby_bear()
//!     .build();
//! ```

use p3_baby_bear::{BabyBear, Poseidon2BabyBear, default_babybear_poseidon2_16};
use p3_challenger::DuplexChallenger;
use p3_commit::ExtensionMmcs;
use p3_dft::Radix2DitParallel;
use p3_field::extension::BinomialExtensionField;
use p3_field::{Field, PrimeCharacteristicRing, PrimeField64, TwoAdicField};
use p3_fri::{TwoAdicFriPcs, create_test_fri_params};
use p3_goldilocks::{Goldilocks, Poseidon2Goldilocks};
use p3_koala_bear::{KoalaBear, Poseidon2KoalaBear, default_koalabear_poseidon2_16};
use p3_merkle_tree::MerkleTreeMmcs;
<<<<<<< HEAD
use p3_symmetric::{CryptographicPermutation, PaddingFreeSponge, TruncatedPermutation};
=======
use p3_symmetric::{
    CryptographicPermutation, PaddingFreeSponge as MyHash, PseudoCompressionFunction,
    TruncatedPermutation as MyCompress,
};
>>>>>>> 011d3fc2
use p3_uni_stark::StarkConfig;

/// Cryptographic permutation width.
const PERM_WIDTH: usize = 16;

/// Compression function arity (number of inputs per compression).
const COMPRESS_ARITY: usize = 2;

/// A STARK configuration with all cryptographic primitives specified.
pub type Config<
    F,
    Perm,
    const RATE: usize,
    const COMPRESS_CHUNK: usize,
    const CHALLENGE_DEGREE: usize,
> = StarkConfig<
    TwoAdicFriPcs<
        F,
        Radix2DitParallel<F>,
        MerkleTreeMmcs<
            F,
            F,
            PaddingFreeSponge<Perm, PERM_WIDTH, RATE, 8>,
            TruncatedPermutation<Perm, COMPRESS_ARITY, COMPRESS_CHUNK, PERM_WIDTH>,
            COMPRESS_CHUNK,
        >,
        ExtensionMmcs<
            F,
            BinomialExtensionField<F, CHALLENGE_DEGREE>,
            MerkleTreeMmcs<
                F,
                F,
                PaddingFreeSponge<Perm, PERM_WIDTH, RATE, 8>,
                TruncatedPermutation<Perm, COMPRESS_ARITY, COMPRESS_CHUNK, PERM_WIDTH>,
                COMPRESS_CHUNK,
            >,
        >,
    >,
    BinomialExtensionField<F, CHALLENGE_DEGREE>,
    DuplexChallenger<F, Perm, PERM_WIDTH, RATE>,
>;

/// Configuration builder for STARK provers.
pub struct ConfigBuilder<
    F,
    Perm,
    const RATE: usize,
    const COMPRESS_CHUNK: usize,
    const CHALLENGE_DEGREE: usize,
> {
    perm: Perm,
    _phantom: core::marker::PhantomData<F>,
}

impl<F, Perm, const RATE: usize, const COMPRESS_CHUNK: usize, const CHALLENGE_DEGREE: usize>
    ConfigBuilder<F, Perm, RATE, COMPRESS_CHUNK, CHALLENGE_DEGREE>
where
    F: Field,
    Perm: Clone + CryptographicPermutation<[F; PERM_WIDTH]>,
{
    const fn new(perm: Perm) -> Self {
        Self {
            perm,
            _phantom: core::marker::PhantomData,
        }
    }

    /// Builds the final STARK configuration.
    pub fn build(self) -> Config<F, Perm, RATE, COMPRESS_CHUNK, CHALLENGE_DEGREE> {
        type Hash<Perm, const RATE: usize> = PaddingFreeSponge<Perm, PERM_WIDTH, RATE, 8>;
        type Compress<Perm, const COMPRESS_CHUNK: usize> =
            TruncatedPermutation<Perm, COMPRESS_ARITY, COMPRESS_CHUNK, PERM_WIDTH>;

        let hash = Hash::<Perm, RATE>::new(self.perm.clone());
        let compress = Compress::<Perm, COMPRESS_CHUNK>::new(self.perm.clone());
        let val_mmcs = MerkleTreeMmcs::new(hash, compress);
        let challenge_mmcs = ExtensionMmcs::new(val_mmcs.clone());
        let dft = Radix2DitParallel::default();
        let fri_params = create_benchmark_fri_params(challenge_mmcs, 0);
        let pcs = TwoAdicFriPcs::new(dft, val_mmcs, fri_params);
        let challenger = DuplexChallenger::new(self.perm);

        StarkConfig::new(pcs, challenger)
    }
}

/// Creates a standard BabyBear configuration.
///
/// BabyBear is a 31-bit prime field (2^31 - 2^27 + 1).
///
/// # Parameters
/// - **Rate**: 8 (256 bits / 32 bits per element)
/// - **Challenge degree**: 4
///
/// # Examples
///
/// ```ignore
/// let config = config::baby_bear().build();
/// let prover = MultiTableProver::new(config);
/// ```
#[inline]
pub fn baby_bear() -> ConfigBuilder<BabyBear, Poseidon2BabyBear<PERM_WIDTH>, 8, 8, 4> {
    ConfigBuilder::new(default_babybear_poseidon2_16())
}

<<<<<<< HEAD
/// Creates a standard KoalaBear configuration.
///
/// KoalaBear is a 31-bit prime field (2^31 - 2^24 + 1).
///
/// # Parameters
/// - **Rate**: 8 (256 bits / 32 bits per element)
/// - **Challenge degree**: 4
///
/// # Examples
///
/// ```ignore
/// let config = config::koala_bear().build();
/// let prover = MultiTableProver::new(config);
/// ```
#[inline]
pub fn koala_bear() -> ConfigBuilder<KoalaBear, Poseidon2KoalaBear<PERM_WIDTH>, 8, 8, 4> {
    ConfigBuilder::new(default_koalabear_poseidon2_16())
}

/// Creates a standard Goldilocks configuration.
///
/// Goldilocks is a 64-bit prime field (2^64 - 2^32 + 1).
///
/// # Parameters
/// - **Rate**: 4 (256 bits / 64 bits per element)
/// - **Challenge degree**: 2
///
/// # Examples
///
/// ```ignore
/// let config = config::goldilocks().build();
/// let prover = MultiTableProver::new(config);
/// ```
#[inline]
pub fn goldilocks() -> ConfigBuilder<Goldilocks, Poseidon2Goldilocks<PERM_WIDTH>, 4, 8, 2> {
    use rand::SeedableRng;
    let mut rng = rand::rngs::SmallRng::seed_from_u64(1);
    let perm = p3_goldilocks::Poseidon2Goldilocks::<PERM_WIDTH>::new_from_rng_128(&mut rng);
    ConfigBuilder::new(perm)
=======
/// Build a standard 2-to-1 compression function for any supported field and permutation.
pub fn standard_compression_function_generic<F, P>(perm: P) -> MyCompress<P, 2, 8, 16>
where
    F: StarkField,
    P: StarkPermutation<F> + Clone + 'static,
{
    MyCompress::new(perm)
}

// Field-specific configuration builders

pub mod babybear_config {
    use p3_baby_bear::{
        BabyBear as BB, Poseidon2BabyBear as Poseidon2BB, default_babybear_poseidon2_16,
    };

    use super::*;

    pub type BabyBearConfig = ProverConfig<BB, Poseidon2BB<16>, 4>;

    pub fn build_standard_config_babybear() -> BabyBearConfig {
        let perm = default_babybear_poseidon2_16();
        build_standard_config_generic::<BB, _, 4>(perm)
    }

    pub fn baby_bear_standard_compression_function() -> impl PseudoCompressionFunction<[BB; 8], 2> {
        let perm = default_babybear_poseidon2_16();
        standard_compression_function_generic::<BB, _>(perm)
    }
>>>>>>> 011d3fc2
}

/// Type alias for BabyBear STARK configuration.
pub type BabyBearConfig = Config<BabyBear, Poseidon2BabyBear<PERM_WIDTH>, 8, 8, 4>;

/// Type alias for KoalaBear STARK configuration.
pub type KoalaBearConfig = Config<KoalaBear, Poseidon2KoalaBear<PERM_WIDTH>, 8, 8, 4>;

/// Type alias for Goldilocks STARK configuration.
pub type GoldilocksConfig = Config<Goldilocks, Poseidon2Goldilocks<PERM_WIDTH>, 4, 8, 2>;

<<<<<<< HEAD
/// Trait bounds for STARK-compatible fields.
pub trait StarkField: Field + PrimeCharacteristicRing + TwoAdicField + PrimeField64 {}
=======
    pub fn build_standard_config_koalabear() -> KoalaBearConfig {
        let perm = default_koalabear_poseidon2_16();
        build_standard_config_generic::<KB, _, 4>(perm)
    }

    pub fn koala_bear_standard_compression_function() -> impl PseudoCompressionFunction<[KB; 8], 2>
    {
        let perm = default_koalabear_poseidon2_16();
        standard_compression_function_generic::<KB, _>(perm)
    }
}
>>>>>>> 011d3fc2

impl<F> StarkField for F where F: Field + PrimeCharacteristicRing + TwoAdicField + PrimeField64 {}

#[cfg(test)]
mod tests {
    use super::*;

    #[test]
    fn builder_pattern_works() {
        let _config: BabyBearConfig = baby_bear().build();
    }

    #[test]
    fn all_fields_configs_compile() {
        let _bb: BabyBearConfig = baby_bear().build();
        let _kb: KoalaBearConfig = koala_bear().build();
        let _gl: GoldilocksConfig = goldilocks().build();
    }

    pub fn goldilocks_standard_compression_function() -> impl PseudoCompressionFunction<[GL; 8], 2>
    {
        let mut rng = SmallRng::seed_from_u64(1);
        let perm = Poseidon2GL::<16>::new_from_rng_128(&mut rng);
        standard_compression_function_generic::<GL, _>(perm)
    }
}<|MERGE_RESOLUTION|>--- conflicted
+++ resolved
@@ -18,18 +18,11 @@
 use p3_dft::Radix2DitParallel;
 use p3_field::extension::BinomialExtensionField;
 use p3_field::{Field, PrimeCharacteristicRing, PrimeField64, TwoAdicField};
-use p3_fri::{TwoAdicFriPcs, create_test_fri_params};
+use p3_fri::{TwoAdicFriPcs, create_benchmark_fri_params};
 use p3_goldilocks::{Goldilocks, Poseidon2Goldilocks};
 use p3_koala_bear::{KoalaBear, Poseidon2KoalaBear, default_koalabear_poseidon2_16};
 use p3_merkle_tree::MerkleTreeMmcs;
-<<<<<<< HEAD
 use p3_symmetric::{CryptographicPermutation, PaddingFreeSponge, TruncatedPermutation};
-=======
-use p3_symmetric::{
-    CryptographicPermutation, PaddingFreeSponge as MyHash, PseudoCompressionFunction,
-    TruncatedPermutation as MyCompress,
-};
->>>>>>> 011d3fc2
 use p3_uni_stark::StarkConfig;
 
 /// Cryptographic permutation width.
@@ -108,7 +101,7 @@
         let val_mmcs = MerkleTreeMmcs::new(hash, compress);
         let challenge_mmcs = ExtensionMmcs::new(val_mmcs.clone());
         let dft = Radix2DitParallel::default();
-        let fri_params = create_benchmark_fri_params(challenge_mmcs, 0);
+        let fri_params = create_benchmark_fri_params(challenge_mmcs);
         let pcs = TwoAdicFriPcs::new(dft, val_mmcs, fri_params);
         let challenger = DuplexChallenger::new(self.perm);
 
@@ -135,7 +128,6 @@
     ConfigBuilder::new(default_babybear_poseidon2_16())
 }
 
-<<<<<<< HEAD
 /// Creates a standard KoalaBear configuration.
 ///
 /// KoalaBear is a 31-bit prime field (2^31 - 2^24 + 1).
@@ -175,37 +167,6 @@
     let mut rng = rand::rngs::SmallRng::seed_from_u64(1);
     let perm = p3_goldilocks::Poseidon2Goldilocks::<PERM_WIDTH>::new_from_rng_128(&mut rng);
     ConfigBuilder::new(perm)
-=======
-/// Build a standard 2-to-1 compression function for any supported field and permutation.
-pub fn standard_compression_function_generic<F, P>(perm: P) -> MyCompress<P, 2, 8, 16>
-where
-    F: StarkField,
-    P: StarkPermutation<F> + Clone + 'static,
-{
-    MyCompress::new(perm)
-}
-
-// Field-specific configuration builders
-
-pub mod babybear_config {
-    use p3_baby_bear::{
-        BabyBear as BB, Poseidon2BabyBear as Poseidon2BB, default_babybear_poseidon2_16,
-    };
-
-    use super::*;
-
-    pub type BabyBearConfig = ProverConfig<BB, Poseidon2BB<16>, 4>;
-
-    pub fn build_standard_config_babybear() -> BabyBearConfig {
-        let perm = default_babybear_poseidon2_16();
-        build_standard_config_generic::<BB, _, 4>(perm)
-    }
-
-    pub fn baby_bear_standard_compression_function() -> impl PseudoCompressionFunction<[BB; 8], 2> {
-        let perm = default_babybear_poseidon2_16();
-        standard_compression_function_generic::<BB, _>(perm)
-    }
->>>>>>> 011d3fc2
 }
 
 /// Type alias for BabyBear STARK configuration.
@@ -217,22 +178,8 @@
 /// Type alias for Goldilocks STARK configuration.
 pub type GoldilocksConfig = Config<Goldilocks, Poseidon2Goldilocks<PERM_WIDTH>, 4, 8, 2>;
 
-<<<<<<< HEAD
 /// Trait bounds for STARK-compatible fields.
 pub trait StarkField: Field + PrimeCharacteristicRing + TwoAdicField + PrimeField64 {}
-=======
-    pub fn build_standard_config_koalabear() -> KoalaBearConfig {
-        let perm = default_koalabear_poseidon2_16();
-        build_standard_config_generic::<KB, _, 4>(perm)
-    }
-
-    pub fn koala_bear_standard_compression_function() -> impl PseudoCompressionFunction<[KB; 8], 2>
-    {
-        let perm = default_koalabear_poseidon2_16();
-        standard_compression_function_generic::<KB, _>(perm)
-    }
-}
->>>>>>> 011d3fc2
 
 impl<F> StarkField for F where F: Field + PrimeCharacteristicRing + TwoAdicField + PrimeField64 {}
 
@@ -251,11 +198,4 @@
         let _kb: KoalaBearConfig = koala_bear().build();
         let _gl: GoldilocksConfig = goldilocks().build();
     }
-
-    pub fn goldilocks_standard_compression_function() -> impl PseudoCompressionFunction<[GL; 8], 2>
-    {
-        let mut rng = SmallRng::seed_from_u64(1);
-        let perm = Poseidon2GL::<16>::new_from_rng_128(&mut rng);
-        standard_compression_function_generic::<GL, _>(perm)
-    }
 }