--- conflicted
+++ resolved
@@ -18,13 +18,9 @@
 use p3_dft::Radix2DitParallel;
 use p3_field::extension::BinomialExtensionField;
 use p3_field::{Field, PrimeCharacteristicRing, PrimeField64, TwoAdicField};
-<<<<<<< HEAD
 use p3_fri::{TwoAdicFriPcs, create_test_fri_params};
 use p3_goldilocks::{Goldilocks, Poseidon2Goldilocks};
 use p3_koala_bear::{KoalaBear, Poseidon2KoalaBear, default_koalabear_poseidon2_16};
-=======
-use p3_fri::{TwoAdicFriPcs as Pcs, create_benchmark_fri_params};
->>>>>>> 900f4e6c
 use p3_merkle_tree::MerkleTreeMmcs;
 use p3_symmetric::{CryptographicPermutation, PaddingFreeSponge, TruncatedPermutation};
 use p3_uni_stark::StarkConfig;
@@ -115,7 +111,6 @@
 
 /// Creates a standard BabyBear configuration.
 ///
-<<<<<<< HEAD
 /// BabyBear is a 31-bit prime field (2^31 - 2^27 + 1).
 ///
 /// # Parameters
@@ -131,40 +126,6 @@
 #[inline]
 pub fn baby_bear() -> ConfigBuilder<BabyBear, Poseidon2BabyBear<PERM_WIDTH>, 8, 8, 4> {
     ConfigBuilder::new(default_babybear_poseidon2_16())
-=======
-/// - `F`: Base field for trace/PCS.
-/// - `P`: Permutation over `F` used by hash/challenger.
-/// - `CD`: Challenge field degree (binomial extension over `F`).
-pub type ProverConfig<F, P, const CD: usize> = StarkConfig<
-    Pcs<F, Dft<F>, ValMmcs<F, P>, ChallengeMmcs<F, P, CD>>,
-    Challenge<F, CD>,
-    Challenger<F, P, 16, 8>,
->;
-
-/// Build a standard STARK configuration for any supported field and permutation.
-/// `CD` here is the challenge extension degree, independent from the circuit element degree.
-/// This creates a FRI-based STARK configuration with:
-/// - Two-adic FRI PCS for polynomial commitments
-/// - Merkle tree MMCS for vector commitments  
-/// - Duplex challenger for Fiat-Shamir
-pub fn build_standard_config_generic<F, P, const CD: usize>(perm: P) -> ProverConfig<F, P, CD>
-where
-    F: StarkField + BinomiallyExtendable<CD>,
-    P: StarkPermutation<F>,
-{
-    let hash = MyHash::<P, 16, 8, 8>::new(perm.clone());
-    let compress = MyCompress::<P, 2, 8, 16>::new(perm.clone());
-    let val_mmcs = ValMmcs::<F, P>::new(hash, compress);
-    let challenge_mmcs = ChallengeMmcs::<F, P, CD>::new(val_mmcs.clone());
-
-    let dft = Dft::<F>::default();
-    let fri_params = create_benchmark_fri_params::<ChallengeMmcs<F, P, CD>>(challenge_mmcs);
-    let pcs = Pcs::<F, _, _, _>::new(dft, val_mmcs, fri_params);
-
-    let challenger = Challenger::<F, P, 16, 8>::new(perm);
-
-    StarkConfig::new(pcs, challenger)
->>>>>>> 900f4e6c
 }
 
 /// Creates a standard KoalaBear configuration.
