//! STARK config, generic over base field `F`, permutation `P`, and challenge degree `CD`.
//!
//! Generics glossary:
//! - `F`: Base field for values, FFTs and commitments (BabyBear/KoalaBear/Goldilocks).
//! - `P`: Cryptographic permutation over `F` used by hash/compress and the challenger.
//! - `CD`: Degree of the binomial extension used for the FRI challenge field.
//!
//! Notes:
//! - `CD` is independent from the circuit element-field degree `D` used by AIRs; the circuit can use
//!   element fields `EF = BinomialExtensionField<F, D>` while the FRI challenge field is `BinomialExtensionField<F, CD>`.
//!
//! Provides convenience builders for BabyBear, KoalaBear, and Goldilocks.

use alloc::sync::Arc;
use alloc::vec::Vec;

use p3_challenger::DuplexChallenger as Challenger;
use p3_circuit::op::MerkleVerifyConfig;
use p3_commit::ExtensionMmcs;
use p3_dft::Radix2DitParallel as Dft;
use p3_field::extension::{BinomialExtensionField, BinomiallyExtendable};
<<<<<<< HEAD
use p3_field::{BasedVectorSpace, Field, PrimeCharacteristicRing, PrimeField64, TwoAdicField};
=======
use p3_field::{ExtensionField, Field, PrimeCharacteristicRing, PrimeField64, TwoAdicField};
>>>>>>> 3a52319f
use p3_fri::{TwoAdicFriPcs as Pcs, create_test_fri_params};
use p3_merkle_tree::MerkleTreeMmcs;
use p3_symmetric::{
    CryptographicPermutation, PaddingFreeSponge as MyHash, PseudoCompressionFunction,
    TruncatedPermutation as MyCompress,
};
use p3_uni_stark::StarkConfig;

/// Simplified trait alias for STARK-compatible fields.
pub trait StarkField: Field + PrimeCharacteristicRing + TwoAdicField + PrimeField64 {}

/// Simplified trait alias for STARK-compatible permutations.
pub trait StarkPermutation<F: StarkField>:
    Clone + CryptographicPermutation<[F; 16]> + CryptographicPermutation<[<F as Field>::Packing; 16]>
{
}

// Blanket implementations
impl<F> StarkField for F where F: Field + PrimeCharacteristicRing + TwoAdicField + PrimeField64 {}
impl<F, P> StarkPermutation<F> for P
where
    F: StarkField,
    P: Clone
        + CryptographicPermutation<[F; 16]>
        + CryptographicPermutation<[<F as Field>::Packing; 16]>,
{
}

/// FRI challenge field: degree-`CD` binomial extension over base field `F`.
/// `CD` is independent of the circuit element extension degree used in AIRs; they may differ.
pub type Challenge<F, const CD: usize> = BinomialExtensionField<F, CD>;

/// Merkle tree MMCS over the base field `F` with permutation `P` (width 16).
pub type ValMmcs<F, P> = MerkleTreeMmcs<
    <F as Field>::Packing,
    <F as Field>::Packing,
    MyHash<P, 16, 8, 8>,
    MyCompress<P, 2, 8, 16>,
    8,
>;

/// MMCS wrapper for the challenge extension of degree `CD`.
pub type ChallengeMmcs<F, P, const CD: usize> = ExtensionMmcs<F, Challenge<F, CD>, ValMmcs<F, P>>;

/// The complete STARK configuration type.
///
/// - `F`: Base field for trace/PCS.
/// - `P`: Permutation over `F` used by hash/challenger.
/// - `CD`: Challenge field degree (binomial extension over `F`).
pub type ProverConfig<F, P, const CD: usize> = StarkConfig<
    Pcs<F, Dft<F>, ValMmcs<F, P>, ChallengeMmcs<F, P, CD>>,
    Challenge<F, CD>,
    Challenger<F, P, 16, 8>,
>;

/// Build a standard STARK configuration for any supported field and permutation.
/// `CD` here is the challenge extension degree, independent from the circuit element degree.
/// This creates a FRI-based STARK configuration with:
/// - Two-adic FRI PCS for polynomial commitments
/// - Merkle tree MMCS for vector commitments  
/// - Duplex challenger for Fiat-Shamir
pub fn build_standard_config_generic<EF, F, P, const CD: usize>(
    perm: P,
<<<<<<< HEAD
=======
    packing: bool,
>>>>>>> 3a52319f
) -> (ProverConfig<F, P, CD>, MerkleVerifyConfig<EF>)
where
    F: StarkField + BinomiallyExtendable<CD>,
    P: StarkPermutation<F> + Clone + 'static,
<<<<<<< HEAD
    EF: BasedVectorSpace<F>,
=======
    EF: ExtensionField<F> + Clone,
>>>>>>> 3a52319f
{
    let hash = MyHash::<P, 16, 8, 8>::new(perm.clone());
    let compress = MyCompress::<P, 2, 8, 16>::new(perm.clone());
    let val_mmcs = ValMmcs::<F, P>::new(hash, compress.clone());
    let challenge_mmcs = ChallengeMmcs::<F, P, CD>::new(val_mmcs.clone());

    let dft = Dft::<F>::default();
    let fri_params = create_test_fri_params::<ChallengeMmcs<F, P, CD>>(challenge_mmcs, 0);
    let pcs = Pcs::<F, _, _, _>::new(dft, val_mmcs, fri_params);

    let challenger = Challenger::<F, P, 16, 8>::new(perm);

    let config = StarkConfig::new(pcs, challenger);

    let compress = move |[left, right]: [&[EF]; 2]| -> Vec<EF> {
        let left: [F; 8] = left
            .iter()
<<<<<<< HEAD
            .flat_map(|x| x.as_basis_coefficients_slice())
=======
            .flat_map(|x| {
                if packing {
                    x.as_basis_coefficients_slice()
                } else {
                    &x.as_basis_coefficients_slice()[0..1]
                }
            })
>>>>>>> 3a52319f
            .copied()
            .collect::<Vec<F>>()
            .try_into()
            .expect("Incorrect size of the compression function input");
        let right: [F; 8] = right
            .iter()
<<<<<<< HEAD
            .flat_map(|x| x.as_basis_coefficients_slice())
=======
            .flat_map(|x| {
                if packing {
                    x.as_basis_coefficients_slice()
                } else {
                    &x.as_basis_coefficients_slice()[0..1]
                }
            })
>>>>>>> 3a52319f
            .copied()
            .collect::<Vec<F>>()
            .try_into()
            .expect("Incorrect size of the compression function input");
        let output = compress.compress([left, right]);
<<<<<<< HEAD
        output
            .chunks(EF::DIMENSION)
            .map(|xs| {
                EF::from_basis_coefficients_slice(xs).expect("Chunks are of size EF::DIMENSION")
            })
            .collect::<Vec<EF>>()
    };
    let merkle_config = MerkleVerifyConfig {
        base_field_digest_elems: 8,
        ext_field_digest_elems: 8 / EF::DIMENSION,
=======
        if packing {
            output
                .chunks(EF::DIMENSION)
                .map(|xs| {
                    EF::from_basis_coefficients_slice(xs).expect("Chunks are of size EF::DIMENSION")
                })
                .collect::<Vec<EF>>()
        } else {
            output.map(|x| EF::from(x)).to_vec()
        }
    };
    let merkle_config = MerkleVerifyConfig {
        base_field_digest_elems: 32 / size_of::<F>(),
        ext_field_digest_elems: if packing {
            32 / (size_of::<F>() * EF::DIMENSION)
        } else {
            32 / size_of::<F>()
        },
>>>>>>> 3a52319f
        max_tree_height: 32,
        compress: Arc::new(compress),
    };
    (config, merkle_config)
}

// Field-specific configuration builders

pub mod babybear_config {
    use p3_baby_bear::{
        BabyBear as BB, Poseidon2BabyBear as Poseidon2BB, default_babybear_poseidon2_16,
    };
    use p3_field::BasedVectorSpace;

    use super::*;

    pub type BabyBearConfig<F> = (ProverConfig<BB, Poseidon2BB<16>, 4>, MerkleVerifyConfig<F>);

    pub fn build_standard_config_babybear<F>() -> BabyBearConfig<F>
    where
<<<<<<< HEAD
        F: BasedVectorSpace<BB>,
    {
        let perm = default_babybear_poseidon2_16();
        build_standard_config_generic::<F, BB, _, 4>(perm)
=======
        F: ExtensionField<BB> + Clone,
    {
        let perm = default_babybear_poseidon2_16();
        // For now we are not considering packed inputs for BabyBear
        build_standard_config_generic::<F, BB, _, 4>(perm, false)
>>>>>>> 3a52319f
    }
}

pub mod koalabear_config {
    use p3_koala_bear::{
        KoalaBear as KB, Poseidon2KoalaBear as Poseidon2KB, default_koalabear_poseidon2_16,
    };

    use super::*;

    pub type KoalaBearConfig<F> = (ProverConfig<KB, Poseidon2KB<16>, 4>, MerkleVerifyConfig<F>);

    pub fn build_standard_config_koalabear<F>() -> KoalaBearConfig<F>
    where
<<<<<<< HEAD
        F: BasedVectorSpace<KB>,
    {
        let perm = default_koalabear_poseidon2_16();
        build_standard_config_generic::<F, KB, _, 4>(perm)
=======
        F: ExtensionField<KB> + Clone,
    {
        let perm = default_koalabear_poseidon2_16();
        // For now we are not considering packed inputs for KoalaBear
        build_standard_config_generic::<F, KB, _, 4>(perm, false)
>>>>>>> 3a52319f
    }
}

pub mod goldilocks_config {
    use p3_goldilocks::{Goldilocks as GL, Poseidon2Goldilocks as Poseidon2GL};
    use rand::SeedableRng;
    use rand::rngs::SmallRng;

    use super::*;

    pub type GoldilocksConfig<F> = (ProverConfig<GL, Poseidon2GL<16>, 2>, MerkleVerifyConfig<F>);

    pub fn build_standard_config_goldilocks<F>() -> GoldilocksConfig<F>
    where
<<<<<<< HEAD
        F: BasedVectorSpace<GL>,
    {
        let mut rng = SmallRng::seed_from_u64(1);
        let perm = Poseidon2GL::<16>::new_from_rng_128(&mut rng);
        build_standard_config_generic::<F, GL, _, 2>(perm)
=======
        F: ExtensionField<GL> + Clone,
    {
        let mut rng = SmallRng::seed_from_u64(1);
        let perm = Poseidon2GL::<16>::new_from_rng_128(&mut rng);
        // For now we are considering packed inputs for Goldilocks
        build_standard_config_generic::<F, GL, _, 2>(perm, false)
>>>>>>> 3a52319f
    }
}<|MERGE_RESOLUTION|>--- conflicted
+++ resolved
@@ -19,11 +19,7 @@
 use p3_commit::ExtensionMmcs;
 use p3_dft::Radix2DitParallel as Dft;
 use p3_field::extension::{BinomialExtensionField, BinomiallyExtendable};
-<<<<<<< HEAD
-use p3_field::{BasedVectorSpace, Field, PrimeCharacteristicRing, PrimeField64, TwoAdicField};
-=======
 use p3_field::{ExtensionField, Field, PrimeCharacteristicRing, PrimeField64, TwoAdicField};
->>>>>>> 3a52319f
 use p3_fri::{TwoAdicFriPcs as Pcs, create_test_fri_params};
 use p3_merkle_tree::MerkleTreeMmcs;
 use p3_symmetric::{
@@ -87,19 +83,12 @@
 /// - Duplex challenger for Fiat-Shamir
 pub fn build_standard_config_generic<EF, F, P, const CD: usize>(
     perm: P,
-<<<<<<< HEAD
-=======
     packing: bool,
->>>>>>> 3a52319f
 ) -> (ProverConfig<F, P, CD>, MerkleVerifyConfig<EF>)
 where
     F: StarkField + BinomiallyExtendable<CD>,
     P: StarkPermutation<F> + Clone + 'static,
-<<<<<<< HEAD
-    EF: BasedVectorSpace<F>,
-=======
     EF: ExtensionField<F> + Clone,
->>>>>>> 3a52319f
 {
     let hash = MyHash::<P, 16, 8, 8>::new(perm.clone());
     let compress = MyCompress::<P, 2, 8, 16>::new(perm.clone());
@@ -117,9 +106,6 @@
     let compress = move |[left, right]: [&[EF]; 2]| -> Vec<EF> {
         let left: [F; 8] = left
             .iter()
-<<<<<<< HEAD
-            .flat_map(|x| x.as_basis_coefficients_slice())
-=======
             .flat_map(|x| {
                 if packing {
                     x.as_basis_coefficients_slice()
@@ -127,16 +113,12 @@
                     &x.as_basis_coefficients_slice()[0..1]
                 }
             })
->>>>>>> 3a52319f
             .copied()
             .collect::<Vec<F>>()
             .try_into()
             .expect("Incorrect size of the compression function input");
         let right: [F; 8] = right
             .iter()
-<<<<<<< HEAD
-            .flat_map(|x| x.as_basis_coefficients_slice())
-=======
             .flat_map(|x| {
                 if packing {
                     x.as_basis_coefficients_slice()
@@ -144,24 +126,11 @@
                     &x.as_basis_coefficients_slice()[0..1]
                 }
             })
->>>>>>> 3a52319f
             .copied()
             .collect::<Vec<F>>()
             .try_into()
             .expect("Incorrect size of the compression function input");
         let output = compress.compress([left, right]);
-<<<<<<< HEAD
-        output
-            .chunks(EF::DIMENSION)
-            .map(|xs| {
-                EF::from_basis_coefficients_slice(xs).expect("Chunks are of size EF::DIMENSION")
-            })
-            .collect::<Vec<EF>>()
-    };
-    let merkle_config = MerkleVerifyConfig {
-        base_field_digest_elems: 8,
-        ext_field_digest_elems: 8 / EF::DIMENSION,
-=======
         if packing {
             output
                 .chunks(EF::DIMENSION)
@@ -180,7 +149,6 @@
         } else {
             32 / size_of::<F>()
         },
->>>>>>> 3a52319f
         max_tree_height: 32,
         compress: Arc::new(compress),
     };
@@ -193,7 +161,6 @@
     use p3_baby_bear::{
         BabyBear as BB, Poseidon2BabyBear as Poseidon2BB, default_babybear_poseidon2_16,
     };
-    use p3_field::BasedVectorSpace;
 
     use super::*;
 
@@ -201,18 +168,11 @@
 
     pub fn build_standard_config_babybear<F>() -> BabyBearConfig<F>
     where
-<<<<<<< HEAD
-        F: BasedVectorSpace<BB>,
-    {
-        let perm = default_babybear_poseidon2_16();
-        build_standard_config_generic::<F, BB, _, 4>(perm)
-=======
         F: ExtensionField<BB> + Clone,
     {
         let perm = default_babybear_poseidon2_16();
         // For now we are not considering packed inputs for BabyBear
         build_standard_config_generic::<F, BB, _, 4>(perm, false)
->>>>>>> 3a52319f
     }
 }
 
@@ -227,18 +187,11 @@
 
     pub fn build_standard_config_koalabear<F>() -> KoalaBearConfig<F>
     where
-<<<<<<< HEAD
-        F: BasedVectorSpace<KB>,
-    {
-        let perm = default_koalabear_poseidon2_16();
-        build_standard_config_generic::<F, KB, _, 4>(perm)
-=======
         F: ExtensionField<KB> + Clone,
     {
         let perm = default_koalabear_poseidon2_16();
         // For now we are not considering packed inputs for KoalaBear
         build_standard_config_generic::<F, KB, _, 4>(perm, false)
->>>>>>> 3a52319f
     }
 }
 
@@ -253,19 +206,11 @@
 
     pub fn build_standard_config_goldilocks<F>() -> GoldilocksConfig<F>
     where
-<<<<<<< HEAD
-        F: BasedVectorSpace<GL>,
-    {
-        let mut rng = SmallRng::seed_from_u64(1);
-        let perm = Poseidon2GL::<16>::new_from_rng_128(&mut rng);
-        build_standard_config_generic::<F, GL, _, 2>(perm)
-=======
         F: ExtensionField<GL> + Clone,
     {
         let mut rng = SmallRng::seed_from_u64(1);
         let perm = Poseidon2GL::<16>::new_from_rng_128(&mut rng);
         // For now we are considering packed inputs for Goldilocks
         build_standard_config_generic::<F, GL, _, 2>(perm, false)
->>>>>>> 3a52319f
     }
 }