--- conflicted
+++ resolved
@@ -60,7 +60,6 @@
         .collect::<Result<Vec<_>, CircuitError>>()?;
 
     let default_air = WitnessAir::new(1, 1);
-<<<<<<< HEAD
     let mut table_preps = (0..base_prep.len())
         .map(|_| (CircuitTableAir::Witness(default_air.clone()), 1))
         .collect::<Vec<_>>();
@@ -72,10 +71,13 @@
                 let table = PrimitiveOpType::from(idx);
                 match table {
                     PrimitiveOpType::Add => {
-                        assert!(prep.len() % AddAir::<Val<SC>, D>::preprocessed_lane_width() == 0);
-                        let num_ops = prep
-                            .len()
-                            .div_ceil(AddAir::<Val<SC>, D>::preprocessed_lane_width());
+                        // The `- 1` comes from the fact that the first preprocessing column is the multiplicity,
+                        // which we do not need to compute here for `Add`.
+                        let lane_without_multiplicities =
+                            AddAir::<Val<SC>, D>::preprocessed_lane_width() - 1;
+                        assert!(prep.len() % lane_without_multiplicities == 0);
+
+                        let num_ops = prep.len().div_ceil(lane_without_multiplicities);
                         let add_air = AddAir::new_with_preprocessed(
                             num_ops,
                             packing.add_lanes(),
@@ -87,10 +89,12 @@
                         );
                     }
                     PrimitiveOpType::Mul => {
-                        assert!(prep.len() % AddAir::<Val<SC>, D>::preprocessed_lane_width() == 0);
-                        let num_ops = prep
-                            .len()
-                            .div_ceil(MulAir::<Val<SC>, D>::preprocessed_lane_width());
+                        // The `- 1` comes from the fact that the first preprocessing column is the multiplicity,
+                        // which we do not need to compute here for `Mul`.
+                        let lane_without_multiplicities =
+                            MulAir::<Val<SC>, D>::preprocessed_lane_width() - 1;
+                        assert!(prep.len() % lane_without_multiplicities == 0);
+                        let num_ops = prep.len().div_ceil(lane_without_multiplicities);
                         let mul_air = if D == 1 {
                             MulAir::new_with_preprocessed(
                                 num_ops,
@@ -125,7 +129,11 @@
                     }
                     PrimitiveOpType::Witness => {
                         let num_witnesses = prep.len();
-                        let witness_air = WitnessAir::new(num_witnesses, packing.witness_lanes());
+                        let witness_air = WitnessAir::new_with_preprocessed(
+                            num_witnesses,
+                            packing.witness_lanes(),
+                            prep.clone(),
+                        );
                         table_preps[idx] = (
                             CircuitTableAir::Witness(witness_air),
                             log2_ceil_usize(num_witnesses.div_ceil(packing.witness_lanes())),
@@ -169,81 +177,10 @@
 
                         Ok(())
                     }
-                    _ => panic!("Unknow primitive operation at index {}", primitive_idx),
+                    _ => panic!("Unknown primitive operation at index {}", primitive_idx),
                 }
             }
         })?;
-=======
-    let mut table_preps: [(CircuitTableAir<SC, D>, usize); PrimitiveOpType::COUNT] =
-        array::from_fn(|_| (CircuitTableAir::Witness(default_air.clone()), 1));
-    base_prep.iter().enumerate().for_each(|(idx, prep)| {
-        let table = PrimitiveOpType::from(idx);
-        match table {
-            PrimitiveOpType::Add => {
-                // The `- 1` comes from the fact that the first preprocessing column is the multiplicity,
-                // which we do not need to compute here for `Add`.
-                let lane_without_multiplicities =
-                    AddAir::<Val<SC>, D>::preprocessed_lane_width() - 1;
-                assert!(prep.len() % lane_without_multiplicities == 0);
-
-                let num_ops = prep.len().div_ceil(lane_without_multiplicities);
-                let add_air =
-                    AddAir::new_with_preprocessed(num_ops, packing.add_lanes(), prep.clone());
-                table_preps[idx] = (
-                    CircuitTableAir::Add(add_air),
-                    log2_ceil_usize(num_ops.div_ceil(packing.add_lanes())),
-                );
-            }
-            PrimitiveOpType::Mul => {
-                // The `- 1` comes from the fact that the first preprocessing column is the multiplicity,
-                // which we do not need to compute here for `Add`.
-                let lane_without_multiplicities =
-                    MulAir::<Val<SC>, D>::preprocessed_lane_width() - 1;
-                assert!(prep.len() % lane_without_multiplicities == 0);
-                let num_ops = prep.len().div_ceil(lane_without_multiplicities);
-                let mul_air = if D == 1 {
-                    MulAir::new_with_preprocessed(num_ops, packing.mul_lanes(), prep.clone())
-                } else {
-                    let w = w_binomial.unwrap();
-                    MulAir::new_binomial_with_preprocessed(
-                        num_ops,
-                        packing.mul_lanes(),
-                        w,
-                        prep.clone(),
-                    )
-                };
-                table_preps[idx] = (
-                    CircuitTableAir::Mul(mul_air),
-                    log2_ceil_usize(num_ops.div_ceil(packing.mul_lanes())),
-                );
-            }
-            PrimitiveOpType::Public => {
-                let height = prep.len();
-                let public_air = PublicAir::new_with_preprocessed(height, prep.clone());
-                table_preps[idx] = (CircuitTableAir::Public(public_air), log2_ceil_usize(height));
-            }
-            PrimitiveOpType::Const => {
-                let height = prep.len();
-                let const_air = ConstAir::new_with_preprocessed(height, prep.clone());
-                table_preps[idx] = (CircuitTableAir::Const(const_air), log2_ceil_usize(height));
-            }
-            PrimitiveOpType::Witness => {
-                let num_witnesses = prep.len();
-                let witness_air = WitnessAir::new_with_preprocessed(
-                    num_witnesses,
-                    packing.witness_lanes(),
-                    prep.clone(),
-                );
-                table_preps[idx] = (
-                    CircuitTableAir::Witness(witness_air),
-                    log2_ceil_usize(num_witnesses.div_ceil(packing.witness_lanes())),
-                );
-            }
-        }
-
-        // TODO: Handle preprocessing for non-primitive tables as well.
-    });
->>>>>>> 26dcd0e2
 
     Ok(table_preps)
 }