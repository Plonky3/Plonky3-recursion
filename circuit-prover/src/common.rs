--- conflicted
+++ resolved
@@ -30,7 +30,13 @@
     Dynamic(DynamicAirEntry<SC>),
 }
 
-<<<<<<< HEAD
+/// Non-primitive operation configurations.
+///
+/// This enables the preprocessing of preprocessing data depending on the non-primitive configurations.
+pub enum NonPrimitiveConfig {
+    Poseidon2(Poseidon2Config),
+}
+
 impl<SC, const D: usize> Clone for CircuitTableAir<SC, D>
 where
     SC: StarkGenericConfig,
@@ -46,13 +52,6 @@
             CircuitTableAir::Dynamic(air) => CircuitTableAir::Dynamic(air.clone()),
         }
     }
-=======
-/// Non-primitive operation configurations.
-///
-/// This enables the preprocessing of preprocessing data depending on the non-primitive configurations.
-pub enum NonPrimitiveConfig {
-    Poseidon2(Poseidon2Config),
->>>>>>> dd3e73ca
 }
 
 pub fn get_airs_and_degrees_with_prep<
@@ -63,16 +62,11 @@
     cfg: &SC,
     circuit: &Circuit<ExtF>,
     packing: TablePacking,
-<<<<<<< HEAD
-) -> Result<
-    (
-        [(CircuitTableAir<SC, D>, usize); PrimitiveOpType::COUNT],
-        Vec<Val<SC>>,
-    ),
-    CircuitError,
->
+    non_primitive_configs: Option<&[NonPrimitiveConfig]>,
+) -> Result<(Vec<(CircuitTableAir<SC, D>, usize)>, Vec<Val<SC>>), CircuitError>
 where
     SymbolicExpression<SC::Challenge>: From<SymbolicExpression<Val<SC>>>,
+    Val<SC>: StarkField,
 {
     let _ = cfg; // Simply to easily determine the type of SC in the function signature.
     let mut preprocessed: Vec<Vec<ExtF>> = circuit.generate_preprocessed_columns()?;
@@ -103,14 +97,6 @@
         ]);
     }
 
-=======
-    non_primitive_configs: Option<&[NonPrimitiveConfig]>,
-) -> Result<Vec<(CircuitTableAir<SC, D>, usize)>, CircuitError>
-where
-    Val<SC>: StarkField,
-{
-    let preprocessed: Vec<Vec<ExtF>> = circuit.generate_preprocessed_columns()?;
->>>>>>> dd3e73ca
     let w_binomial = ExtF::extract_w();
     // First, get base field elements for the preprocessed values.
     let base_prep: Vec<Vec<Val<SC>>> = preprocessed
@@ -123,74 +109,6 @@
         .collect::<Result<Vec<_>, CircuitError>>()?;
 
     let default_air = WitnessAir::new(1, 1);
-<<<<<<< HEAD
-    let mut table_preps: [(CircuitTableAir<SC, D>, usize); PrimitiveOpType::COUNT] =
-        array::from_fn(|_| (CircuitTableAir::Witness(default_air.clone()), 1));
-    base_prep.iter().enumerate().for_each(|(idx, prep)| {
-        let table = PrimitiveOpType::from(idx);
-        match table {
-            PrimitiveOpType::Add => {
-                // The `- 1` comes from the fact that the first preprocessing column is the multiplicity,
-                // which we do not need to compute here for `Add`.
-                let lane_without_multiplicities =
-                    AddAir::<Val<SC>, D>::preprocessed_lane_width() - 1;
-                assert!(prep.len() % lane_without_multiplicities == 0);
-
-                let num_ops = prep.len().div_ceil(lane_without_multiplicities);
-                let add_air =
-                    AddAir::new_with_preprocessed(num_ops, packing.add_lanes(), prep.clone());
-                table_preps[idx] = (
-                    CircuitTableAir::Add(add_air),
-                    log2_ceil_usize(num_ops.div_ceil(packing.add_lanes())),
-                );
-            }
-            PrimitiveOpType::Mul => {
-                // The `- 1` comes from the fact that the first preprocessing column is the multiplicity,
-                // which we do not need to compute here for `Mul`.
-                let lane_without_multiplicities =
-                    MulAir::<Val<SC>, D>::preprocessed_lane_width() - 1;
-                assert!(prep.len() % lane_without_multiplicities == 0);
-                let num_ops = prep.len().div_ceil(lane_without_multiplicities);
-                let mul_air = if D == 1 {
-                    MulAir::new_with_preprocessed(num_ops, packing.mul_lanes(), prep.clone())
-                } else {
-                    let w = w_binomial.unwrap();
-                    MulAir::new_binomial_with_preprocessed(
-                        num_ops,
-                        packing.mul_lanes(),
-                        w,
-                        prep.clone(),
-                    )
-                };
-                table_preps[idx] = (
-                    CircuitTableAir::Mul(mul_air),
-                    log2_ceil_usize(num_ops.div_ceil(packing.mul_lanes())),
-                );
-            }
-            PrimitiveOpType::Public => {
-                let height = prep.len();
-                let public_air = PublicAir::new_with_preprocessed(height, prep.clone());
-                table_preps[idx] = (CircuitTableAir::Public(public_air), log2_ceil_usize(height));
-            }
-            PrimitiveOpType::Const => {
-                let height = prep.len();
-                let const_air = ConstAir::new_with_preprocessed(height, prep.clone());
-                table_preps[idx] = (CircuitTableAir::Const(const_air), log2_ceil_usize(height));
-            }
-            PrimitiveOpType::Witness => {
-                let num_witnesses = prep.len();
-                let witness_air = WitnessAir::new_with_preprocessed(
-                    num_witnesses,
-                    packing.witness_lanes(),
-                    prep.clone(),
-                );
-                table_preps[idx] = (
-                    CircuitTableAir::Witness(witness_air),
-                    log2_ceil_usize(num_witnesses.div_ceil(packing.witness_lanes())),
-                );
-            }
-        }
-=======
     let mut table_preps = (0..base_prep.len())
         .map(|_| (CircuitTableAir::Witness(default_air.clone()), 1))
         .collect::<Vec<_>>();
@@ -221,7 +139,7 @@
                     }
                     PrimitiveOpType::Mul => {
                         // The `- 1` comes from the fact that the first preprocessing column is the multiplicity,
-                        // which we do not need to compute here for `Mul`.
+                        // which we do not need to compute here for `Add`.
                         let lane_without_multiplicities =
                             MulAir::<Val<SC>, D>::preprocessed_lane_width() - 1;
                         assert!(prep.len() % lane_without_multiplicities == 0);
@@ -288,7 +206,6 @@
                         let poseidon2_config = configs.iter().find_map(|config| match config {
                             NonPrimitiveConfig::Poseidon2(cfg) => Some(cfg),
                         });
->>>>>>> dd3e73ca
 
                         // Get the Poseidon2 permutation air based on the Poseidon2 configuration.
                         let config =
