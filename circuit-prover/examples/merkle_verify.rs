--- conflicted
+++ resolved
@@ -20,26 +20,15 @@
     let (config, merkle_config) = build_standard_config_babybear();
 
     let mut builder = CircuitBuilder::new();
-<<<<<<< HEAD
-    builder.set_merkle_verify_config(&merkle_config);
-
-    // Public inputs: leaf hash and expected root hash
-    let leaf_hash = vec![builder.add_public_input(); merkle_config.ext_field_digest_elems];
-    let directions_expr = vec![builder.add_public_input(); merkle_config.max_tree_height];
-    let expected_root = vec![builder.add_public_input(); merkle_config.ext_field_digest_elems];
-
-    // Add a Merkle verification operation
-    // This declares that leaf_hash and expected_root are connected to witness bus
-    // The AIR constraints will verify the Merkle path is valid
-    let merkle_op_id = builder.add_merkle_verify(&leaf_hash, &directions_expr, &expected_root);
-=======
     builder.enable_merkle(&merkle_config);
 
     // Public inputs: leaf hash and expected root hash
     let leaf_hash = (0..merkle_config.ext_field_digest_elems)
         .map(|_| builder.add_public_input())
         .collect::<Vec<ExprId>>();
-    let index = builder.add_public_input();
+    let index = (0..depth)
+        .map(|_| builder.add_public_input())
+        .collect::<Vec<ExprId>>();
     let expected_root = (0..merkle_config.ext_field_digest_elems)
         .map(|_| builder.add_public_input())
         .collect::<Vec<ExprId>>();
@@ -47,7 +36,6 @@
     // This declares that leaf_hash and expected_root are connected to witness bus
     // The AIR constraints will verify the Merkle path is valid
     let merkle_op_id = builder.add_merkle_verify(&leaf_hash, &index, &expected_root)?;
->>>>>>> deaef21d
 
     let circuit = builder.build()?;
     let mut runner = circuit.runner();
@@ -79,14 +67,8 @@
 
     let mut public_inputs = vec![];
     public_inputs.extend(leaf_value);
-<<<<<<< HEAD
     public_inputs.extend(directions.iter().map(|dir| F::from_bool(*dir)));
     public_inputs.extend(expected_root_value.clone());
-
-=======
-    public_inputs.push(index_value);
-    public_inputs.extend(expected_root_value.clone());
->>>>>>> deaef21d
     runner.set_public_inputs(&public_inputs)?;
 
     // Set private Merkle path data
