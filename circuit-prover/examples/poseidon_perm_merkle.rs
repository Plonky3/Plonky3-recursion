use std::error::Error;

use p3_baby_bear::{BabyBear, default_babybear_poseidon2_16};
use p3_batch_stark::CommonData;
use p3_circuit::op::NonPrimitiveOpPrivateData;
use p3_circuit::tables::{PoseidonPermPrivateData, generate_poseidon2_trace};
use p3_circuit::{CircuitBuilder, ExprId, PoseidonPermOps};
use p3_circuit_prover::common::{NonPrimitiveConfig, get_airs_and_degrees_with_prep};
use p3_circuit_prover::{BatchStarkProver, Poseidon2Config, TablePacking, config};
use p3_field::extension::BinomialExtensionField;
use p3_field::{BasedVectorSpace, PrimeCharacteristicRing};
use p3_poseidon2_circuit_air::BabyBearD4Width16;
use p3_symmetric::Permutation;
use tracing_forest::ForestLayer;
use tracing_forest::util::LevelFilter;
use tracing_subscriber::layer::SubscriberExt;
use tracing_subscriber::util::SubscriberInitExt;
use tracing_subscriber::{EnvFilter, Registry};

/// Initializes a global logger with default parameters.
fn init_logger() {
    let env_filter = EnvFilter::builder()
        .with_default_directive(LevelFilter::INFO.into())
        .from_env_lossy();

    Registry::default()
        .with(env_filter)
        .with(ForestLayer::default())
        .init();
}

type Base = BabyBear;
type Ext4 = BinomialExtensionField<Base, 4>;

const LIMB_SIZE: usize = 4;
const WIDTH: usize = 16;

fn main() -> Result<(), Box<dyn Error>> {
    init_logger();

    // Three-row Merkle path example (2 levels):
    // Row 0: permutation input is leaf || sibling0. merkle_path = true, new_start = true, mmcs_bit = 0
    // Row 1: merkle_path = true, new_start = false, mmcs_bit = 1 (previous hash becomes right child),
    //        input limbs 2-3 get prev row's output limbs 0-1; input limbs 0-1 take sibling1 as private inputs.
    // Row 2: merkle_path = true, new_start = false, mmcs_bit = 0 (previous hash becomes left child),
    //        input limbs 0-1 get prev row's output limbs 0-1; input limbs 2-3 take sibling2 as private inputs.
    //
    // Tree shape (limb ranges = base-field coeff slices of Ext4):
    //          root (row2 out)
    //         /                 \
    //   row2 left (row1 out)   sibling2 [25..32]
    //      /          \
    // sibling1 [17..24]  row0 out
    //                     /     \
    //               leaf [1..8]  sibling0 [9..16]
    //
    // We expose final digest limbs 0-1 as public inputs and the mmcs_index_sum (should be binary 010 = 2).

    let perm = default_babybear_poseidon2_16();

    // Build leaf and siblings as extension limbs.
    let leaf_limb0 = Ext4::from_basis_coefficients_slice(&[
        Base::from_u64(1),
        Base::from_u64(2),
        Base::from_u64(3),
        Base::from_u64(4),
    ])
    .expect("extension from coeffs");
    let leaf_limb1 = Ext4::from_basis_coefficients_slice(&[
        Base::from_u64(5),
        Base::from_u64(6),
        Base::from_u64(7),
        Base::from_u64(8),
    ])
    .expect("extension from coeffs");
    let sibling0_limb2 = Ext4::from_basis_coefficients_slice(&[
        Base::from_u64(9),
        Base::from_u64(10),
        Base::from_u64(11),
        Base::from_u64(12),
    ])
    .expect("extension from coeffs");
    let sibling0_limb3 = Ext4::from_basis_coefficients_slice(&[
        Base::from_u64(13),
        Base::from_u64(14),
        Base::from_u64(15),
        Base::from_u64(16),
    ])
    .expect("extension from coeffs");

    let sibling1_limb2 = Ext4::from_basis_coefficients_slice(&[
        Base::from_u64(17),
        Base::from_u64(18),
        Base::from_u64(19),
        Base::from_u64(20),
    ])
    .expect("extension from coeffs");
    let sibling1_limb3 = Ext4::from_basis_coefficients_slice(&[
        Base::from_u64(21),
        Base::from_u64(22),
        Base::from_u64(23),
        Base::from_u64(24),
    ])
    .expect("extension from coeffs");
    let sibling2_limb2 = Ext4::from_basis_coefficients_slice(&[
        Base::from_u64(25),
        Base::from_u64(26),
        Base::from_u64(27),
        Base::from_u64(28),
    ])
    .expect("extension from coeffs");
    let sibling2_limb3 = Ext4::from_basis_coefficients_slice(&[
        Base::from_u64(29),
        Base::from_u64(30),
        Base::from_u64(31),
        Base::from_u64(32),
    ])
    .expect("extension from coeffs");

    // Native row 0 permutation: hash(leaf limbs, sibling0 limbs)
    let row0_state = [leaf_limb0, leaf_limb1, sibling0_limb2, sibling0_limb3];
    let row0_state_base = flatten_ext_limbs(&row0_state);
    let row0_out_base = perm.permute(row0_state_base);

    // Row 1 chaining: mmcs_bit = 1, so previous hash becomes right child.
    // Previous digest (out[0..1]) chains into limbs 2-3; sibling1 provides limbs 0-1.
    let mut row1_state_base = [Base::ZERO; WIDTH];
    // limbs 0-1 from sibling1
    let sibling1_flat: [Base; 2 * LIMB_SIZE] = flatten_ext_limbs(&[sibling1_limb2, sibling1_limb3]);
    row1_state_base[0..2 * LIMB_SIZE].copy_from_slice(&sibling1_flat);
    // limbs 2-3 from row0 output limbs 0-1
    row1_state_base[2 * LIMB_SIZE..4 * LIMB_SIZE].copy_from_slice(&row0_out_base[0..2 * LIMB_SIZE]);

    let row1_out_base = perm.permute(row1_state_base);

    // Row 2 chaining: mmcs_bit = 0, so previous hash becomes left child (limbs 0-1 get prev_out[0..2])
    // limbs 2-3 from sibling2
    let mut row2_state_base = [Base::ZERO; WIDTH];
    row2_state_base[0..2 * LIMB_SIZE].copy_from_slice(&row1_out_base[0..2 * LIMB_SIZE]);
    let sibling2_flat: [Base; 2 * LIMB_SIZE] = flatten_ext_limbs(&[sibling2_limb2, sibling2_limb3]);
    row2_state_base[2 * LIMB_SIZE..4 * LIMB_SIZE].copy_from_slice(&sibling2_flat);

    let row2_out_base = perm.permute(row2_state_base);
    let row2_out_limbs = collect_ext_limbs(&row2_out_base);

    // mmcs_index_sum should be 2 (bits: row1=1, row2=0)
    let mmcs_index_sum_row2 = Base::from_u64(2);

    // Build circuit
    let mut builder = CircuitBuilder::<Ext4>::new();
    builder.enable_poseidon_perm::<BabyBearD4Width16, _>(
        generate_poseidon2_trace::<Ext4, BabyBearD4Width16>,
        perm,
    );

    // Row 0: expose all inputs
    let mmcs_bit_row0 = builder.alloc_const(Ext4::from_prime_subfield(Base::ZERO), "mmcs_bit_row0");
    let inputs_row0: [ExprId; 4] = [
        builder.alloc_const(row0_state[0], "leaf0"),
        builder.alloc_const(row0_state[1], "leaf1"),
        builder.alloc_const(row0_state[2], "sibling0_2"),
        builder.alloc_const(row0_state[3], "sibling0_3"),
    ];

<<<<<<< HEAD
    builder.add_poseidon_perm(p3_circuit::ops::PoseidonPermCall {
        new_start: true,
        merkle_path: true,
        mmcs_bit: Some(mmcs_bit_row0),
        inputs: inputs_row0.map(Some),
        outputs: [None, None],
        mmcs_index_sum: None,
    })?;

    // Row 1: mmcs_bit = 1 (right), so sibling1 goes in limbs 0-1, previous hash chains to limbs 2-3.
    let sibling1_inputs: [Option<ExprId>; 4] = [
        None, // Private (sibling1 limb 0)
        None, // Private (sibling1 limb 1)
        None, None, // Chained from previous output
    ];
=======
    let (_row0_op_id, _row0_outputs) =
        builder.add_poseidon_perm(p3_circuit::ops::PoseidonPermCall {
            new_start: true,
            merkle_path: true,
            mmcs_bit: Some(mmcs_bit_row0),
            inputs: inputs_row0.map(Some),
            out_ctl: [false, false],
            mmcs_index_sum: None,
        })?;

    // Row 1: Merkle right. Chain previous digest into limbs 2-3 and provide sibling1 in limbs 0-1.
    // All inputs are private (chained from row 0 or provided via private data)
    let sibling1_inputs: [Option<ExprId>; 4] = [None, None, None, None];
>>>>>>> 28a2b4e2
    // Public root limbs
    let out0 = builder.add_public_input();
    let out1 = builder.add_public_input();
    let mmcs_idx_sum_expr = builder.add_public_input();

    let mmcs_bit_row1 = builder.alloc_const(Ext4::from_prime_subfield(Base::ONE), "mmcs_bit_row1");
<<<<<<< HEAD
    let row1_op_id = builder.add_poseidon_perm(p3_circuit::ops::PoseidonPermCall {
        new_start: false,
        merkle_path: true,
        mmcs_bit: Some(mmcs_bit_row1),
        inputs: sibling1_inputs,
        outputs: [None, None],
        mmcs_index_sum: None,
    })?;

    // Row 2: mmcs_bit = 0 (left), so previous hash chains to limbs 0-1, sibling2 goes in limbs 2-3.
    let mmcs_bit_row2 = builder.alloc_const(Ext4::from_prime_subfield(Base::ZERO), "mmcs_bit_row2");
    let sibling2_inputs: [Option<ExprId>; 4] = [
        None, None, // Chained from previous output
        None, // Private (sibling2 limb 2)
        None, // Private (sibling2 limb 3)
    ];
    let row2_op_id = builder.add_poseidon_perm(p3_circuit::ops::PoseidonPermCall {
        new_start: false,
        merkle_path: true,
        mmcs_bit: Some(mmcs_bit_row2),
        inputs: sibling2_inputs,
        outputs: [Some(out0), Some(out1)],
        mmcs_index_sum: Some(mmcs_idx_sum_expr),
    })?;
=======
    let (row1_op_id, _row1_outputs) =
        builder.add_poseidon_perm(p3_circuit::ops::PoseidonPermCall {
            new_start: false,
            merkle_path: true,
            mmcs_bit: Some(mmcs_bit_row1),
            inputs: sibling1_inputs,
            out_ctl: [false, false],
            mmcs_index_sum: None,
        })?;

    // Row 2: merkle left - all inputs private (chained from row 1 or provided via private data)
    let mmcs_bit_row2 = builder.alloc_const(Ext4::from_prime_subfield(Base::ZERO), "mmcs_bit_row2");
    let sibling2_inputs: [Option<ExprId>; 4] = [None, None, None, None];
    let (row2_op_id, row2_outputs) =
        builder.add_poseidon_perm(p3_circuit::ops::PoseidonPermCall {
            new_start: false,
            merkle_path: true,
            mmcs_bit: Some(mmcs_bit_row2),
            inputs: sibling2_inputs,
            out_ctl: [true, true],
            mmcs_index_sum: Some(mmcs_idx_sum_expr),
        })?;
    let row2_out0 = row2_outputs[0].ok_or("missing row2 out0")?;
    let row2_out1 = row2_outputs[1].ok_or("missing row2 out1")?;
    builder.connect(row2_out0, out0);
    builder.connect(row2_out1, out1);
>>>>>>> 28a2b4e2

    let circuit = builder.build()?;
    let table_packing = TablePacking::new(4, 4, 1);
    let poseidon_config = Poseidon2Config::baby_bear_d4_width16();
    let airs_degrees = get_airs_and_degrees_with_prep::<_, _, 1>(
        &circuit,
        table_packing,
        Some(&[NonPrimitiveConfig::Poseidon2(poseidon_config.clone())]),
    )?;
    let (airs, degrees): (Vec<_>, Vec<usize>) = airs_degrees.into_iter().unzip();

    let mut runner = circuit.runner();
    runner.set_public_inputs(&[
        row2_out_limbs[0],
        row2_out_limbs[1],
        Ext4::from_prime_subfield(mmcs_index_sum_row2),
    ])?;

    // Set private inputs for Row 1
<<<<<<< HEAD
    // Row 1: mmcs_bit = 1 (Right Child). Chaining into 2-3.
    // Private input (Sibling) goes to 0-1.
    let mut row1_private_inputs = [Ext4::ZERO; 4];
    row1_private_inputs[0] = sibling1_limb2; // Sibling at 0
    row1_private_inputs[1] = sibling1_limb3; // Sibling at 1

    runner.set_non_primitive_op_private_data(
        row1_op_id,
        NonPrimitiveOpPrivateData::PoseidonPerm(PoseidonPermPrivateData {
            input_values: row1_private_inputs.to_vec(),
=======
    // Row 1: mmcs_bit = 1 (Right Child). Previous digest chains from previous row.
    // For Merkle mode, provide the sibling (2 limbs). Internal logic handles placement.
    runner.set_non_primitive_op_private_data(
        row1_op_id,
        NonPrimitiveOpPrivateData::PoseidonPerm(PoseidonPermPrivateData {
            sibling: [sibling1_limb2, sibling1_limb3],
>>>>>>> 28a2b4e2
        }),
    )?;

    // Set private inputs for Row 2
<<<<<<< HEAD
    // Row 2: mmcs_bit = 0 (Left Child). Chaining into 0-1.
    // Private input (Sibling) goes to 2-3.
    let mut row2_private_inputs = [Ext4::ZERO; 4];
    row2_private_inputs[2] = sibling2_limb2; // Sibling at 2
    row2_private_inputs[3] = sibling2_limb3; // Sibling at 3

    runner.set_non_primitive_op_private_data(
        row2_op_id,
        NonPrimitiveOpPrivateData::PoseidonPerm(PoseidonPermPrivateData {
            input_values: row2_private_inputs.to_vec(),
=======
    // Row 2: mmcs_bit = 0 (Left Child). Previous digest chains from previous row.
    // For Merkle mode, provide the sibling (2 limbs). Internal logic handles placement.
    runner.set_non_primitive_op_private_data(
        row2_op_id,
        NonPrimitiveOpPrivateData::PoseidonPerm(PoseidonPermPrivateData {
            sibling: [sibling2_limb2, sibling2_limb3],
>>>>>>> 28a2b4e2
        }),
    )?;

    let traces = runner.run()?;

    // Check Poseidon trace rows and mmcs_index_sum exposure
    let poseidon_trace = traces
        .non_primitive_trace::<p3_circuit::tables::Poseidon2Trace<Base>>("poseidon2")
        .expect("poseidon2 trace missing");
    assert_eq!(poseidon_trace.total_rows(), 3, "expected three perm rows");

    let stark_config = config::baby_bear().build();
    let common = CommonData::from_airs_and_degrees(&stark_config, &airs, &degrees);

    let mut prover = BatchStarkProver::new(stark_config).with_table_packing(table_packing);
    prover.register_poseidon2_table(poseidon_config);
    let proof = prover.prove_all_tables(&traces, &common)?;
    prover.verify_all_tables(&proof, &common)?;

    Ok(())
}

fn flatten_ext_limbs<const N: usize, const M: usize>(limbs: &[Ext4; N]) -> [Base; M] {
    let mut out = [Base::ZERO; M];
    for (i, limb) in limbs.iter().enumerate() {
        let coeffs = limb.as_basis_coefficients_slice();
        let start = i * LIMB_SIZE;
        let end = (start + LIMB_SIZE).min(M);
        out[start..end].copy_from_slice(&coeffs[0..(end - start)]);
    }
    out
}

fn collect_ext_limbs(state: &[Base; WIDTH]) -> [Ext4; 4] {
    let mut limbs = [Ext4::ZERO; 4];
    for i in 0..4 {
        let chunk = &state[i * LIMB_SIZE..(i + 1) * LIMB_SIZE];
        limbs[i] = Ext4::from_basis_coefficients_slice(chunk).unwrap();
    }
    limbs
}<|MERGE_RESOLUTION|>--- conflicted
+++ resolved
@@ -162,23 +162,6 @@
         builder.alloc_const(row0_state[3], "sibling0_3"),
     ];
 
-<<<<<<< HEAD
-    builder.add_poseidon_perm(p3_circuit::ops::PoseidonPermCall {
-        new_start: true,
-        merkle_path: true,
-        mmcs_bit: Some(mmcs_bit_row0),
-        inputs: inputs_row0.map(Some),
-        outputs: [None, None],
-        mmcs_index_sum: None,
-    })?;
-
-    // Row 1: mmcs_bit = 1 (right), so sibling1 goes in limbs 0-1, previous hash chains to limbs 2-3.
-    let sibling1_inputs: [Option<ExprId>; 4] = [
-        None, // Private (sibling1 limb 0)
-        None, // Private (sibling1 limb 1)
-        None, None, // Chained from previous output
-    ];
-=======
     let (_row0_op_id, _row0_outputs) =
         builder.add_poseidon_perm(p3_circuit::ops::PoseidonPermCall {
             new_start: true,
@@ -192,39 +175,12 @@
     // Row 1: Merkle right. Chain previous digest into limbs 2-3 and provide sibling1 in limbs 0-1.
     // All inputs are private (chained from row 0 or provided via private data)
     let sibling1_inputs: [Option<ExprId>; 4] = [None, None, None, None];
->>>>>>> 28a2b4e2
     // Public root limbs
     let out0 = builder.add_public_input();
     let out1 = builder.add_public_input();
     let mmcs_idx_sum_expr = builder.add_public_input();
 
     let mmcs_bit_row1 = builder.alloc_const(Ext4::from_prime_subfield(Base::ONE), "mmcs_bit_row1");
-<<<<<<< HEAD
-    let row1_op_id = builder.add_poseidon_perm(p3_circuit::ops::PoseidonPermCall {
-        new_start: false,
-        merkle_path: true,
-        mmcs_bit: Some(mmcs_bit_row1),
-        inputs: sibling1_inputs,
-        outputs: [None, None],
-        mmcs_index_sum: None,
-    })?;
-
-    // Row 2: mmcs_bit = 0 (left), so previous hash chains to limbs 0-1, sibling2 goes in limbs 2-3.
-    let mmcs_bit_row2 = builder.alloc_const(Ext4::from_prime_subfield(Base::ZERO), "mmcs_bit_row2");
-    let sibling2_inputs: [Option<ExprId>; 4] = [
-        None, None, // Chained from previous output
-        None, // Private (sibling2 limb 2)
-        None, // Private (sibling2 limb 3)
-    ];
-    let row2_op_id = builder.add_poseidon_perm(p3_circuit::ops::PoseidonPermCall {
-        new_start: false,
-        merkle_path: true,
-        mmcs_bit: Some(mmcs_bit_row2),
-        inputs: sibling2_inputs,
-        outputs: [Some(out0), Some(out1)],
-        mmcs_index_sum: Some(mmcs_idx_sum_expr),
-    })?;
-=======
     let (row1_op_id, _row1_outputs) =
         builder.add_poseidon_perm(p3_circuit::ops::PoseidonPermCall {
             new_start: false,
@@ -251,7 +207,6 @@
     let row2_out1 = row2_outputs[1].ok_or("missing row2 out1")?;
     builder.connect(row2_out0, out0);
     builder.connect(row2_out1, out1);
->>>>>>> 28a2b4e2
 
     let circuit = builder.build()?;
     let table_packing = TablePacking::new(4, 4, 1);
@@ -271,48 +226,22 @@
     ])?;
 
     // Set private inputs for Row 1
-<<<<<<< HEAD
-    // Row 1: mmcs_bit = 1 (Right Child). Chaining into 2-3.
-    // Private input (Sibling) goes to 0-1.
-    let mut row1_private_inputs = [Ext4::ZERO; 4];
-    row1_private_inputs[0] = sibling1_limb2; // Sibling at 0
-    row1_private_inputs[1] = sibling1_limb3; // Sibling at 1
-
-    runner.set_non_primitive_op_private_data(
-        row1_op_id,
-        NonPrimitiveOpPrivateData::PoseidonPerm(PoseidonPermPrivateData {
-            input_values: row1_private_inputs.to_vec(),
-=======
     // Row 1: mmcs_bit = 1 (Right Child). Previous digest chains from previous row.
     // For Merkle mode, provide the sibling (2 limbs). Internal logic handles placement.
     runner.set_non_primitive_op_private_data(
         row1_op_id,
         NonPrimitiveOpPrivateData::PoseidonPerm(PoseidonPermPrivateData {
             sibling: [sibling1_limb2, sibling1_limb3],
->>>>>>> 28a2b4e2
         }),
     )?;
 
     // Set private inputs for Row 2
-<<<<<<< HEAD
-    // Row 2: mmcs_bit = 0 (Left Child). Chaining into 0-1.
-    // Private input (Sibling) goes to 2-3.
-    let mut row2_private_inputs = [Ext4::ZERO; 4];
-    row2_private_inputs[2] = sibling2_limb2; // Sibling at 2
-    row2_private_inputs[3] = sibling2_limb3; // Sibling at 3
-
-    runner.set_non_primitive_op_private_data(
-        row2_op_id,
-        NonPrimitiveOpPrivateData::PoseidonPerm(PoseidonPermPrivateData {
-            input_values: row2_private_inputs.to_vec(),
-=======
     // Row 2: mmcs_bit = 0 (Left Child). Previous digest chains from previous row.
     // For Merkle mode, provide the sibling (2 limbs). Internal logic handles placement.
     runner.set_non_primitive_op_private_data(
         row2_op_id,
         NonPrimitiveOpPrivateData::PoseidonPerm(PoseidonPermPrivateData {
             sibling: [sibling2_limb2, sibling2_limb3],
->>>>>>> 28a2b4e2
         }),
     )?;
 
