use std::env;

/// Mmcs verification circuit: Prove knowledge of a leaf in a Mmcs tree
/// Public inputs: leaf_hash, leaf_index, expected_root
/// Private inputs: mmcs path (siblings + directions)
use p3_baby_bear::BabyBear;
use p3_circuit::ops::MmcsVerifyConfig;
use p3_circuit::tables::MmcsPrivateData;
use p3_circuit::{CircuitBuilder, ExprId, MmcsOps, NonPrimitiveOpPrivateData};
use p3_circuit_prover::prover::ProverError;
use p3_circuit_prover::{MultiTableProver, config};
use p3_field::PrimeCharacteristicRing;
use p3_field::extension::BinomialExtensionField;
use tracing_forest::ForestLayer;
use tracing_forest::util::LevelFilter;
use tracing_subscriber::layer::SubscriberExt;
use tracing_subscriber::util::SubscriberInitExt;
use tracing_subscriber::{EnvFilter, Registry};

type F = BinomialExtensionField<BabyBear, 4>;

fn init_logger() {
    let env_filter = EnvFilter::builder()
        .with_default_directive(LevelFilter::INFO.into())
        .from_env_lossy();

    Registry::default()
        .with(env_filter)
        .with(ForestLayer::default())
        .init();
}

fn main() -> Result<(), ProverError> {
    init_logger();

    let depth = env::args().nth(1).and_then(|s| s.parse().ok()).unwrap_or(3);
    let config = config::baby_bear().build();
    let compress = config::baby_bear_compression();
    let mmcs_config = MmcsVerifyConfig::babybear_quartic_extension_default();

    let mut builder = CircuitBuilder::<F>::new();
    builder.enable_mmcs(&mmcs_config);

    // Public inputs: leaf hash and expected root hash
    // The leaves will contain `mmcs_config.ext_field_digest_elems` wires,
    // when the leaf index is odd, and an empty vector otherwise. This means
    // we're proving the opening of an Mmcs to matrices of height 2^depth, 2^(depth -1), ...
    let leaves: Vec<Vec<ExprId>> = (0..depth)
        .map(|i| {
<<<<<<< HEAD
            (0..if (i as usize).is_multiple_of(2) && i != depth - 1 {
=======
            (0..if i % 2 == 0 && i != depth - 1 {
>>>>>>> 9999dcf6
                mmcs_config.ext_field_digest_elems
            } else {
                0
            })
                .map(|_| builder.alloc_public_input("leaf_hash"))
                .collect::<Vec<ExprId>>()
        })
        .collect();
    let directions: Vec<ExprId> = (0..depth)
<<<<<<< HEAD
        .map(|_| builder.alloc_public_input("index"))
=======
        .map(|_| builder.alloc_public_input("directions"))
>>>>>>> 9999dcf6
        .collect();
    let expected_root = (0..mmcs_config.ext_field_digest_elems)
        .map(|_| builder.alloc_public_input("expected_root"))
        .collect::<Vec<ExprId>>();
    // Add a Mmcs verification operation
    // This declares that leaf_hash and expected_root are connected to witness bus
    // The AIR constraints will verify the Mmcs path is valid
    let mmcs_op_id = builder.add_mmcs_verify(&leaves, &directions, &expected_root)?;

    builder.dump_allocation_log();

    let circuit = builder.build()?;
    let mut runner = circuit.runner();

    // Set public inputs
    //
    let leaves_value: Vec<Vec<F>> = (0..depth)
        .map(|i| {
<<<<<<< HEAD
            if (i as usize).is_multiple_of(2) && i != depth - 1 {
=======
            if i % 2 == 0 && i != depth - 1 {
>>>>>>> 9999dcf6
                vec![
                    F::ZERO,
                    F::ZERO,
                    F::ZERO,
                    F::ZERO,
                    F::ZERO,
                    F::ZERO,
                    F::ZERO,
                    F::from_u64(42),
                ]
            } else {
                vec![]
            }
        })
        .collect(); // Our leaf value
    let siblings: Vec<Vec<F>> = (0..depth)
        .map(|i| {
            vec![
                F::ZERO,
                F::ZERO,
                F::ZERO,
                F::ZERO,
                F::ZERO,
                F::ZERO,
                F::ZERO,
                F::from_u64((i + 1) * 10),
            ]
        })
        .collect();

    // the index is 0b1010...
    let directions: Vec<bool> = (0..depth).map(|i| i % 2 == 0).collect();

<<<<<<< HEAD
    let private_data = MmcsPrivateData::new(&mmcs_config, &siblings, compress);
    let intermediate_states =
        private_data.compute_all_states(&mmcs_config, &leaves_value, &directions)?;

=======
    let MmcsPrivateData {
        path_states: intermediate_states,
        ..
    } = MmcsPrivateData::new(
        &compress,
        &mmcs_config,
        &leaves_value,
        &siblings,
        &directions,
    )?;
>>>>>>> 9999dcf6
    let expected_root_value = intermediate_states
        .last()
        .expect("There is always at least the leaf hash")
        .0
        .clone();

    let mut public_inputs = vec![];
    public_inputs.extend(leaves_value.iter().flatten());
    public_inputs.extend(directions.iter().map(|dir| F::from_bool(*dir)));
    public_inputs.extend(&expected_root_value);

    runner.set_public_inputs(&public_inputs)?;
    // Set private Mmcs path data
    runner.set_non_primitive_op_private_data(
        mmcs_op_id,
<<<<<<< HEAD
        NonPrimitiveOpPrivateData::MmcsVerify(private_data),
=======
        NonPrimitiveOpPrivateData::MmcsVerify(MmcsPrivateData::new(
            &compress,
            &mmcs_config,
            &leaves_value,
            &siblings,
            &directions,
        )?),
>>>>>>> 9999dcf6
    )?;
    let traces = runner.run()?;
    let multi_prover = MultiTableProver::new(config).with_mmcs_table(mmcs_config.into());
    let proof = multi_prover.prove_all_tables(&traces)?;
    multi_prover.verify_all_tables(&proof)?;

    Ok(())
}<|MERGE_RESOLUTION|>--- conflicted
+++ resolved
@@ -47,11 +47,7 @@
     // we're proving the opening of an Mmcs to matrices of height 2^depth, 2^(depth -1), ...
     let leaves: Vec<Vec<ExprId>> = (0..depth)
         .map(|i| {
-<<<<<<< HEAD
-            (0..if (i as usize).is_multiple_of(2) && i != depth - 1 {
-=======
             (0..if i % 2 == 0 && i != depth - 1 {
->>>>>>> 9999dcf6
                 mmcs_config.ext_field_digest_elems
             } else {
                 0
@@ -61,11 +57,7 @@
         })
         .collect();
     let directions: Vec<ExprId> = (0..depth)
-<<<<<<< HEAD
-        .map(|_| builder.alloc_public_input("index"))
-=======
         .map(|_| builder.alloc_public_input("directions"))
->>>>>>> 9999dcf6
         .collect();
     let expected_root = (0..mmcs_config.ext_field_digest_elems)
         .map(|_| builder.alloc_public_input("expected_root"))
@@ -84,11 +76,7 @@
     //
     let leaves_value: Vec<Vec<F>> = (0..depth)
         .map(|i| {
-<<<<<<< HEAD
-            if (i as usize).is_multiple_of(2) && i != depth - 1 {
-=======
             if i % 2 == 0 && i != depth - 1 {
->>>>>>> 9999dcf6
                 vec![
                     F::ZERO,
                     F::ZERO,
@@ -122,23 +110,10 @@
     // the index is 0b1010...
     let directions: Vec<bool> = (0..depth).map(|i| i % 2 == 0).collect();
 
-<<<<<<< HEAD
     let private_data = MmcsPrivateData::new(&mmcs_config, &siblings, compress);
     let intermediate_states =
         private_data.compute_all_states(&mmcs_config, &leaves_value, &directions)?;
 
-=======
-    let MmcsPrivateData {
-        path_states: intermediate_states,
-        ..
-    } = MmcsPrivateData::new(
-        &compress,
-        &mmcs_config,
-        &leaves_value,
-        &siblings,
-        &directions,
-    )?;
->>>>>>> 9999dcf6
     let expected_root_value = intermediate_states
         .last()
         .expect("There is always at least the leaf hash")
@@ -154,17 +129,7 @@
     // Set private Mmcs path data
     runner.set_non_primitive_op_private_data(
         mmcs_op_id,
-<<<<<<< HEAD
         NonPrimitiveOpPrivateData::MmcsVerify(private_data),
-=======
-        NonPrimitiveOpPrivateData::MmcsVerify(MmcsPrivateData::new(
-            &compress,
-            &mmcs_config,
-            &leaves_value,
-            &siblings,
-            &directions,
-        )?),
->>>>>>> 9999dcf6
     )?;
     let traces = runner.run()?;
     let multi_prover = MultiTableProver::new(config).with_mmcs_table(mmcs_config.into());
