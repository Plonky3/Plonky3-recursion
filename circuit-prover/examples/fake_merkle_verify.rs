use std::env;

/// Fake Merkle verification circuit: Prove knowledge of a leaf in a Merkle tree
/// Public inputs: leaf_hash, expected_root
/// Private inputs: merkle path (siblings + directions)
use p3_baby_bear::BabyBear;
use p3_circuit::builder::CircuitBuilder;
use p3_circuit::tables::DummyPerm;
use p3_circuit::{FakeMerklePrivateData, NonPrimitiveOpPrivateData};
use p3_circuit_prover::MultiTableProver;
use p3_circuit_prover::config::babybear_config::build_standard_config_babybear;
use p3_circuit_prover::prover::ProverError;
use p3_field::PrimeCharacteristicRing;

type F = BabyBear;

fn main() -> Result<(), ProverError> {
    let depth = env::args().nth(1).and_then(|s| s.parse().ok()).unwrap_or(3);

    let mut builder = CircuitBuilder::<F>::new();

    // Public inputs: leaf hash and expected root hash
    let leaf_hash = builder.add_public_input();
    let expected_root = builder.add_public_input();

    // Add fake Merkle verification operation
    // This declares that leaf_hash and expected_root are connected to witness bus
    // The AIR constraints will verify the Merkle path is valid
    let merkle_op_id = builder.add_fake_merkle_verify(leaf_hash, expected_root);

    let circuit = builder.build()?;
    let mut runner = circuit.runner();

    // Create private Merkle path data and compute expected root with same mock hash
    let leaf_value = F::from_u64(42); // Our leaf value
    let private_data = create_merkle_path_data(leaf_value, depth);
    let expected_root_value = compute_merkle_root_from_private(leaf_value, &private_data);
    // Set public inputs
    runner.set_public_inputs(&[leaf_value, expected_root_value])?;
    runner.set_non_primitive_op_private_data(
        merkle_op_id,
        NonPrimitiveOpPrivateData::FakeMerkleVerify(private_data),
    )?;

<<<<<<< HEAD
    let traces = runner.run::<DummyPerm, 0, 0, 0>(DummyPerm::default())?;
    let multi_prover = MultiTableProver::new();
=======
    let traces = runner.run()?;
    let config = build_standard_config_babybear();
    let multi_prover = MultiTableProver::new(config);
>>>>>>> ac7c3270
    let proof = multi_prover.prove_all_tables(&traces)?;
    multi_prover.verify_all_tables(&proof)
}

/// Compute the expected root using the same mock hash as the circuit runner
fn compute_merkle_root_from_private(leaf: F, private: &FakeMerklePrivateData<F>) -> F {
    let mut current = leaf;
    for (sibling, &dir) in private
        .path_siblings
        .iter()
        .zip(private.path_directions.iter())
    {
        // Mock hash: left + right + (direction ? 1 : 0)
        current = current + *sibling + if dir { F::ONE } else { F::ZERO };
    }
    current
}

/// Create mock private Merkle path data
fn create_merkle_path_data(_leaf: F, depth: usize) -> FakeMerklePrivateData<F> {
    let mut path_siblings = Vec::new();
    let mut path_directions = Vec::new();

    for i in 0..depth {
        // Mock sibling (single field element)
        let sibling = F::from_u64((i + 1) as u64 * 10);
        path_siblings.push(sibling);

        // Alternate directions for demo
        path_directions.push(i % 2 == 0);
    }

    FakeMerklePrivateData {
        path_siblings,
        path_directions,
    }
}<|MERGE_RESOLUTION|>--- conflicted
+++ resolved
@@ -42,14 +42,9 @@
         NonPrimitiveOpPrivateData::FakeMerkleVerify(private_data),
     )?;
 
-<<<<<<< HEAD
     let traces = runner.run::<DummyPerm, 0, 0, 0>(DummyPerm::default())?;
-    let multi_prover = MultiTableProver::new();
-=======
-    let traces = runner.run()?;
     let config = build_standard_config_babybear();
     let multi_prover = MultiTableProver::new(config);
->>>>>>> ac7c3270
     let proof = multi_prover.prove_all_tables(&traces)?;
     multi_prover.verify_all_tables(&proof)
 }
