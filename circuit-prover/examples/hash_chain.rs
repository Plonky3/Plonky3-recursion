--- conflicted
+++ resolved
@@ -5,20 +5,12 @@
 /// The circuit absorbs multiple inputs sequentially and squeezes outputs,
 /// enforcing that the in-circuit hash matches the native computation.
 use p3_baby_bear::{BabyBear, default_babybear_poseidon2_16};
-<<<<<<< HEAD
-=======
 use p3_batch_stark::CommonData;
-use p3_circuit::op::WitnessHintsFiller;
->>>>>>> b0d4590f
 use p3_circuit::ops::HashOps;
 use p3_circuit::ops::hash::HashConfig;
 use p3_circuit::tables::generate_poseidon2_trace;
-<<<<<<< HEAD
 use p3_circuit::{CircuitBuilder, ExprId};
-=======
-use p3_circuit::{CircuitBuilder, CircuitError, ExprId};
 use p3_circuit_prover::common::get_airs_and_degrees_with_prep;
->>>>>>> b0d4590f
 use p3_circuit_prover::{BatchStarkProver, Poseidon2Config, TablePacking, config};
 use p3_field::PrimeCharacteristicRing;
 use p3_poseidon2_circuit_air::BabyBearD4Width16;
@@ -164,15 +156,9 @@
         }
     }
     let mut prover = BatchStarkProver::new(stark_config).with_table_packing(table_packing);
-<<<<<<< HEAD
-    prover.register_poseidon2_table(Poseidon2Config::baby_bear_d1_width16());
-    let proof = prover.prove_all_tables(&traces)?;
-    prover.verify_all_tables(&proof)?;
-=======
     prover.register_poseidon2_table(Poseidon2Config::baby_bear_d4_width16());
     let proof = prover.prove_all_tables(&traces, &common)?;
     prover.verify_all_tables(&proof, &common)?;
->>>>>>> b0d4590f
 
     println!(
         "Successfully proved and verified Poseidon2 hash chain of length {}!",
