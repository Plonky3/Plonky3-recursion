--- conflicted
+++ resolved
@@ -4,14 +4,10 @@
 /// Public input: expected_result (F(n))
 use p3_baby_bear::BabyBear;
 use p3_circuit::builder::CircuitBuilder;
-<<<<<<< HEAD
 use p3_circuit::tables::DummyPerm;
-use p3_circuit_prover::MultiTableProver;
-=======
 use p3_circuit_prover::config::babybear_config::build_standard_config_babybear;
 use p3_circuit_prover::prover::ProverError;
 use p3_circuit_prover::{MultiTableProver, TablePacking};
->>>>>>> ac7c3270
 use p3_field::PrimeCharacteristicRing;
 
 type F = BabyBear;
@@ -47,15 +43,10 @@
     let expected_fib = compute_fibonacci_classical(n);
     runner.set_public_inputs(&[expected_fib])?;
 
-<<<<<<< HEAD
     let traces = runner.run::<DummyPerm, 0, 0, 0>(DummyPerm::default())?;
-    let multi_prover = MultiTableProver::new();
-=======
-    let traces = runner.run()?;
     let config = build_standard_config_babybear();
     let table_packing = TablePacking::from_counts(4, 1);
     let multi_prover = MultiTableProver::new(config).with_table_packing(table_packing);
->>>>>>> ac7c3270
     let proof = multi_prover.prove_all_tables(&traces)?;
     multi_prover.verify_all_tables(&proof)
 }
