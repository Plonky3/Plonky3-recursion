use std::env;
use std::error::Error;

/// Fibonacci circuit: Compute F(n) and prove correctness
/// Public input: expected_result (F(n))
use p3_baby_bear::BabyBear;
use p3_batch_stark::CommonData;
use p3_circuit::CircuitBuilder;
use p3_circuit_prover::common::get_airs_and_degrees_with_prep;
use p3_circuit_prover::{BatchStarkProver, TablePacking, config};
use p3_field::PrimeCharacteristicRing;
use p3_lookup::logup::LogUpGadget;
use tracing_forest::ForestLayer;
use tracing_forest::util::LevelFilter;
use tracing_subscriber::layer::SubscriberExt;
use tracing_subscriber::util::SubscriberInitExt;
use tracing_subscriber::{EnvFilter, Registry};

/// Initializes a global logger with default parameters.
fn init_logger() {
    let env_filter = EnvFilter::builder()
        .with_default_directive(LevelFilter::INFO.into())
        .from_env_lossy();

    Registry::default()
        .with(env_filter)
        .with(ForestLayer::default())
        .init();
}

type F = BabyBear;

fn main() -> Result<(), Box<dyn Error>> {
    init_logger();

    let config = config::baby_bear().build();

    let n = env::args()
        .nth(1)
        .and_then(|s| s.parse().ok())
        .unwrap_or(100);

    let mut builder = CircuitBuilder::new();

    // Public input: expected F(n)
    let expected_result = builder.alloc_public_input("expected_result");

    // Compute F(n) iteratively
    let mut a = builder.alloc_const(F::ZERO, "F(0)");
    let mut b = builder.alloc_const(F::ONE, "F(1)");

    for _i in 2..=n {
        let next = builder.add(a, b);
        a = b;
        b = next;
    }

    // Assert computed F(n) equals expected result
    builder.connect(b, expected_result);

    builder.dump_allocation_log();

    let circuit = builder.build()?;
    let table_packing = TablePacking::new(4, 4, 1);

<<<<<<< HEAD
    let (airs_degrees, witness_multiplicities) =
        get_airs_and_degrees_with_prep::<_, _, 1>(&config, &circuit, table_packing).unwrap();
    let (mut airs, degrees): (Vec<_>, Vec<usize>) = airs_degrees.into_iter().unzip();
=======
    let airs_degrees =
        get_airs_and_degrees_with_prep::<_, _, 1>(&circuit, table_packing, None).unwrap();
    let (airs, degrees): (Vec<_>, Vec<usize>) = airs_degrees.into_iter().unzip();
>>>>>>> dd3e73ca
    let mut runner = circuit.runner();

    // Set public input
    let expected_fib = compute_fibonacci_classical(n);
    runner.set_public_inputs(&[expected_fib])?;

    let traces = runner.run()?;
    let common = CommonData::from_airs_and_degrees(&config, &mut airs, &degrees);
    let prover = BatchStarkProver::new(config).with_table_packing(table_packing);

    let lookup_gadget = LogUpGadget::new();
    let proof =
        prover.prove_all_tables(&traces, &common, witness_multiplicities, &lookup_gadget)?;
    prover.verify_all_tables(&proof, &common, &lookup_gadget)?;
    Ok(())
}

fn compute_fibonacci_classical(n: usize) -> F {
    if n == 0 {
        return F::ZERO;
    }
    if n == 1 {
        return F::ONE;
    }

    let mut a = F::ZERO;
    let mut b = F::ONE;

    for _i in 2..=n {
        let next = a + b;
        a = b;
        b = next;
    }

    b
}<|MERGE_RESOLUTION|>--- conflicted
+++ resolved
@@ -63,15 +63,9 @@
     let circuit = builder.build()?;
     let table_packing = TablePacking::new(4, 4, 1);
 
-<<<<<<< HEAD
     let (airs_degrees, witness_multiplicities) =
-        get_airs_and_degrees_with_prep::<_, _, 1>(&config, &circuit, table_packing).unwrap();
+        get_airs_and_degrees_with_prep::<_, _, 1>(&config, &circuit, table_packing, None).unwrap();
     let (mut airs, degrees): (Vec<_>, Vec<usize>) = airs_degrees.into_iter().unzip();
-=======
-    let airs_degrees =
-        get_airs_and_degrees_with_prep::<_, _, 1>(&circuit, table_packing, None).unwrap();
-    let (airs, degrees): (Vec<_>, Vec<usize>) = airs_degrees.into_iter().unzip();
->>>>>>> dd3e73ca
     let mut runner = circuit.runner();
 
     // Set public input
