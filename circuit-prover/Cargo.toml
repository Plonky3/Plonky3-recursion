[package]
name = "p3-circuit-prover"
description.workspace = true
version.workspace = true
edition.workspace = true
license.workspace = true
repository.workspace = true
homepage.workspace = true
keywords.workspace = true
categories.workspace = true

[dependencies]
itertools.workspace = true
p3-air.workspace = true
p3-baby-bear.workspace = true
p3-challenger.workspace = true
p3-circle.workspace = true
p3-circuit.workspace = true
p3-commit.workspace = true
p3-dft.workspace = true
p3-field.workspace = true
p3-fri.workspace = true
p3-goldilocks.workspace = true
p3-keccak.workspace = true
p3-koala-bear.workspace = true
p3-matrix.workspace = true
p3-maybe-rayon.workspace = true
p3-merkle-tree.workspace = true
p3-merkle-tree-air.workspace = true
p3-symmetric.workspace = true
p3-uni-stark.workspace = true
rand.workspace = true
thiserror.workspace = true
tracing.workspace = true

[dev-dependencies]
postcard = { version = "1.0", default-features = false, features = ["alloc"] }
rand.workspace = true
<<<<<<< HEAD
tracing = { version = "0.1.40", default-features = false, features = [
    "attributes",
] }
=======
tracing-forest = { workspace = true, features = ["ansi", "smallvec"] }
tracing-subscriber = { workspace = true, features = ["std", "env-filter"] }

[features]
parallel = ["p3-maybe-rayon/parallel"]
>>>>>>> 900f4e6c

[[example]]
name = "fibonacci"
path = "examples/fibonacci.rs"

[[example]]
name = "merkle_verify"
path = "examples/merkle_verify.rs"<|MERGE_RESOLUTION|>--- conflicted
+++ resolved
@@ -36,17 +36,11 @@
 [dev-dependencies]
 postcard = { version = "1.0", default-features = false, features = ["alloc"] }
 rand.workspace = true
-<<<<<<< HEAD
-tracing = { version = "0.1.40", default-features = false, features = [
-    "attributes",
-] }
-=======
 tracing-forest = { workspace = true, features = ["ansi", "smallvec"] }
 tracing-subscriber = { workspace = true, features = ["std", "env-filter"] }
 
 [features]
 parallel = ["p3-maybe-rayon/parallel"]
->>>>>>> 900f4e6c
 
 [[example]]
 name = "fibonacci"
