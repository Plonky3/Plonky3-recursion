--- conflicted
+++ resolved
@@ -179,13 +179,13 @@
             let i = inputs.len();
             if i > 0 && !*new_start {
                 if *merkle_path {
-                    // Merkle-path mode: chain based on previous row's mmcs_bit
+                    // Merkle-path mode: chain based on this row's mmcs_bit
                     // Only chain rate limbs (0..RATE_EXT-1) if in_ctl[i] = 0 (handled by AIR constraints)
                     if let Some(prev_out) = prev_output {
-                        let prev_bit = sponge_ops[i - 1].mmcs_bit;
+                        let cur_bit = *mmcs_bit;
                         // For trace generation, we chain unconditionally here.
                         // The AIR will enforce that chaining only applies when in_ctl = 0.
-                        if prev_bit {
+                        if cur_bit {
                             // Case B: mmcs_bit = 1 (right = previous hash)
                             // If RATE_EXT >= 2*DIGEST_EXT, chain from second half of rate section
                             // Otherwise, fall back to capacity limbs
@@ -251,8 +251,8 @@
 
             // Update MMCS index accumulator
             let acc = if i > 0 && *merkle_path && !*new_start {
-                // mmcs_index_sum_{r+1} = mmcs_index_sum_r * 2 + mmcs_bit_r
-                prev_mmcs_index_sum + prev_mmcs_index_sum + F::from_bool(sponge_ops[i - 1].mmcs_bit)
+                // mmcs_index_sum_r = mmcs_index_sum_{r-1} * 2 + mmcs_bit_r
+                prev_mmcs_index_sum + prev_mmcs_index_sum + F::from_bool(*mmcs_bit)
             } else {
                 // Reset / non-Merkle behavior.
                 // The AIR does not constrain mmcs_index_sum on these rows;
@@ -281,15 +281,8 @@
             for j in 0..RATE_EXT {
                 circuit_part[offset + j].write(F::from_bool(merkle_chain_sel[j]));
             }
-<<<<<<< HEAD
             offset += RATE_EXT;
-            circuit_part[offset].write(F::from_bool(mmcs_update_sel));
-            offset += 1;
             for j in 0..WIDTH_EXT {
-=======
-            offset += POSEIDON_PUBLIC_OUTPUT_LIMBS;
-            for j in 0..POSEIDON_LIMBS {
->>>>>>> d1ede11a
                 circuit_part[offset + j].write(F::from_bool(in_ctl[j]));
             }
             offset += WIDTH_EXT;
@@ -495,8 +488,8 @@
     //   - Capacity limbs are free/private
     // BUT: If in_ctl[i] = 1, CTL overrides chaining (limb is not chained).
     // Chaining only applies when in_ctl[limb] = 0.
-    let prev_bit = local.mmcs_bit.clone();
-    let is_left = AB::Expr::ONE - prev_bit.clone();
+    let next_bit = next.mmcs_bit.clone();
+    let is_left = AB::Expr::ONE - next_bit.clone();
 
     // Chain DIGEST_EXT limbs based on mmcs_bit from previous row
     for limb in 0..DIGEST_EXT {
@@ -513,7 +506,7 @@
             // Right case: chain from second half of rate if possible, otherwise from capacity
             if RATE_EXT >= 2 * DIGEST_EXT {
                 // Chain from second half of rate: in_{r+1}[limb] = out_r[DIGEST_EXT + limb]
-                let gate_right = next.merkle_chain_sel[limb].clone() * prev_bit.clone();
+                let gate_right = next.merkle_chain_sel[limb].clone() * next_bit.clone();
                 let right_idx = (DIGEST_EXT + limb) * D + d;
                 builder
                     .when_transition()
@@ -521,7 +514,7 @@
                     .assert_zero(next_in[idx].clone() - local_out[right_idx].clone());
             } else if limb < CAPACITY_EXT {
                 // Fall back to capacity limbs: in_{r+1}[limb] = out_r[RATE_EXT + limb]
-                let gate_right = next.merkle_chain_sel[limb].clone() * prev_bit.clone();
+                let gate_right = next.merkle_chain_sel[limb].clone() * next_bit.clone();
                 let right_idx = (RATE_EXT + limb) * D + d;
                 builder
                     .when_transition()
@@ -534,7 +527,7 @@
 
     // MMCS accumulator update.
     // If merkle_path_{r+1} = 1 and new_start_{r+1} = 0:
-    //   mmcs_index_sum_{r+1} = mmcs_index_sum_r * 2 + mmcs_bit_r
+    //   mmcs_index_sum_{r+1} = mmcs_index_sum_r * 2 + mmcs_bit_{r+1}
     let two = AB::Expr::ONE + AB::Expr::ONE;
     let not_next_new_start = AB::Expr::ONE - next.new_start.clone();
     builder
@@ -543,7 +536,7 @@
         .when(next.merkle_path.clone())
         .assert_zero(
             next.mmcs_index_sum.clone()
-                - (local.mmcs_index_sum.clone() * two + local.mmcs_bit.clone()),
+                - (local.mmcs_index_sum.clone() * two + next.mmcs_bit.clone()),
         );
 
     let p3_poseidon2_num_cols = p3_poseidon2_air::num_cols::<
