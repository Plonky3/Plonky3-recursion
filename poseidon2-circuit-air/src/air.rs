--- conflicted
+++ resolved
@@ -119,20 +119,6 @@
             HALF_FULL_ROUNDS,
             PARTIAL_ROUNDS,
         >();
-<<<<<<< HEAD
-        let ncols = self.width();
-        let num_circuit_cols = ncols - p2_ncols;
-
-        let mut circuit_trace = vec![F::ZERO; n * num_circuit_cols];
-        let mut circuit_trace = RowMajorMatrixViewMut::new(&mut circuit_trace, num_circuit_cols);
-
-        let mut inputs = Vec::with_capacity(n);
-        let mut prev_output: Option<[F; WIDTH]> = None;
-        let mut prev_mmcs_index_sum = F::ZERO;
-
-        for (i, op) in sponge_ops.iter().enumerate() {
-=======
-
         let ncols = self.width();
         let circuit_ncols = ncols - p2_ncols;
 
@@ -147,13 +133,13 @@
         //
         // This is much smaller than the full trace (WIDTH vs NUM_COLS).
         let mut inputs = Vec::with_capacity(n);
-        let mut state = [F::ZERO; WIDTH];
+        let mut prev_output: Option<[F; WIDTH]> = None;
+        let mut prev_mmcs_index_sum = F::ZERO;
 
         // Split slice into rows
         let rows = trace_slice[..n * ncols].chunks_exact_mut(ncols);
 
         for (op, row) in sponge_ops.iter().zip(rows) {
->>>>>>> f64f1c1f
             let Poseidon2CircuitRow {
                 new_start,
                 merkle_path,
@@ -167,7 +153,6 @@
                 mmcs_index_sum_idx,
             } = op;
 
-<<<<<<< HEAD
             let mut padded_inputs = [F::ZERO; WIDTH];
             for (dst, src) in padded_inputs
                 .iter_mut()
@@ -191,6 +176,7 @@
             // - If in_ctl[i] = 1, that limb is NOT chained and comes from CTL/witness instead.
             //   The AIR constraints will enforce this (chaining is gated by 1 - in_ctl[i]).
             let mut state = padded_inputs;
+            let i = inputs.len();
             if i > 0 && !*new_start {
                 if *merkle_path {
                     // Merkle-path mode: chain based on previous row's mmcs_bit
@@ -211,38 +197,6 @@
                             state[D..2 * D].copy_from_slice(&prev_out[D..2 * D]);
                         }
                         // in_{r+1}[2], in_{r+1}[3] remain free/private (from padded_inputs)
-=======
-            // Split the row into [Poseidon Columns | Circuit Columns]
-            let (_p2_part, circuit_part) = row.split_at_mut(p2_ncols);
-
-            // Write circuit columns
-            circuit_part[0].write(F::from_bool(*is_sponge));
-            circuit_part[1].write(F::from_bool(*reset));
-            circuit_part[2].write(F::from_bool(*is_sponge && *reset));
-
-            for j in 0..RATE_EXT {
-                // Write absorb flags
-                circuit_part[3 + j].write(F::from_bool(absorb_flags[j]));
-                // Write input indices
-                circuit_part[3 + RATE_EXT + j].write(F::from_u32(input_indices[j]));
-                // Write output indices
-                circuit_part[3 + RATE_EXT + WIDTH_EXT + j].write(F::from_u32(output_indices[j]));
-            }
-
-            // Sponge logic
-            let mut index_absorb = [false; RATE_EXT];
-            for (j, flag) in absorb_flags.iter().enumerate() {
-                if *flag {
-                    index_absorb[..=j].fill(true);
-                }
-            }
-
-            for (j, absorb) in index_absorb.iter().enumerate() {
-                if *absorb {
-                    for d in 0..D {
-                        let idx = j * D + d;
-                        state[idx] = input_values[idx];
->>>>>>> f64f1c1f
                     }
                 } else {
                     // Normal sponge mode: in_{r+1}[i] = out_r[i] for i = 0..3
@@ -273,78 +227,45 @@
                 core::array::from_fn(|j| (!*new_start) && *merkle_path && (!in_ctl[j]));
             let mmcs_update_sel = (!*new_start) && *merkle_path;
 
-            let row = circuit_trace.row_mut(i);
-
-            row[0] = F::from_bool(*new_start);
-            row[1] = F::from_bool(*merkle_path);
-            row[2] = F::from_bool(*mmcs_bit);
-            row[3] = acc;
+            let (_p2_part, circuit_part) = row.split_at_mut(p2_ncols);
+
+            circuit_part[0].write(F::from_bool(*new_start));
+            circuit_part[1].write(F::from_bool(*merkle_path));
+            circuit_part[2].write(F::from_bool(*mmcs_bit));
+            circuit_part[3].write(acc);
 
             let mut offset = 4;
             for j in 0..POSEIDON_LIMBS {
-                row[offset + j] = F::from_bool(normal_chain_sel[j]);
+                circuit_part[offset + j].write(F::from_bool(normal_chain_sel[j]));
             }
             offset += POSEIDON_LIMBS;
             for j in 0..POSEIDON_PUBLIC_OUTPUT_LIMBS {
-                row[offset + j] = F::from_bool(merkle_chain_sel[j]);
+                circuit_part[offset + j].write(F::from_bool(merkle_chain_sel[j]));
             }
             offset += POSEIDON_PUBLIC_OUTPUT_LIMBS;
-            row[offset] = F::from_bool(mmcs_update_sel);
+            circuit_part[offset].write(F::from_bool(mmcs_update_sel));
             offset += 1;
             for j in 0..POSEIDON_LIMBS {
-                row[offset + j] = F::from_bool(in_ctl[j]);
+                circuit_part[offset + j].write(F::from_bool(in_ctl[j]));
             }
             offset += POSEIDON_LIMBS;
             for j in 0..POSEIDON_LIMBS {
-                row[offset + j] = F::from_u32(input_indices[j]);
+                circuit_part[offset + j].write(F::from_u32(input_indices[j]));
             }
             offset += POSEIDON_LIMBS;
             for j in 0..POSEIDON_PUBLIC_OUTPUT_LIMBS {
-                row[offset + j] = F::from_bool(out_ctl[j]);
+                circuit_part[offset + j].write(F::from_bool(out_ctl[j]));
             }
             offset += POSEIDON_PUBLIC_OUTPUT_LIMBS;
             for j in 0..POSEIDON_PUBLIC_OUTPUT_LIMBS {
-                row[offset + j] = F::from_u32(output_indices[j]);
+                circuit_part[offset + j].write(F::from_u32(output_indices[j]));
             }
             offset += POSEIDON_PUBLIC_OUTPUT_LIMBS;
-            row[offset] = F::from_u32(*mmcs_index_sum_idx);
+            circuit_part[offset].write(F::from_u32(*mmcs_index_sum_idx));
 
             // Save the state to be used as input for the heavy Poseidon trace generation
             inputs.push(state);
-<<<<<<< HEAD
             prev_output = Some(perm.permute(state));
-        }
-
-        let p2_trace = generate_trace_rows::<
-            F,
-            LinearLayers,
-            WIDTH,
-            SBOX_DEGREE,
-            SBOX_REGISTERS,
-            HALF_FULL_ROUNDS,
-            PARTIAL_ROUNDS,
-        >(inputs, constants, extra_capacity_bits);
-
-        let ncols = self.width();
-
-        debug_assert_eq!(ncols, num_circuit_cols + p2_ncols);
-
-        let mut vec = vec![F::ZERO; n * ncols];
-
-        let circuit_trace_view = circuit_trace.as_view();
-
-        // TODO: Remove Poseidon2 air copy, possibly by making `generate_trace_rows_for_perm` public on P3 side
-        for ((row, left_part), right_part) in vec
-            .chunks_exact_mut(ncols)
-            .zip(p2_trace.row_slices())
-            .zip(circuit_trace_view.row_slices())
-        {
-            row[..p2_ncols].copy_from_slice(left_part);
-            row[p2_ncols..].copy_from_slice(right_part);
-=======
-
-            // Advance state
-            state = perm.permute(state);
         }
 
         // Poseidon trace generation
@@ -391,7 +312,6 @@
         // 2. Poseidon columns were written in the parallel loop.
         unsafe {
             trace_vec.set_len(n * ncols);
->>>>>>> f64f1c1f
         }
 
         RowMajorMatrix::new(trace_vec, ncols)
@@ -796,7 +716,6 @@
             mmcs_index_sum_idx: 0,
         };
 
-<<<<<<< HEAD
         let mut rows = vec![sponge_a, sponge_b, sponge_c, sponge_d];
         let target_rows = 32;
         if rows.len() < target_rows {
@@ -815,15 +734,7 @@
             rows.resize(target_rows, filler);
         }
 
-        let trace = air.generate_trace_rows(rows, &constants, fri_params.log_blowup, perm);
-=======
-        let trace = air.generate_trace_rows(
-            &vec![sponge_a, sponge_b, sponge_c, sponge_d],
-            &constants,
-            fri_params.log_blowup,
-            &perm,
-        );
->>>>>>> f64f1c1f
+        let trace = air.generate_trace_rows(&rows, &constants, fri_params.log_blowup, &perm);
 
         type Dft = p3_dft::Radix2Bowers;
         let dft = Dft::default();
