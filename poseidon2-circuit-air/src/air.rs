--- conflicted
+++ resolved
@@ -67,9 +67,12 @@
     preprocessed: Vec<F>,
 }
 
-pub const fn poseidon_preprocessed_width() -> usize {
-    // Witness index, `in_ctl`, `normal_chain_sel` and `merkle_chain_sel` for all input limbs, witness index and `out_ctl` for all output limbs, `mmcs_index_sum_ctl`, `new_start` and `merkle_path`.
-    4 * POSEIDON_LIMBS + 2 * POSEIDON_PUBLIC_OUTPUT_LIMBS + 3
+pub const fn poseidon_preprocessed_width<const WIDTH_EXT: usize, const DIGEST_EXT: usize>() -> usize
+{
+    // witness index, `in_ctl`, `normal_chain_sel` and `merkle_chain_sel` for all input limbs,
+    // witness index and `out_ctl` for all output limbs,
+    // `mmcs_index_sum_ctl`, `new_start` and `merkle_path`.
+    4 * WIDTH_EXT + 2 * DIGEST_EXT + 3
 }
 
 impl<
@@ -133,7 +136,7 @@
     }
 
     pub const fn preprocessed_width() -> usize {
-        poseidon_preprocessed_width()
+        poseidon_preprocessed_width::<WIDTH_EXT, DIGEST_EXT>()
     }
 
     pub fn generate_trace_rows<P: CryptographicPermutation<[F; WIDTH]>>(
@@ -295,51 +298,10 @@
             };
             prev_mmcs_index_sum = acc;
 
-<<<<<<< HEAD
-            let normal_chain_sel: [bool; WIDTH_EXT] =
-                core::array::from_fn(|j| (!*new_start) && (!*merkle_path) && (!in_ctl[j]));
-            let merkle_chain_sel: [bool; RATE_EXT] =
-                core::array::from_fn(|j| (!*new_start) && *merkle_path && (!in_ctl[j]));
-
-            let (_p2_part, circuit_part) = row.split_at_mut(p2_ncols);
-
-            circuit_part[0].write(F::from_bool(*new_start));
-            circuit_part[1].write(F::from_bool(*merkle_path));
-            circuit_part[2].write(F::from_bool(*mmcs_bit));
-            circuit_part[3].write(acc);
-
-            let mut offset = 4;
-            for j in 0..WIDTH_EXT {
-                circuit_part[offset + j].write(F::from_bool(normal_chain_sel[j]));
-            }
-            offset += WIDTH_EXT;
-            for j in 0..RATE_EXT {
-                circuit_part[offset + j].write(F::from_bool(merkle_chain_sel[j]));
-            }
-            offset += RATE_EXT;
-            for j in 0..WIDTH_EXT {
-                circuit_part[offset + j].write(F::from_bool(in_ctl[j]));
-            }
-            offset += WIDTH_EXT;
-            for j in 0..WIDTH_EXT {
-                circuit_part[offset + j].write(F::from_u32(input_indices[j]));
-            }
-            offset += WIDTH_EXT;
-            for j in 0..DIGEST_EXT {
-                circuit_part[offset + j].write(F::from_bool(out_ctl[j]));
-            }
-            offset += DIGEST_EXT;
-            for j in 0..DIGEST_EXT {
-                circuit_part[offset + j].write(F::from_u32(output_indices[j]));
-            }
-            offset += DIGEST_EXT;
-            circuit_part[offset].write(F::from_u32(*mmcs_index_sum_idx));
-=======
             let (_p2_part, circuit_part) = row.split_at_mut(p2_ncols);
 
             circuit_part[0].write(F::from_bool(*mmcs_bit));
             circuit_part[1].write(acc);
->>>>>>> 342b0f1d
 
             // Save the state to be used as input for the heavy Poseidon trace generation
             inputs.push(state);
@@ -460,10 +422,18 @@
     }
 }
 
-pub fn extract_preprocessed_from_operations<F: Field, OF: Field>(
-    operations: &[Poseidon2CircuitRow<OF>],
+pub fn extract_preprocessed_from_operations<
+    F: Field,
+    OF: Field,
+    const WIDTH_EXT: usize,
+    const RATE_EXT: usize,
+    const DIGEST_EXT: usize,
+>(
+    operations: &[Poseidon2CircuitRow<OF, WIDTH_EXT, RATE_EXT, DIGEST_EXT>],
 ) -> Vec<F> {
-    let mut preprocessed = Vec::with_capacity(operations.len() * poseidon_preprocessed_width());
+    let mut preprocessed = Vec::with_capacity(
+        operations.len() * poseidon_preprocessed_width::<WIDTH_EXT, DIGEST_EXT>(),
+    );
 
     for operation in operations {
         let Poseidon2CircuitRow {
@@ -584,13 +554,14 @@
     builder.assert_bool(local.mmcs_bit.clone());
 
     // Preprocessing layout:
-    // [in_idx[0], in_ctl[0], normal_chain_sel[0], merkle_chain_sel[0], ..., in_idx[3], in_ctl[3], normal_chain_sel[3], merkle_chain_sel[3],
-    //  out_idx[0], out_ctl[0], out_idx[1], out_ctl[1], mmcs_index_sum_ctl_idx, new_start, merkle_path]
+    // [in_idx[0], in_ctl[0], normal_chain_sel[0], merkle_chain_sel[0],
+    //      ..., in_idx[WIDTH_EXT-1], in_ctl[WIDTH_EXT-1], normal_chain_sel[WIDTH_EXT-1], merkle_chain_sel[WIDTH_EXT-1],
+    // out_idx[0], out_ctl[0], out_idx[1], out_ctl[1], mmcs_index_sum_ctl_idx, new_start, merkle_path]
     // The following corresponds to the size of the data related to one input limb (in_idx[i], in_ctl[i], normal_chain_sel[i], merkle_chain_sel[i]).
-    let preprocessing_limb_data_size = 4;
+    let preprocessing_limb_data_size = D;
     let normal_chain_idx = 2;
     let merkle_chain_idx = 3;
-    let new_start_idx = 4 * POSEIDON_LIMBS + 2 * POSEIDON_PUBLIC_OUTPUT_LIMBS + 1;
+    let new_start_idx = 4 * WIDTH_EXT + 2 * DIGEST_EXT + 1;
     let merkle_path_idx = new_start_idx + 1;
     // Normal chaining.
     // If new_start_{r+1} = 0 and merkle_path_{r+1} = 0:
@@ -621,82 +592,30 @@
     let next_bit = next.mmcs_bit.clone();
     let is_left = AB::Expr::ONE - next_bit.clone();
 
-<<<<<<< HEAD
-    // Chain DIGEST_EXT limbs based on mmcs_bit from previous row
-    for limb in 0..DIGEST_EXT {
+    let half = DIGEST_EXT / 2;
+    for limb in 0..half {
+        // Left limbs i, i < DIGEST_EXT / 2: chain from out_r[i] (left), unless in_ctl[i] = 1.
         for d in 0..D {
-            let idx = limb * D + d;
-
-            // Left case: in_{r+1}[limb] = out_r[limb]
-            let gate_left = next.merkle_chain_sel[limb].clone() * is_left.clone();
+            let gate_left =
+                next_preprocessed[preprocessing_limb_data_size * limb + merkle_chain_idx].clone()
+                    * is_left.clone();
             builder
                 .when_transition()
                 .when(gate_left)
-                .assert_zero(next_in[idx].clone() - local_out[idx].clone());
-
-            // Right case: chain from second half of rate if possible, otherwise from capacity
-            if RATE_EXT >= 2 * DIGEST_EXT {
-                // Chain from second half of rate: in_{r+1}[limb] = out_r[DIGEST_EXT + limb]
-                let gate_right = next.merkle_chain_sel[limb].clone() * next_bit.clone();
-                let right_idx = (DIGEST_EXT + limb) * D + d;
-                builder
-                    .when_transition()
-                    .when(gate_right)
-                    .assert_zero(next_in[idx].clone() - local_out[right_idx].clone());
-            } else if limb < CAPACITY_EXT {
-                // Fall back to capacity limbs: in_{r+1}[limb] = out_r[RATE_EXT + limb]
-                let gate_right = next.merkle_chain_sel[limb].clone() * next_bit.clone();
-                let right_idx = (RATE_EXT + limb) * D + d;
-                builder
-                    .when_transition()
-                    .when(gate_right)
-                    .assert_zero(next_in[idx].clone() - local_out[right_idx].clone());
-            }
+                .assert_zero(next_in[limb * D + d].clone() - local_out[limb * D + d].clone());
         }
-=======
-    // Limb 0: chain from out_r[0] (left), unless in_ctl[0] = 1. Not chained if Right.
-    for d in 0..D {
-        let gate_left_0 = next_preprocessed[merkle_chain_idx].clone() * is_left.clone();
-        builder
-            .when_transition()
-            .when(gate_left_0)
-            .assert_zero(next_in[d].clone() - local_out[d].clone());
-    }
-
-    // Limb 1: chain from out_r[1] (left), unless in_ctl[1] = 1. Not chained if Right.
-    for d in 0..D {
-        let gate_left_1 = next_preprocessed[preprocessing_limb_data_size + merkle_chain_idx]
-            .clone()
-            * is_left.clone();
-        builder
-            .when_transition()
-            .when(gate_left_1)
-            .assert_zero(next_in[D + d].clone() - local_out[D + d].clone());
-    }
-
-    // Limb 2: chain from out_r[0] (right), unless in_ctl[2] = 1. Not chained if Left.
-    for d in 0..D {
-        let gate_right_2 = next_preprocessed[preprocessing_limb_data_size * 2 + merkle_chain_idx]
-            .clone()
-            * next_bit.clone();
-        builder
-            .when_transition()
-            .when(gate_right_2)
-            .assert_zero(next_in[2 * D + d].clone() - local_out[d].clone());
-    }
-
-    // Limb 3: chain from out_r[1] (right), unless in_ctl[3] = 1. Not chained if Left.
-    for d in 0..D {
-        let gate_right_3 = next_preprocessed[preprocessing_limb_data_size * 3 + merkle_chain_idx]
-            .clone()
-            * next_bit.clone();
-        builder
-            .when_transition()
-            .when(gate_right_3)
-            .assert_zero(next_in[3 * D + d].clone() - local_out[D + d].clone());
->>>>>>> 342b0f1d
-    }
-    // Capacity limbs are free/private in Merkle mode (never chained)
+
+        // Right limbs i, i >= DIGEST_EXT / 2: chain from out_r[i] (right), unless in_ctl[i] = 1.
+        for d in 0..D {
+            let gate_right = next_preprocessed
+                [preprocessing_limb_data_size * (half + limb) + merkle_chain_idx]
+                .clone()
+                * next_bit.clone();
+            builder.when_transition().when(gate_right).assert_zero(
+                next_in[(half + limb) * D + d].clone() - local_out[limb * D + d].clone(),
+            );
+        }
+    }
 
     // MMCS accumulator update.
     // If merkle_path_{r+1} = 1 and new_start_{r+1} = 0:
@@ -809,6 +728,7 @@
     const WIDTH_EXT: usize,
     const RATE_EXT: usize,
     const CAPACITY_EXT: usize,
+    const DIGEST_EXT: usize,
     const SBOX_DEGREE: u64,
     const SBOX_REGISTERS: usize,
     const HALF_FULL_ROUNDS: usize,
@@ -822,6 +742,7 @@
         WIDTH_EXT,
         RATE_EXT,
         CAPACITY_EXT,
+        DIGEST_EXT,
         SBOX_DEGREE,
         SBOX_REGISTERS,
         HALF_FULL_ROUNDS,
@@ -860,6 +781,9 @@
                 HALF_FULL_ROUNDS,
                 PARTIAL_ROUNDS,
             >,
+            WIDTH_EXT,
+            RATE_EXT,
+            DIGEST_EXT,
         > = (*symbolic_main_local).borrow();
 
         let next: &Poseidon2CircuitCols<
@@ -872,18 +796,22 @@
                 HALF_FULL_ROUNDS,
                 PARTIAL_ROUNDS,
             >,
+            WIDTH_EXT,
+            RATE_EXT,
+            DIGEST_EXT,
         > = (*symbolic_main_next).borrow();
 
         // Preprocessing layout:
-        // [in_idx[0], in_ctl[0], normal_chain_sel[0], merkle_chain_sel[0], ..., in_idx[3], in_ctl[3], normal_chain_sel[3], merkle_chain_sel[3],
+        // [in_idx[0], in_ctl[0], normal_chain_sel[0], merkle_chain_sel[0],
+        //      ..., in_idx[WIDTH_EXT-1], in_ctl[WIDTH_EXT-1], normal_chain_sel[WIDTH_EXT-1], merkle_chain_sel[WIDTH_EXT-1],
         //  out_idx[0], out_ctl[0], out_idx[1], out_ctl[1], mmcs_index_sum_ctl_idx, new_start, merkle_path]
         // The following corresponds to the size of the data related to one input limb (in_idx[i], in_ctl[i], normal_chain_sel[i], merkle_chain_sel[i]).
         let preprocessing_limb_input_data_size = 4;
         let preprocessing_limb_output_data_size = 4;
         let in_ctl_idx = 1;
-        let start_output_idx = preprocessing_limb_input_data_size * POSEIDON_LIMBS;
+        let start_output_idx = preprocessing_limb_input_data_size * WIDTH_EXT;
         let mmcs_index_sum_ctl_idx =
-            start_output_idx + preprocessing_limb_output_data_size * POSEIDON_PUBLIC_OUTPUT_LIMBS;
+            start_output_idx + preprocessing_limb_output_data_size * DIGEST_EXT;
         let new_start_idx = mmcs_index_sum_ctl_idx + 1;
         let merkle_path_idx = new_start_idx + 1;
 
@@ -896,10 +824,10 @@
             .row_slice(1)
             .expect("The preprocessed matrix has only one row?");
         let next_preprocessed: &[SymbolicVariable<AB::F>] = (*next_preprocessed).borrow();
-        // There are POSEIDON_LIMBS input limbs and POSEIDON_PUBLIC_OUTPUT_LIMBS output limbs to be lookup up in the `Witness` table.
-        let mut lookups = Vec::with_capacity(POSEIDON_LIMBS + POSEIDON_PUBLIC_OUTPUT_LIMBS);
+        // There are WIDTH_EXT input limbs and DIGEST_EXT output limbs to be lookup up in the `Witness` table.
+        let mut lookups = Vec::with_capacity(WIDTH_EXT + DIGEST_EXT);
         // Each input/output limb is sent with multiplicity `in_ctl/out_ctl`.
-        for limb_idx in 0..POSEIDON_LIMBS {
+        for limb_idx in 0..WIDTH_EXT {
             let in_ctl =
                 local_preprocessed[limb_idx * preprocessing_limb_input_data_size + in_ctl_idx];
             let input_idx_limb =
@@ -925,7 +853,7 @@
             ));
         }
 
-        for limb_idx in 0..POSEIDON_PUBLIC_OUTPUT_LIMBS {
+        for limb_idx in 0..DIGEST_EXT {
             let out_ctl = local_preprocessed[start_output_idx + limb_idx * 2 + 1];
 
             let output_idx_limb = iter::once(local_preprocessed[start_output_idx + limb_idx * 2]) // output witness index
@@ -1007,12 +935,12 @@
     use crate::public_types::{BabyBearD4Width16, BabyBearD4Width24};
     use crate::{Poseidon2CircuitAirBabyBearD4Width16, Poseidon2CircuitAirBabyBearD4Width24};
 
-    const WIDTH: usize = 16;
+    const WIDTH: usize = BabyBearD4Width16::WIDTH;
     const WIDTH_EXT: usize = BabyBearD4Width16::WIDTH_EXT;
     const RATE_EXT: usize = BabyBearD4Width16::RATE_EXT;
     const DIGEST_EXT: usize = BabyBearD4Width16::DIGEST_EXT;
 
-    const WIDTH_24: usize = 24;
+    const WIDTH_24: usize = BabyBearD4Width24::WIDTH;
     const WIDTH_EXT_24: usize = BabyBearD4Width24::WIDTH_EXT;
     const RATE_EXT_24: usize = BabyBearD4Width24::RATE_EXT;
     const DIGEST_EXT_24: usize = BabyBearD4Width24::DIGEST_EXT;
@@ -1163,6 +1091,15 @@
             rows.resize(target_rows, filler);
         }
 
+        let preprocessed =
+            extract_preprocessed_from_operations::<Val, Val, WIDTH_EXT, RATE_EXT, DIGEST_EXT>(
+                &rows,
+            );
+        let air = Poseidon2CircuitAirBabyBearD4Width16::new_with_preprocessed(
+            constants.clone(),
+            preprocessed,
+        );
+
         let trace = air.generate_trace_rows(&rows, &constants, fri_params.log_blowup, &perm);
 
         type Dft = p3_dft::Radix2Bowers;
@@ -1174,9 +1111,12 @@
         type MyConfig = StarkConfig<Pcs, Challenge, Challenger>;
         let config = MyConfig::new(pcs, challenger);
 
-        let proof = prove(&config, &air, trace, &[]);
-
-        verify(&config, &air, &proof, &[])
+        let (preprocessed_prover, preprocessed_verifier) =
+            setup_preprocessed(&config, &air, degree_bits).unzip();
+        let proof =
+            prove_with_preprocessed(&config, &air, trace, &[], preprocessed_prover.as_ref());
+
+        verify_with_preprocessed(&config, &air, &proof, &[], preprocessed_verifier.as_ref())
     }
 
     #[test]
@@ -1243,8 +1183,6 @@
             ),
             partial_constants.to_vec(),
         );
-
-        let air = Poseidon2CircuitAirBabyBearD4Width24::new(constants.clone());
 
         // Generate random inputs.
         let mut rng = SmallRng::seed_from_u64(1);
@@ -1309,7 +1247,8 @@
             };
 
         let mut rows = vec![sponge_a, sponge_b, sponge_c, sponge_d];
-        let target_rows = 32;
+        let degree_bits = 5;
+        let target_rows = 1 << degree_bits;
         if rows.len() < target_rows {
             let filler = rows.last().cloned().unwrap_or_else(|| Poseidon2CircuitRow {
                 new_start: true,
@@ -1326,8 +1265,14 @@
             rows.resize(target_rows, filler);
         }
 
-        let preprocessed = extract_preprocessed_from_operations::<Val, Val>(&rows);
-        let air = Poseidon2CircuitAirBabyBearD4Width16::new_with_preprocessed(
+        let preprocessed = extract_preprocessed_from_operations::<
+            Val,
+            Val,
+            WIDTH_EXT_24,
+            RATE_EXT_24,
+            DIGEST_EXT_24,
+        >(&rows);
+        let air = Poseidon2CircuitAirBabyBearD4Width24::new_with_preprocessed(
             constants.clone(),
             preprocessed,
         );
