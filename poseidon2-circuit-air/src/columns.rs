--- conflicted
+++ resolved
@@ -47,13 +47,8 @@
     /// NOTE: This column is not in the spec but is added to reduce constraint degree to 3.
     pub normal_chain_sel: [T; WIDTH_EXT],
 
-<<<<<<< HEAD
     /// Selector: enables Merkle chaining for rate limbs when the previous row's output should fill them.
     /// Computed as (1 - new_start) * merkle_path * (1 - in_ctl[i]) for i in {0..RATE_EXT-1}.
-=======
-    /// Selector: enables Merkle chaining for limbs 0-1 when the previous row's output should fill them.
-    /// Computed as (1 - new_start) * merkle_path * (1 - in_ctl[i]) for i in {0, ..., POSEIDON_PUBLIC_OUTPUT_LIMBS - 1}.
->>>>>>> e9fa722f
     /// NOTE: This column is not in the spec but is added to reduce constraint degree to 3.
     pub merkle_chain_sel: [T; RATE_EXT],
 
