use core::borrow::{Borrow, BorrowMut};
use core::mem::size_of;

use p3_poseidon2_air::Poseidon2Cols;

/// Columns for a Poseidon2 AIR which computes one permutation per row.
///
/// This implements the Poseidon Permutation Table specification.
/// See: https://github.com/Plonky3/Plonky3-recursion/discussions/186
///
/// The table implements a WIDTH_EXT-limb Poseidon2 permutation supporting:
/// - Standard chaining (Challenger-style sponge use)
/// - Merkle-path chaining (MMCS directional hashing)
/// - Selective limb exposure to the witness via CTL
/// - Optional MMCS index accumulator
///
/// Column layout (per spec section 2):
/// - Value columns: `poseidon2` (contains in[0..WIDTH_EXT-1] and out[0..WIDTH_EXT-1]), `mmcs_index_sum`, `mmcs_bit`
/// - Transparent columns: `new_start`, `merkle_path`, CTL flags and indices
/// - Selector columns (not in spec): `normal_chain_sel`, `merkle_chain_sel`
///   These are precomputed to reduce constraint degree to 3.
#[repr(C)]
pub struct Poseidon2CircuitCols<
    T,
    P: PermutationColumns<T>,
    const WIDTH_EXT: usize,
    const RATE_EXT: usize,
    const DIGEST_EXT: usize,
> {
    /// The p3 Poseidon2 columns containing the permutation state.
    /// Contains in[0..WIDTH_EXT-1] (WIDTH_EXT extension limbs input) and out[0..WIDTH_EXT-1] (WIDTH_EXT extension limbs output).
    pub poseidon2: P,
    /// Value: Direction bit for Merkle left/right hashing (only meaningful when merkle_path = 1).
    /// This is a value column (not transparent) because it's used in constraints with mmcs_index_sum.
    pub mmcs_bit: T,
    /// Value column: Optional MMCS accumulator (base field, encodes a u32-like integer).
    pub mmcs_index_sum: T,
<<<<<<< HEAD

    /// Selector: enables normal chaining for a limb when the previous row's output should fill it.
    /// Computed as (1 - new_start) * (1 - merkle_path) * (1 - in_ctl[i]) for i in {0,..., POSEIDON_LIMBS - 1}.
    /// NOTE: This column is not in the spec but is added to reduce constraint degree to 3.
    pub normal_chain_sel: [T; WIDTH_EXT],

    /// Selector: enables Merkle chaining for rate limbs when the previous row's output should fill them.
    /// Computed as (1 - new_start) * merkle_path * (1 - in_ctl[i]) for i in {0..RATE_EXT-1}.
    /// NOTE: This column is not in the spec but is added to reduce constraint degree to 3.
    pub merkle_chain_sel: [T; RATE_EXT],

    /// Input exposure flags: for each limb i, if 1, in[i] must match witness lookup at in_idx[i].
    pub in_ctl: [T; WIDTH_EXT],
    /// Input exposure indices: index into the witness table for each limb.
    pub in_idx: [T; WIDTH_EXT],

    /// Output exposure flags: for digest limbs only, if 1, out[i] must match witness lookup at out_idx[i].
    /// Note: capacity limbs are never publicly exposed (always private).
    pub out_ctl: [T; DIGEST_EXT],
    /// Output exposure indices: index into the witness table for digest limbs.
    pub out_idx: [T; DIGEST_EXT],

    /// MMCS index exposure: index for CTL exposure of mmcs_index_sum.
    pub mmcs_index_sum_idx: T,
=======
>>>>>>> 342b0f1d
}

pub trait PermutationColumns<T> {}

impl<
    T,
    const WIDTH: usize,
    const SBOX_DEGREE: u64,
    const SBOX_REGISTERS: usize,
    const HALF_FULL_ROUNDS: usize,
    const PARTIAL_ROUNDS: usize,
> PermutationColumns<T>
    for Poseidon2Cols<T, WIDTH, SBOX_DEGREE, SBOX_REGISTERS, HALF_FULL_ROUNDS, PARTIAL_ROUNDS>
{
}

pub const fn num_cols<
    P: PermutationColumns<u8>,
    const WIDTH_EXT: usize,
    const RATE_EXT: usize,
    const DIGEST_EXT: usize,
>() -> usize {
    size_of::<Poseidon2CircuitCols<u8, P, WIDTH_EXT, RATE_EXT, DIGEST_EXT>>()
}

impl<
    T,
    P: PermutationColumns<T>,
    const WIDTH_EXT: usize,
    const RATE_EXT: usize,
    const DIGEST_EXT: usize,
> Borrow<Poseidon2CircuitCols<T, P, WIDTH_EXT, RATE_EXT, DIGEST_EXT>> for [T]
{
    fn borrow(&self) -> &Poseidon2CircuitCols<T, P, WIDTH_EXT, RATE_EXT, DIGEST_EXT> {
        let (prefix, shorts, suffix) = unsafe {
            self.align_to::<Poseidon2CircuitCols<T, P, WIDTH_EXT, RATE_EXT, DIGEST_EXT>>()
        };
        debug_assert!(prefix.is_empty(), "Alignment should match");
        debug_assert!(suffix.is_empty(), "Alignment should match");
        debug_assert_eq!(shorts.len(), 1);
        &shorts[0]
    }
}

impl<
    T,
    P: PermutationColumns<T>,
    const WIDTH_EXT: usize,
    const RATE_EXT: usize,
    const DIGEST_EXT: usize,
> BorrowMut<Poseidon2CircuitCols<T, P, WIDTH_EXT, RATE_EXT, DIGEST_EXT>> for [T]
{
    fn borrow_mut(&mut self) -> &mut Poseidon2CircuitCols<T, P, WIDTH_EXT, RATE_EXT, DIGEST_EXT> {
        let (prefix, shorts, suffix) = unsafe {
            self.align_to_mut::<Poseidon2CircuitCols<T, P, WIDTH_EXT, RATE_EXT, DIGEST_EXT>>()
        };
        debug_assert!(prefix.is_empty(), "Alignment should match");
        debug_assert!(suffix.is_empty(), "Alignment should match");
        debug_assert_eq!(shorts.len(), 1);
        &mut shorts[0]
    }
}<|MERGE_RESOLUTION|>--- conflicted
+++ resolved
@@ -11,14 +11,10 @@
 /// The table implements a WIDTH_EXT-limb Poseidon2 permutation supporting:
 /// - Standard chaining (Challenger-style sponge use)
 /// - Merkle-path chaining (MMCS directional hashing)
-/// - Selective limb exposure to the witness via CTL
 /// - Optional MMCS index accumulator
 ///
 /// Column layout (per spec section 2):
 /// - Value columns: `poseidon2` (contains in[0..WIDTH_EXT-1] and out[0..WIDTH_EXT-1]), `mmcs_index_sum`, `mmcs_bit`
-/// - Transparent columns: `new_start`, `merkle_path`, CTL flags and indices
-/// - Selector columns (not in spec): `normal_chain_sel`, `merkle_chain_sel`
-///   These are precomputed to reduce constraint degree to 3.
 #[repr(C)]
 pub struct Poseidon2CircuitCols<
     T,
@@ -35,33 +31,6 @@
     pub mmcs_bit: T,
     /// Value column: Optional MMCS accumulator (base field, encodes a u32-like integer).
     pub mmcs_index_sum: T,
-<<<<<<< HEAD
-
-    /// Selector: enables normal chaining for a limb when the previous row's output should fill it.
-    /// Computed as (1 - new_start) * (1 - merkle_path) * (1 - in_ctl[i]) for i in {0,..., POSEIDON_LIMBS - 1}.
-    /// NOTE: This column is not in the spec but is added to reduce constraint degree to 3.
-    pub normal_chain_sel: [T; WIDTH_EXT],
-
-    /// Selector: enables Merkle chaining for rate limbs when the previous row's output should fill them.
-    /// Computed as (1 - new_start) * merkle_path * (1 - in_ctl[i]) for i in {0..RATE_EXT-1}.
-    /// NOTE: This column is not in the spec but is added to reduce constraint degree to 3.
-    pub merkle_chain_sel: [T; RATE_EXT],
-
-    /// Input exposure flags: for each limb i, if 1, in[i] must match witness lookup at in_idx[i].
-    pub in_ctl: [T; WIDTH_EXT],
-    /// Input exposure indices: index into the witness table for each limb.
-    pub in_idx: [T; WIDTH_EXT],
-
-    /// Output exposure flags: for digest limbs only, if 1, out[i] must match witness lookup at out_idx[i].
-    /// Note: capacity limbs are never publicly exposed (always private).
-    pub out_ctl: [T; DIGEST_EXT],
-    /// Output exposure indices: index into the witness table for digest limbs.
-    pub out_idx: [T; DIGEST_EXT],
-
-    /// MMCS index exposure: index for CTL exposure of mmcs_index_sum.
-    pub mmcs_index_sum_idx: T,
-=======
->>>>>>> 342b0f1d
 }
 
 pub trait PermutationColumns<T> {}
