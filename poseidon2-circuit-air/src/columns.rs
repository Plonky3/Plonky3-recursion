use core::borrow::{Borrow, BorrowMut};
use core::mem::size_of;

use p3_poseidon2_air::Poseidon2Cols;

pub const POSEIDON_LIMBS: usize = 4;
pub const POSEIDON_PUBLIC_OUTPUT_LIMBS: usize = 2;

/// Columns for a Poseidon2 AIR which computes one permutation per row.
///
/// This implements the Poseidon Permutation Table specification.
/// See: https://github.com/Plonky3/Plonky3-recursion/discussions/186
///
/// The table implements a 4-limb Poseidon2 permutation supporting:
/// - Standard chaining (Challenger-style sponge use)
/// - Merkle-path chaining (MMCS directional hashing)
/// - Selective limb exposure to the witness via CTL
/// - Optional MMCS index accumulator
///
/// Column layout (per spec section 2):
/// - Value columns: `poseidon2` (contains in[0..3] and out[0..3]), `mmcs_index_sum`, `mmcs_bit`
/// - Transparent columns: `new_start`, `merkle_path`, CTL flags and indices
/// - Selector columns (not in spec): `normal_chain_sel`, `merkle_chain_sel`, `mmcs_update_sel`
///   These are precomputed to reduce constraint degree to 3.
#[repr(C)]
pub struct Poseidon2CircuitCols<T, P: PermutationColumns<T>> {
    /// The p3 Poseidon2 columns containing the permutation state.
    /// Contains in[0..3] (4 extension limbs input) and out[0..3] (4 extension limbs output).
    pub poseidon2: P,
<<<<<<< HEAD
    pub is_sponge: T,
    pub reset: T,
    pub sponge_reset: T,
    pub send_out: T,
    pub absorb_flags: [T; RATE_EXT],
    pub input_indices: [T; WIDTH_EXT],
    pub output_indices: [T; RATE_EXT],
=======

    /// Control: If 1, row begins a new independent Poseidon chain.
    pub new_start: T,
    /// Control: 0 → normal sponge/Challenger mode, 1 → Merkle-path mode.
    pub merkle_path: T,
    /// Value: Direction bit for Merkle left/right hashing (only meaningful when merkle_path = 1).
    /// This is a value column (not transparent) because it's used in constraints with mmcs_index_sum.
    pub mmcs_bit: T,

    /// Value column: Optional MMCS accumulator (base field, encodes a u32-like integer).
    pub mmcs_index_sum: T,

    /// Selector: enables normal chaining for a limb when the previous row's output should fill it.
    /// Computed as (1 - new_start) * (1 - merkle_path) * (1 - in_ctl[i]) for i in {0,..., POSEIDON_LIMBS - 1}.
    /// NOTE: This column is not in the spec but is added to reduce constraint degree to 3.
    pub normal_chain_sel: [T; POSEIDON_LIMBS],

    /// Selector: enables Merkle chaining for limbs 0-1 when the previous row's output should fill them.
    /// Computed as (1 - new_start) * merkle_path * (1 - in_ctl[i]) for i in {0, ..., POSEIDON_PUBLIC_OUTPUT_LIMBS - 1}.
    /// NOTE: This column is not in the spec but is added to reduce constraint degree to 3.
    pub merkle_chain_sel: [T; POSEIDON_PUBLIC_OUTPUT_LIMBS],

    /// Selector: enables MMCS accumulator updates when chaining in Merkle mode.
    /// Computed as (1 - new_start) * merkle_path.
    /// NOTE: This column is not in the spec but is added to reduce constraint degree to 3.
    pub mmcs_update_sel: T,

    /// Input exposure flags: for each limb i, if 1, in[i] must match witness lookup at in_idx[i].
    pub in_ctl: [T; POSEIDON_LIMBS],
    /// Input exposure indices: index into the witness table for each limb.
    pub in_idx: [T; POSEIDON_LIMBS],

    /// Output exposure flags: for limbs 0-1 only, if 1, out[i] must match witness lookup at out_idx[i].
    /// Note: limbs 2-3 are never publicly exposed (always private).
    pub out_ctl: [T; POSEIDON_PUBLIC_OUTPUT_LIMBS],
    /// Output exposure indices: index into the witness table for limbs 0-1.
    pub out_idx: [T; POSEIDON_PUBLIC_OUTPUT_LIMBS],

    /// MMCS index exposure: index for CTL exposure of mmcs_index_sum.
    pub mmcs_index_sum_idx: T,
>>>>>>> b0d4590f
}

pub trait PermutationColumns<T> {}

impl<
    T,
    const WIDTH: usize,
    const SBOX_DEGREE: u64,
    const SBOX_REGISTERS: usize,
    const HALF_FULL_ROUNDS: usize,
    const PARTIAL_ROUNDS: usize,
> PermutationColumns<T>
    for Poseidon2Cols<T, WIDTH, SBOX_DEGREE, SBOX_REGISTERS, HALF_FULL_ROUNDS, PARTIAL_ROUNDS>
{
}

pub const fn num_cols<P: PermutationColumns<u8>>() -> usize {
    size_of::<Poseidon2CircuitCols<u8, P>>()
}

impl<T, P: PermutationColumns<T>> Borrow<Poseidon2CircuitCols<T, P>> for [T] {
    fn borrow(&self) -> &Poseidon2CircuitCols<T, P> {
        let (prefix, shorts, suffix) = unsafe { self.align_to::<Poseidon2CircuitCols<T, P>>() };
        debug_assert!(prefix.is_empty(), "Alignment should match");
        debug_assert!(suffix.is_empty(), "Alignment should match");
        debug_assert_eq!(shorts.len(), 1);
        &shorts[0]
    }
}

impl<T, P: PermutationColumns<T>> BorrowMut<Poseidon2CircuitCols<T, P>> for [T] {
    fn borrow_mut(&mut self) -> &mut Poseidon2CircuitCols<T, P> {
        let (prefix, shorts, suffix) = unsafe { self.align_to_mut::<Poseidon2CircuitCols<T, P>>() };
        debug_assert!(prefix.is_empty(), "Alignment should match");
        debug_assert!(suffix.is_empty(), "Alignment should match");
        debug_assert_eq!(shorts.len(), 1);
        &mut shorts[0]
    }
}<|MERGE_RESOLUTION|>--- conflicted
+++ resolved
@@ -27,15 +27,6 @@
     /// The p3 Poseidon2 columns containing the permutation state.
     /// Contains in[0..3] (4 extension limbs input) and out[0..3] (4 extension limbs output).
     pub poseidon2: P,
-<<<<<<< HEAD
-    pub is_sponge: T,
-    pub reset: T,
-    pub sponge_reset: T,
-    pub send_out: T,
-    pub absorb_flags: [T; RATE_EXT],
-    pub input_indices: [T; WIDTH_EXT],
-    pub output_indices: [T; RATE_EXT],
-=======
 
     /// Control: If 1, row begins a new independent Poseidon chain.
     pub new_start: T,
@@ -76,7 +67,6 @@
 
     /// MMCS index exposure: index for CTL exposure of mmcs_index_sum.
     pub mmcs_index_sum_idx: T,
->>>>>>> b0d4590f
 }
 
 pub trait PermutationColumns<T> {}
