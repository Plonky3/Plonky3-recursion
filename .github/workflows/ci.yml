name: CI

on:
  push:
    branches: [ "main" ]
  pull_request:
    branches: [ "*" ]

env:
  CARGO_TERM_COLOR: always
  CARGO_INCREMENTAL: 1

jobs:
  build_and_test:
    name: Build and Test
    strategy:
      matrix:
        include:
          - os: ubuntu-latest
          - os: ubuntu-latest
            features: "+avx2"
          - os: macos-latest
          - os: windows-latest
    runs-on: ${{ matrix.os }}
    if: "! contains(toJSON(github.event.commits.*.message), '[skip-ci]')"

    steps:
      - uses: actions/checkout@v4

      - uses: dtolnay/rust-toolchain@stable
        id: rs-stable

      - uses: actions/cache@v4
        with:
          path: |
            ~/.cargo/bin/
            ~/.cargo/registry/index/
            ~/.cargo/registry/cache/
            ~/.cargo/git/db/
            target/
          key: rust-${{ steps.rs-stable.outputs.rustc_hash }}-${{ matrix.os }}-${{ matrix.features }}-${{ hashFiles('**/Cargo.toml') }}

      - name: Set flags
        if: ${{ matrix.features }}
        run: |
          echo "RUSTFLAGS=-Ctarget-feature=${{ matrix.features }}" >> "$GITHUB_ENV"

      - name: Build
        run: cargo build --verbose --all-targets

      - name: Test
        run: cargo test --verbose --all-targets

      - name: Check (release)
        run: cargo check --verbose --all-targets --release

      - name: Test documentation
        run: cargo test --verbose --doc

      - name: Run examples
        run: |
          cargo run --package p3-circuit-prover --example fibonacci
<<<<<<< HEAD
          cargo run --package p3-circuit-prover --example mmcs_verify
=======
>>>>>>> cd1f5586
          cargo run --package p3-circuit-prover --example poseidon_perm_chain
          cargo run --package p3-circuit-prover --example poseidon_perm_merkle
          
      - name: Run allocation_log example with debug logging
        env:
          RUST_LOG: debug
        run: cargo run --package p3-circuit --example allocation_log

  check_embedded:
    name: Build embedded
    runs-on: ubuntu-latest
    if: "! contains(toJSON(github.event.commits.*.message), '[skip-ci]')"

    env:
      target: thumbv7em-none-eabi

    steps:
      - uses: actions/checkout@v4

      - uses: dtolnay/rust-toolchain@stable
        with:
          targets: ${{ env.target }}
        id: rs-stable

      - uses: actions/cache@v4
        with:
          path: |
            ~/.cargo/bin/
            ~/.cargo/registry/index/
            ~/.cargo/registry/cache/
            ~/.cargo/git/db/
            target/
          key: rust-${{ steps.rs-stable.outputs.rustc_hash }}-${{ env.target }}-${{ hashFiles('**/Cargo.toml') }}

      # NB: Some crates are currently skipped as unimplemented.
      - name: Build
        run: |
          # cargo build --verbose --target ${{ env.target }} -p p3-challenger-air
          cargo build --verbose --target ${{ env.target }} -p p3-circuit
          cargo build --verbose --target ${{ env.target }} -p p3-circuit-prover
          # cargo build --verbose --target ${{ env.target }} -p p3-field-air
          # cargo build --verbose --target ${{ env.target }} -p p3-fri-air
          # cargo build --verbose --target ${{ env.target }} -p p3-interpolation-air
          cargo build --verbose --target ${{ env.target }} -p p3-poseidon2-circuit-air
          cargo build --verbose --target ${{ env.target }} -p p3-symmetric-air
          cargo build --verbose --target ${{ env.target }} -p p3-recursion

  lint:
    name: Formatting and Clippy
    runs-on: ubuntu-latest
    if: "! contains(toJSON(github.event.commits.*.message), '[skip-ci]')"

    steps:
      - uses: actions/checkout@v4

      - uses: dtolnay/rust-toolchain@stable
        with:
          components: clippy
        id: rs-stable

      - uses: dtolnay/rust-toolchain@nightly
        with:
          components: rustfmt

      - name: Install cargo-sort
        run: cargo install cargo-sort

      - uses: actions/cache@v4
        with:
          path: |
            ~/.cargo/bin/
            ~/.cargo/registry/index/
            ~/.cargo/registry/cache/
            ~/.cargo/git/db/
            target/
          key: rust-${{ steps.rs-stable.outputs.rustc_hash }}-${{ hashFiles('**/Cargo.toml') }}
        
      - name: Sort Cargo.toml
        run: cargo +stable sort --workspace --grouped --check

      - name: Clippy
        run: cargo +stable clippy --all-targets -- -D warnings

      - name: Format
        run: cargo +nightly fmt --all -- --check<|MERGE_RESOLUTION|>--- conflicted
+++ resolved
@@ -60,10 +60,6 @@
       - name: Run examples
         run: |
           cargo run --package p3-circuit-prover --example fibonacci
-<<<<<<< HEAD
-          cargo run --package p3-circuit-prover --example mmcs_verify
-=======
->>>>>>> cd1f5586
           cargo run --package p3-circuit-prover --example poseidon_perm_chain
           cargo run --package p3-circuit-prover --example poseidon_perm_merkle
           
