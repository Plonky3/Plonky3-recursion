--- conflicted
+++ resolved
@@ -562,7 +562,6 @@
                     .collect::<Vec<Vec<Val>>>()
             })
             .collect();
-<<<<<<< HEAD
         let directions: [[bool; HEIGHT]; NUM_INPUTS] =
             array::from_fn(|_| array::from_fn(|_| rng.random::<bool>()));
 
@@ -571,33 +570,24 @@
                 .map(|_| vec![rng.random::<Val>(); DIGEST_ELEMS])
                 .collect();
             MmcsPrivateData::new(&mmcs_config, &path_siblings, compress.clone())
-=======
-        let private_data: [MmcsPrivateData<Val>; NUM_INPUTS] = array::from_fn(|i| {
-            let path_siblings: Vec<Vec<Val>> = (0..HEIGHT)
-                .map(|_| vec![rng.random::<Val>(); DIGEST_ELEMS])
-                .collect();
-            let directions: [bool; HEIGHT] = array::from_fn(|_| rng.random::<bool>());
-            MmcsPrivateData::new(
-                &compress,
-                &mmcs_config,
-                &leaves[i],
-                &path_siblings,
-                &directions,
-            )
-            .expect("The size of all digests is DIGEST_ELEMS")
->>>>>>> 328b7724
+        });
+        let roots: [Vec<Val>; NUM_INPUTS] = array::from_fn(|i| {
+            private_data[i]
+                .compute_all_states(&mmcs_config, &leaves[i], &directions[i])
+                .unwrap()
+                .last()
+                .unwrap()
+                .0
+                .clone()
         });
 
         let trace = MmcsTrace {
             mmcs_paths: private_data
                 .iter()
                 .zip(leaves)
-<<<<<<< HEAD
                 .zip(directions)
-                .map(|((data, leaves), directions)| {
-=======
-                .map(|(data, leaves)| {
->>>>>>> 328b7724
+                .zip(roots)
+                .map(|(((data, leaves), directions), root)| {
                     data.to_trace(
                         &mmcs_config,
                         &leaves,
@@ -605,10 +595,8 @@
                             .iter()
                             .map(|leaf| leaf.iter().map(|_| WitnessId(0)).collect())
                             .collect::<Vec<Vec<WitnessId>>>(),
-<<<<<<< HEAD
                         &directions,
-=======
->>>>>>> 328b7724
+                        &root,
                         &[WitnessId(0); DIGEST_ELEMS],
                     )
                     .unwrap()
