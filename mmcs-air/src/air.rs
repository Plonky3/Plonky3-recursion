use alloc::vec;
use alloc::vec::Vec;
use core::marker::PhantomData;
use core::ops::Range;

use itertools::izip;
use p3_air::{Air, AirBuilder, BaseAir};
use p3_circuit::MmcsTrace;
use p3_circuit::ops::MmcsVerifyConfig;
use p3_circuit::utils::pad_to_power_of_two;
use p3_field::{BasedVectorSpace, Field, PrimeCharacteristicRing, PrimeField};
use p3_matrix::Matrix;
use p3_matrix::dense::RowMajorMatrix;

pub struct MmcsVerifyCols<'a, T> {
    pub index_bits: &'a [T],
    pub length: &'a T,
    pub height_encoding: &'a [T],
    pub sibling: &'a [T],
    pub state: &'a [T],
    pub state_index: &'a [T],
    pub is_final: &'a T,
    pub is_extra: &'a T,
    pub is_extra_height: &'a T,
}

/// Configuration for the mmcs table AIR rows.
#[derive(Default, Debug, Clone, Copy, PartialEq, Eq)]
pub struct MmcsTableConfig {
    /// The number of base field elements in a digest.
    digest_elems: usize,
    /// The maximum height of the mmcs tree.
    max_tree_height: usize,
    /// The number of base field elements used to represent the index of a digest.
    digest_addresses: usize,
    /// Whether digests are packed into extension field elements or not.
    packing: bool,
}

impl From<MmcsVerifyConfig> for MmcsTableConfig {
    fn from(value: MmcsVerifyConfig) -> Self {
        Self {
            digest_elems: value.base_field_digest_elems,
            max_tree_height: value.max_tree_height,
            digest_addresses: value.ext_field_digest_elems,
            packing: value.is_packing(),
        }
    }
}

impl MmcsTableConfig {
    pub fn width(&self) -> usize {
        self.max_tree_height // index_bits
        + 1 // length
        + self.max_tree_height // height_encoding
        + self.digest_elems // sibling
        + self.digest_elems  // state
        + self.digest_addresses // state_index
        + 1 // is_final
        + 1 // is_extra
        + 1 // extra_height
    }
}

/// AIR for the Mmcs verification table. Each row corresponds to one hash operation in the Mmcs path verification.
/// In each row we store:
/// - `index_bits`: The binary decomposition of the index of the leaf being verified, padded
///   to `max_tree_height` bits.
/// - `length`: The length of the Mmcs path (i.e., the height of the tree).
/// - `height_encoding`: One-hot encoding of the current height in the Mmcs path.
/// - `sibling`: The sibling node at the current height.
/// - `state`: The current hash state (the result of hashing the leaf with siblings up to the current height).
/// - `state_index`: The index of the current in the witness table.
/// - `is_final`: Whether this is the final row for this Mmcs path (i.e., the one that outputs the root).
/// - `is_extra`: Whether this row is hashing the row of a smaller matrix in the Mmcs.
pub struct MmcsVerifyAir<F>
where
    F: Field,
{
    config: MmcsTableConfig,
    _phantom: PhantomData<F>,
}

impl<F: Field> BaseAir<F> for MmcsVerifyAir<F>
where
    F: Field,
    F: Eq,
{
    fn width(&self) -> usize {
        self.config.width()
    }
}

impl<AB: AirBuilder> Air<AB> for MmcsVerifyAir<AB::F>
where
    AB::F: PrimeField,
    AB::F: Eq,
{
    #[inline]
    fn eval(&self, builder: &mut AB) {
        // TODO: Since the user is free to not add Mmcs gates, it may happen that the Mmcs table configuration
        // is the default (all values 0). Given that the Mmcs AIR proof is always included, we need to handle the case where no
        // Mmcs config was provided and skip evaluation.
        if self.config.max_tree_height == 0 {
            return;
        }
        let main = builder.main();
        let local_row = main.row_slice(0).expect("The matrix is empty?");
        let next_row = main.row_slice(1).expect("The matrix only has 1 row?");

        let local = self.get_cols(&local_row);
        let next = self.get_cols(&next_row);

        let index_bits = local.index_bits;
        let next_index_bits = next.index_bits;
        let length = local.length;
        let next_length = next.length;
        let sibling = local.sibling;
        let state = local.state;
        let height_encoding = local.height_encoding;
        let next_height_encoding = next.height_encoding;
        let is_final = local.is_final;
        let next_is_final = next.is_final;
        let is_extra = local.is_extra;
        let next_is_extra = next.is_extra;

        builder.assert_bool(is_final.clone());
        builder.assert_bool(next_is_final.clone());
        builder.assert_bool(is_extra.clone());
        builder.assert_bool(next_is_extra.clone());

        // Assert that the height encoding is boolean.
        for height_encoding_bit in height_encoding {
            builder.assert_bool(height_encoding_bit.clone());
        }

        // Assert that there is at most one height encoding index that is equal to 1.
        let mut is_real = AB::Expr::ZERO;
        for height_encoding_bit in height_encoding {
            is_real += height_encoding_bit.clone();
        }
        builder.assert_bool(is_real.clone());

        // If the current row is a padding row, the next row must also be a padding row.
        let mut next_is_real = AB::Expr::ZERO;
        for next_height_encoding_bit in next_height_encoding {
            next_is_real += next_height_encoding_bit.clone();
        }
        builder
            .when_transition()
            .when(AB::Expr::ONE - is_real.clone())
            .assert_zero(next_is_real.clone());

        // Assert that the index bits are boolean.
        for index_bit in index_bits {
            builder.assert_bool(index_bit.clone());
        }

        // Within the same execution, index bits are unchanged.
        for (index_bit, next_index_bit) in index_bits.iter().zip(next_index_bits.iter()) {
            builder
                .when_transition()
                .when(AB::Expr::ONE - is_final.clone())
                .assert_zero(index_bit.clone() - next_index_bit.clone());
        }

        // `is_extra` may only be set before a hash with a sibling at the current height.
        // So `local.is_extra`, `local.is_final` and `next.is_final` cannot be set at the same time.
        builder.assert_bool(is_extra.clone() + is_final.clone() + next_is_final.clone());

        // Assert that the height encoding is updated correctly.
        for i in 0..height_encoding.len() {
            // When we are processing an extra hash, the height encoding does not change.
            builder
                .when(is_extra.clone())
                .when_transition()
                .assert_zero(height_encoding[i].clone() - next_height_encoding[i].clone());
            // When the next row is a final row, the height encoding does not change:
            // the final row is an extra row used to store the output of the last hash.
            builder
                .when(next_is_final.clone())
                .when_transition()
                .assert_zero(height_encoding[i].clone() - next_height_encoding[i].clone());
            // During one mmcs batch verification, and when the current row is not `is_extra` and neither the current nor the next row are final, the height encoding is shifted.
            builder
                .when_transition()
                .when(AB::Expr::ONE - (is_extra.clone() + next_is_final.clone() + is_final.clone()))
                .assert_zero(
                    height_encoding[i].clone()
                        - next_height_encoding[(i + 1) % self.config.max_tree_height].clone(),
                );
        }
        // At the start, the height encoding is 1.
        builder
            .when_first_row()
            .when(is_real)
            .assert_zero(AB::Expr::ONE - height_encoding[0].clone());
        // When the next row is real and the current row is final, then the next height encoding should be 1.
        builder
            .when_transition()
            .when(next_is_real.clone())
            .when(is_final.clone())
            .assert_zero(AB::Expr::ONE - next_height_encoding[0].clone());

        // Assert that we reach the maximal height.
        let mut sum = AB::Expr::ZERO;
        for (i, height_encoding_bit) in height_encoding.iter().enumerate() {
            sum += height_encoding_bit.clone() * AB::Expr::from_usize(i + 1);
        }
        builder
            .when(is_final.clone())
            .assert_zero(sum - length.clone());

        builder
            .when_transition()
            .when(AB::Expr::ONE - is_final.clone())
            .assert_zero(length.clone() - next_length.clone());

        // `cur_hash` corresponds to the columns that need to be sent to the hash table. It is one of:
        // - (state, sibling) when we are hashing the current state with the sibling (current index bit is 0)
        // - (sibling, state) when we are hashing the sibling with the current state; (current index bit is 1)
        // - (state, extra_sibling) when we are hashing the current state with an extra sibling (when `is_extra` is set)
        // TODO: These values are not yet wired anywhere. Once we thread hash-table CTLs, move these expressions into
        // the interaction wiring rather than keeping separate columns.
        let mut cur_to_hash = vec![AB::Expr::ZERO; 2 * self.config.digest_elems];
        for i in 0..self.config.digest_elems {
            let mut left = AB::Expr::ZERO;
            let mut right = AB::Expr::ZERO;
            for j in 0..self.config.max_tree_height {
                let gate = height_encoding[j].clone();
                let idx_bit = index_bits[j].clone();
                let state_term = state[i].clone();
                let sibling_term = sibling[i].clone();

                left += gate.clone()
                    * ((AB::Expr::ONE - idx_bit.clone()) * state_term.clone()
                        + idx_bit.clone() * sibling_term.clone());
                right += gate
                    * (idx_bit.clone() * state_term.clone()
                        + (AB::Expr::ONE - idx_bit.clone()) * sibling_term.clone());
            }
            cur_to_hash[i] =
                (AB::Expr::ONE - is_extra.clone()) * left + is_extra.clone() * state[i].clone();
            cur_to_hash[self.config.digest_elems + i] =
                (AB::Expr::ONE - is_extra.clone()) * right + is_extra.clone() * sibling[i].clone();
        }

        // Interactions:
        // Receive (index, initial_root).
        // We send `(cur_hash, next_state)` to the Hash table to check the output, with filter `is_final`.
        // We also need an interaction when `is_extra` is set, as it corresponds to the hash of opened values at another height.
        // When `is_final`, we send the root to FRI (which receives the actual root, so that we can check the equality).
    }
}

impl<F: Field> MmcsVerifyAir<F> {
    pub const fn new(config: MmcsTableConfig) -> Self {
        MmcsVerifyAir {
            config,
            _phantom: PhantomData,
        }
    }

    pub fn get_cols<'a, T>(&self, row: &'a [T]) -> MmcsVerifyCols<'a, T> {
        let index_bits_range = self.index_bits();
        let length_idx = self.length();
        let height_encoding_range = self.height_encoding();
        let sibling_range = self.sibling();
        let state_range = self.state();
        let state_index_range = self.state_index();
        let is_final_idx = self.is_final();
        let is_extra_idx = self.is_extra();
        let is_extra_height_idx = self.is_extra_height();

        MmcsVerifyCols {
            index_bits: &row[index_bits_range],
            length: &row[length_idx],
            height_encoding: &row[height_encoding_range],
            sibling: &row[sibling_range],
            state: &row[state_range],
            state_index: &row[state_index_range],
            is_final: &row[is_final_idx],
            is_extra: &row[is_extra_idx],
            is_extra_height: &row[is_extra_height_idx],
        }
    }

    pub const fn index_bits(&self) -> Range<usize> {
        0..self.config.max_tree_height
    }

    pub const fn length(&self) -> usize {
        self.index_bits().end
    }

    pub const fn height_encoding(&self) -> Range<usize> {
        self.length() + 1..self.length() + 1 + self.config.max_tree_height
    }

    pub const fn sibling(&self) -> Range<usize> {
        self.height_encoding().end..self.height_encoding().end + self.config.digest_elems
    }

    pub const fn state(&self) -> Range<usize> {
        self.sibling().end..self.sibling().end + self.config.digest_elems
    }

    pub const fn state_index(&self) -> Range<usize> {
        self.state().end..self.state().end + self.config.digest_addresses
    }

    pub const fn is_final(&self) -> usize {
        self.state_index().end
    }

    pub const fn is_extra(&self) -> usize {
        self.is_final() + 1
    }

    pub const fn is_extra_height(&self) -> usize {
        self.is_extra() + 1
    }

    pub fn trace_to_matrix<ExtF: BasedVectorSpace<F>>(
        config: &MmcsTableConfig,
        trace: &MmcsTrace<ExtF>,
    ) -> RowMajorMatrix<F> {
        let &MmcsTableConfig {
            digest_elems,
            max_tree_height,
            digest_addresses,
            packing,
        } = config;
        let width = config.width();
        // Compute the number of rows exactly: whenever the height changes, we need an extra row.
        let row_count = trace
            .mmcs_paths
            .iter()
            .map(|path| path.left_values.len() + 1)
            .sum::<usize>();

        let mut values = Vec::with_capacity(width * row_count);

        // TODO: Since the user is free to not add Mmcs gates, it may happen that the Mmcs table configuration
        // is the default. Given that the Mmcs AIR proof is always included, we need to handle the case where no
        // Mmcs config was provided and skip trace generation.
        if config.max_tree_height != 0 {
            for path in trace.mmcs_paths.iter() {
                let max_height = path.is_extra.iter().filter(|is_extra| !*is_extra).count();

                let index_bits = path
                    .path_directions
                    .iter()
                    .zip(path.is_extra.iter())
                    .filter(|(_, is_extra)| !*is_extra)
                    .map(|(dir, _)| F::from_bool(*dir))
                    // Pad with zeroes if necessary.
                    .chain(core::iter::repeat_n(F::ZERO, max_tree_height - max_height))
                    .collect::<Vec<_>>();

                let mut row_height = 0;
                for (left_value, left_index, right_value, is_extra) in izip!(
                    path.left_values.iter(),
                    // TODO: When there's no leaf the index of right
                    path.left_index.iter(),
                    path.right_values.iter(),
                    path.is_extra.iter()
                ) {
                    // Start filling a new row with the index bits
                    debug_assert_eq!(index_bits.len(), max_tree_height);
                    values.extend_from_slice(&index_bits);

                    // Add the length of the path
                    values.push(F::from_usize(max_height));

                    // height encoding
                    if row_height > 0 {
                        values.extend_from_slice(&vec![F::ZERO; row_height]);
                    }
                    values.push(F::ONE);
                    if row_height < max_tree_height {
                        values.extend_from_slice(&vec![F::ZERO; max_tree_height - row_height - 1]);
                    }

                    // sibling and state
                    debug_assert!(if packing {
                        digest_elems == left_value.len() * ExtF::DIMENSION
                    } else {
                        digest_elems == left_value.len()
                    });
                    values.extend(left_value.iter().flat_map(|xs| {
                        if config.packing {
                            xs.as_basis_coefficients_slice()
                        } else {
                            &xs.as_basis_coefficients_slice()[0..1]
                        }
                    }));

                    debug_assert!(if packing {
                        digest_elems == right_value.len() * ExtF::DIMENSION
                    } else {
                        digest_elems == right_value.len()
                    });
                    values.extend(right_value.iter().flat_map(|xs| {
                        if config.packing {
                            xs.as_basis_coefficients_slice()
                        } else {
                            &xs.as_basis_coefficients_slice()[0..1]
                        }
                    }));

                    // state index
                    values.extend(left_index.iter().map(|idx| F::from_u32(*idx)));

                    // is final
                    values.push(F::ZERO);

                    // is extra
                    values.push(F::from_bool(*is_extra));
                    // extra_height
                    if !*is_extra {
                        // Add extra height
                        values.push(F::ZERO);
                        row_height += 1;
                    } else {
                        values.push(F::from_usize(row_height));
                    }

                    debug_assert_eq!(values.len() % width, 0);
                }

                // Final row. The one-hot-encoded height_encoding remains unchanged.

                // Start filling a new row with the index bits
                values.extend_from_slice(&index_bits);
                // Add the length of the path
                values.push(F::from_usize(max_height));
                // height encoding
                let row_height = if *path.is_extra.last().unwrap_or(&true) {
                    row_height
                } else {
                    row_height - 1
                };
                if row_height > 0 {
                    values.extend_from_slice(&vec![F::ZERO; row_height]);
                }
                values.push(F::ONE);
                if row_height < max_tree_height {
                    values.extend_from_slice(&vec![F::ZERO; max_tree_height - row_height - 1]);
                }
                // sibling and state
                let left_value = if path.final_value.is_empty() {
                    path.left_values.last().expect("Left values can't be empty")
                } else {
                    &path.final_value
                };
                debug_assert!(if packing {
                    digest_elems == left_value.len() * ExtF::DIMENSION
                } else {
                    digest_elems == left_value.len()
                });
                values.extend(left_value.iter().flat_map(|xs| {
                    if config.packing {
                        xs.as_basis_coefficients_slice()
                    } else {
                        &xs.as_basis_coefficients_slice()[0..1]
                    }
                }));
                values.extend(vec![F::ZERO; digest_elems]);

                // state index
                if path.final_index.is_empty() {
                    values.extend(vec![F::ZERO; digest_addresses]);
                } else {
                    debug_assert_eq!(path.final_index.len(), digest_addresses);
                    values.extend(path.final_index.iter().map(|idx| F::from_u32(*idx)));
                }

                // is final
                values.push(F::ONE);
                // is extra
                values.push(F::ZERO);
                // extra_height
                values.push(F::ZERO);
            }
        }

        pad_to_power_of_two(&mut values, width, row_count);

        RowMajorMatrix::new(values, width)
    }
}

#[cfg(test)]
mod test {

    use alloc::vec;
    use alloc::vec::Vec;
    use core::array;

    use p3_baby_bear::BabyBear;
    use p3_challenger::{HashChallenger, SerializingChallenger32};
    use p3_circuit::WitnessId;
    use p3_circuit::ops::MmcsVerifyConfig;
    use p3_circuit::tables::{MmcsPrivateData, MmcsTrace};
    use p3_commit::ExtensionMmcs;
    use p3_field::extension::BinomialExtensionField;
    use p3_fri::{TwoAdicFriPcs, create_benchmark_fri_params};
    use p3_keccak::{Keccak256Hash, KeccakF};
    use p3_merkle_tree::MerkleTreeMmcs;
    use p3_symmetric::{
        CompressionFunctionFromHasher, PaddingFreeSponge, PseudoCompressionFunction,
        SerializingHasher,
    };
    use p3_uni_stark::{StarkConfig, prove, verify};
    use rand::rngs::SmallRng;
    use rand::{Rng, SeedableRng};

    use crate::air::MmcsVerifyAir;

    #[derive(Clone)]
    struct MockCompression {}

    impl PseudoCompressionFunction<[BabyBear; 8], 2> for MockCompression {
        fn compress(&self, input: [[BabyBear; 8]; 2]) -> [BabyBear; 8] {
            input[0]
        }
    }

    #[test]
    fn prove_mmcs_verify_poseidon() -> Result<
        (),
        p3_uni_stark::VerificationError<
            p3_fri::verifier::FriError<
                p3_merkle_tree::MerkleTreeError,
                p3_merkle_tree::MerkleTreeError,
            >,
        >,
    > {
        type Val = BabyBear;
        const NUM_INPUTS: usize = 4;
        const HEIGHT: usize = 8;
        const DIGEST_ELEMS: usize = 8;

        // Generate random inputs.

        let mut rng = SmallRng::seed_from_u64(1);

        let mmcs_config = MmcsVerifyConfig::babybear_default();
        let compress = MockCompression {};

        let leaves: Vec<Vec<Vec<Val>>> = (0..NUM_INPUTS)
            .map(|_| {
                (0..HEIGHT)
                    .map(|j| {
                        if j == HEIGHT / 2 || j == 0 {
                            vec![rng.random::<Val>(); DIGEST_ELEMS]
                        } else {
                            vec![]
                        }
                    })
                    .collect::<Vec<Vec<Val>>>()
            })
            .collect();
        let private_data: [MmcsPrivateData<Val>; NUM_INPUTS] = array::from_fn(|i| {
            let path_siblings: Vec<Vec<Val>> = (0..HEIGHT)
                .map(|_| vec![rng.random::<Val>(); DIGEST_ELEMS])
                .collect();
            let directions: [bool; HEIGHT] = array::from_fn(|_| rng.random::<bool>());
            MmcsPrivateData::new(
                &compress,
                &mmcs_config,
                &leaves[i],
                &path_siblings,
                &directions,
            )
            .expect("The size of all digests is DIGEST_ELEMS")
        });

        let trace = MmcsTrace {
            mmcs_paths: private_data
                .iter()
                .zip(leaves)
                .map(|(data, leaves)| {
                    data.to_trace(
                        &mmcs_config,
                        &leaves,
                        &leaves
                            .iter()
                            .map(|leaf| leaf.iter().map(|_| WitnessId(0)).collect())
                            .collect::<Vec<Vec<WitnessId>>>(),
                        &[WitnessId(0); DIGEST_ELEMS],
                    )
                    .unwrap()
                })
                .collect(),
        };

        // Create the AIR.
        let mmcs_table_config = mmcs_config.into();
        let air = MmcsVerifyAir::<Val>::new(mmcs_table_config);

        // Generate trace for Mmcs tree table.
        let trace = MmcsVerifyAir::<Val>::trace_to_matrix(&mmcs_table_config, &trace);

        // Create the STARK config.
        type Challenge = BinomialExtensionField<Val, 4>;
        type FieldHash = SerializingHasher<U64Hash>;
        type ByteHash = Keccak256Hash;
        let byte_hash = ByteHash {};
        type U64Hash = PaddingFreeSponge<KeccakF, 25, 17, 4>;
        let u64_hash = U64Hash::new(KeccakF {});
        let field_hash = FieldHash::new(u64_hash);
        type MyCompress = CompressionFunctionFromHasher<U64Hash, 2, 4>;
        type ValMmcs = MerkleTreeMmcs<
            [Val; p3_keccak::VECTOR_LEN],
            [u64; p3_keccak::VECTOR_LEN],
            FieldHash,
            MyCompress,
            4,
        >;

        let compress = MyCompress::new(u64_hash);
        let val_mmcs = ValMmcs::new(field_hash, compress);

        type ChallengeMmcs = ExtensionMmcs<Val, Challenge, ValMmcs>;
        let challenge_mmcs = ChallengeMmcs::new(val_mmcs.clone());

        type Challenger = SerializingChallenger32<Val, HashChallenger<u8, ByteHash, 32>>;
        let challenger = Challenger::from_hasher(vec![], byte_hash);

        let fri_params = create_benchmark_fri_params(challenge_mmcs);

        type Dft = p3_dft::Radix2Bowers;
        let dft = Dft::default();

        type Pcs = TwoAdicFriPcs<Val, Dft, ValMmcs, ChallengeMmcs>;
        let pcs = Pcs::new(dft, val_mmcs, fri_params);

        type MyConfig = StarkConfig<Pcs, Challenge, Challenger>;
        let config = MyConfig::new(pcs, challenger);

        let proof = prove(&config, &air, trace, &[]);

        // Verify the proof.
<<<<<<< HEAD
        verify(&config, &air, &proof,&[])
=======
        verify(&config, &air, &proof, &[])
>>>>>>> fa5719dd
    }
}<|MERGE_RESOLUTION|>--- conflicted
+++ resolved
@@ -643,10 +643,6 @@
         let proof = prove(&config, &air, trace, &[]);
 
         // Verify the proof.
-<<<<<<< HEAD
-        verify(&config, &air, &proof,&[])
-=======
         verify(&config, &air, &proof, &[])
->>>>>>> fa5719dd
     }
 }