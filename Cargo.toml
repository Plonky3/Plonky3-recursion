
[workspace]
resolver = "2"
members = [
    "challenger-air",
    "circuit",
    "circuit-prover",
    "field-air",
    "fri-air",
    "interpolation-air",
    "mmcs-air",
    "poseidon2-circuit-air",
    "recursion",
    "symmetric-air",
]

[workspace.package]
description = "Plonky3 native support for recursive proof composition"
version = "0.1.0"
edition = "2024"
license = "MIT OR Apache-2.0"
repository = "https://github.com/Plonky3/Plonky3-recursion"
homepage = "https://github.com/Plonky3/Plonky3-recursion"
keywords = ["cryptography", "SNARK", "PLONK", "FRI", "plonky3"]
categories = ["cryptography::cryptocurrencies"]

[workspace.lints]
rust.rust_2018_idioms = { level = "deny", priority = -1 }
rust.unused_must_use = "deny"
rust.rust_2024_incompatible_pat = "warn"
rustdoc.all = "warn"

[workspace.lints.clippy]
all = { level = "warn", priority = -1 }
nursery = { level = "warn", priority = -1 }

# Some pedantic lints
semicolon_if_nothing_returned = "warn"
match_bool = "warn"
needless_pass_by_value = "warn"

redundant_pub_crate = "allow"
too_long_first_doc_paragraph = "allow"
unused_peekable = "allow"
tuple_array_conversions = "allow"
transmute_undefined_repr = "allow"
cognitive_complexity = "allow"

[workspace.dependencies]
# Plonky3 dependencies - shared across all crates
<<<<<<< HEAD
p3-air = { git = "https://github.com/Plonky3/Plonky3", rev = "a677ca6" }
p3-baby-bear = { git = "https://github.com/Plonky3/Plonky3", rev = "a677ca6" }
p3-batch-stark = { git = "https://github.com/Plonky3/Plonky3", rev = "a677ca6" }
p3-challenger = { git = "https://github.com/Plonky3/Plonky3", rev = "a677ca6" }
p3-circle = { git = "https://github.com/Plonky3/Plonky3", rev = "a677ca6" }
p3-commit = { git = "https://github.com/Plonky3/Plonky3", rev = "a677ca6" }
p3-dft = { git = "https://github.com/Plonky3/Plonky3", rev = "a677ca6" }
p3-field = { git = "https://github.com/Plonky3/Plonky3", rev = "a677ca6" }
p3-fri = { git = "https://github.com/Plonky3/Plonky3", rev = "a677ca6" }
p3-goldilocks = { git = "https://github.com/Plonky3/Plonky3", rev = "a677ca6" }
p3-keccak = { git = "https://github.com/Plonky3/Plonky3", rev = "a677ca6" }
p3-koala-bear = { git = "https://github.com/Plonky3/Plonky3", rev = "a677ca6" }
p3-matrix = { git = "https://github.com/Plonky3/Plonky3", rev = "a677ca6" }
p3-maybe-rayon = { git = "https://github.com/Plonky3/Plonky3", rev = "a677ca6" }
p3-merkle-tree = { git = "https://github.com/Plonky3/Plonky3", rev = "a677ca6" }
p3-poseidon2 = { git = "https://github.com/Plonky3/Plonky3", rev = "a677ca6" }
p3-poseidon2-air = { git = "https://github.com/Plonky3/Plonky3", rev = "a677ca6" }
p3-symmetric = { git = "https://github.com/Plonky3/Plonky3", rev = "a677ca6" }
p3-uni-stark = { git = "https://github.com/Plonky3/Plonky3", rev = "a677ca6" }
p3-util = { git = "https://github.com/Plonky3/Plonky3", rev = "a677ca6" }
=======
p3-air = { git = "https://github.com/Plonky3/Plonky3", rev = "eb871f9" }
p3-baby-bear = { git = "https://github.com/Plonky3/Plonky3", rev = "eb871f9" }
p3-batch-stark = { git = "https://github.com/Plonky3/Plonky3", rev = "eb871f9" }
p3-challenger = { git = "https://github.com/Plonky3/Plonky3", rev = "eb871f9" }
p3-circle = { git = "https://github.com/Plonky3/Plonky3", rev = "eb871f9" }
p3-commit = { git = "https://github.com/Plonky3/Plonky3", rev = "eb871f9" }
p3-dft = { git = "https://github.com/Plonky3/Plonky3", rev = "eb871f9" }
p3-field = { git = "https://github.com/Plonky3/Plonky3", rev = "eb871f9" }
p3-fri = { git = "https://github.com/Plonky3/Plonky3", rev = "eb871f9" }
p3-goldilocks = { git = "https://github.com/Plonky3/Plonky3", rev = "eb871f9" }
p3-keccak = { git = "https://github.com/Plonky3/Plonky3", rev = "eb871f9" }
p3-koala-bear = { git = "https://github.com/Plonky3/Plonky3", rev = "eb871f9" }
p3-matrix = { git = "https://github.com/Plonky3/Plonky3", rev = "eb871f9" }
p3-maybe-rayon = { git = "https://github.com/Plonky3/Plonky3", rev = "eb871f9" }
p3-merkle-tree = { git = "https://github.com/Plonky3/Plonky3", rev = "eb871f9" }
p3-poseidon2 = { git = "https://github.com/Plonky3/Plonky3", rev = "eb871f9" }
p3-poseidon2-air = { git = "https://github.com/Plonky3/Plonky3", rev = "eb871f9" }
p3-symmetric = { git = "https://github.com/Plonky3/Plonky3", rev = "eb871f9" }
p3-uni-stark = { git = "https://github.com/Plonky3/Plonky3", rev = "eb871f9" }
p3-util = { git = "https://github.com/Plonky3/Plonky3", rev = "eb871f9" }
>>>>>>> f38269e8

# Other common dependencies
itertools = { version = "0.14.0", default-features = false, features = [
    "use_alloc",
] }
proptest = { version = "1.5", default-features = true }
rand = { version = "0.9.2", default-features = false, features = ["small_rng"] }
serde = { version = "1.0", default-features = false, features = [
    "derive",
    "alloc",
] }
strum = { version = "0.27.2", default-features = false }
strum_macros = "0.27.2"
thiserror = { version = "2.0", default-features = false }
tracing = { version = "0.1.37", default-features = false, features = [
    "attributes",
] }
tracing-forest = "0.3.0"
tracing-subscriber = { version = "0.3.17", default-features = false, features = [
    "alloc",
] }

# Local dependencies
p3-challenger-air = { path = "challenger-air", version = "0.1.0" }
p3-circuit = { path = "circuit", version = "0.1.0" }
p3-circuit-prover = { path = "circuit-prover", version = "0.1.0" }
p3-field-air = { path = "field-air", version = "0.1.0" }
p3-fri-air = { path = "fri-air", version = "0.1.0" }
p3-interpolation-air = { path = "interpolation-air", version = "0.1.0" }
p3-mmcs-air = { path = "mmcs-air", version = "0.1.0" }
p3-poseidon2-circuit-air = { path = "poseidon2-circuit-air", version = "0.1.0" }
p3-recursion = { path = "recursion", version = "0.1.0" }
p3-symmetric-air = { path = "symmetric-air", version = "0.1.0" }

[profile.profiling]
inherits = "release"
debug = true<|MERGE_RESOLUTION|>--- conflicted
+++ resolved
@@ -48,28 +48,6 @@
 
 [workspace.dependencies]
 # Plonky3 dependencies - shared across all crates
-<<<<<<< HEAD
-p3-air = { git = "https://github.com/Plonky3/Plonky3", rev = "a677ca6" }
-p3-baby-bear = { git = "https://github.com/Plonky3/Plonky3", rev = "a677ca6" }
-p3-batch-stark = { git = "https://github.com/Plonky3/Plonky3", rev = "a677ca6" }
-p3-challenger = { git = "https://github.com/Plonky3/Plonky3", rev = "a677ca6" }
-p3-circle = { git = "https://github.com/Plonky3/Plonky3", rev = "a677ca6" }
-p3-commit = { git = "https://github.com/Plonky3/Plonky3", rev = "a677ca6" }
-p3-dft = { git = "https://github.com/Plonky3/Plonky3", rev = "a677ca6" }
-p3-field = { git = "https://github.com/Plonky3/Plonky3", rev = "a677ca6" }
-p3-fri = { git = "https://github.com/Plonky3/Plonky3", rev = "a677ca6" }
-p3-goldilocks = { git = "https://github.com/Plonky3/Plonky3", rev = "a677ca6" }
-p3-keccak = { git = "https://github.com/Plonky3/Plonky3", rev = "a677ca6" }
-p3-koala-bear = { git = "https://github.com/Plonky3/Plonky3", rev = "a677ca6" }
-p3-matrix = { git = "https://github.com/Plonky3/Plonky3", rev = "a677ca6" }
-p3-maybe-rayon = { git = "https://github.com/Plonky3/Plonky3", rev = "a677ca6" }
-p3-merkle-tree = { git = "https://github.com/Plonky3/Plonky3", rev = "a677ca6" }
-p3-poseidon2 = { git = "https://github.com/Plonky3/Plonky3", rev = "a677ca6" }
-p3-poseidon2-air = { git = "https://github.com/Plonky3/Plonky3", rev = "a677ca6" }
-p3-symmetric = { git = "https://github.com/Plonky3/Plonky3", rev = "a677ca6" }
-p3-uni-stark = { git = "https://github.com/Plonky3/Plonky3", rev = "a677ca6" }
-p3-util = { git = "https://github.com/Plonky3/Plonky3", rev = "a677ca6" }
-=======
 p3-air = { git = "https://github.com/Plonky3/Plonky3", rev = "eb871f9" }
 p3-baby-bear = { git = "https://github.com/Plonky3/Plonky3", rev = "eb871f9" }
 p3-batch-stark = { git = "https://github.com/Plonky3/Plonky3", rev = "eb871f9" }
@@ -90,7 +68,6 @@
 p3-symmetric = { git = "https://github.com/Plonky3/Plonky3", rev = "eb871f9" }
 p3-uni-stark = { git = "https://github.com/Plonky3/Plonky3", rev = "eb871f9" }
 p3-util = { git = "https://github.com/Plonky3/Plonky3", rev = "eb871f9" }
->>>>>>> f38269e8
 
 # Other common dependencies
 itertools = { version = "0.14.0", default-features = false, features = [
