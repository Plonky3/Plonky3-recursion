
[workspace]
resolver = "2"
members = [
    "challenger-air",
    "circuit",
    "circuit-prover",
    "field-air",
    "fri-air",
    "interpolation-air",
    "merkle-tree-air",
    "recursion",
    "symmetric-air",
]

[workspace.package]
description = "Plonky3 native support for recursive proof composition"
version = "0.1.0"
edition = "2024"
license = "MIT OR Apache-2.0"
repository = "https://github.com/Plonky3/Plonky3-recursion"
homepage = "https://github.com/Plonky3/Plonky3-recursion"
keywords = ["cryptography", "SNARK", "PLONK", "FRI", "plonky3"]
categories = ["cryptography::cryptocurrencies"]

[workspace.dependencies]

# Plonky3 dependencies - shared across all crates
p3-air = { git = "https://github.com/Plonky3/Plonky3", version = "0.3.0" }
p3-baby-bear = { git = "https://github.com/Plonky3/Plonky3", version = "0.3.0" }
p3-challenger = { git = "https://github.com/Plonky3/Plonky3", version = "0.3.0" }
p3-circle = { git = "https://github.com/Plonky3/Plonky3", version = "0.3.0" }
p3-commit = { git = "https://github.com/Plonky3/Plonky3", version = "0.3.0" }
p3-dft = { git = "https://github.com/Plonky3/Plonky3", version = "0.3.0" }
p3-field = { git = "https://github.com/Plonky3/Plonky3", version = "0.3.0" }
p3-fri = { git = "https://github.com/Plonky3/Plonky3", version = "0.3.0" }
<<<<<<< HEAD
p3-keccak = { git = "https://github.com/Plonky3/Plonky3", version = "0.3.0" }
=======
p3-goldilocks = { git = "https://github.com/Plonky3/Plonky3", version = "0.3.0" }
>>>>>>> 113d5d4f
p3-koala-bear = { git = "https://github.com/Plonky3/Plonky3", version = "0.3.0" }
p3-matrix = { git = "https://github.com/Plonky3/Plonky3", version = "0.3.0" }
p3-merkle-tree = { git = "https://github.com/Plonky3/Plonky3", version = "0.3.0" }
p3-symmetric = { git = "https://github.com/Plonky3/Plonky3", version = "0.3.0" }
p3-uni-stark = { git = "https://github.com/Plonky3/Plonky3", version = "0.3.0" }

# Other common dependencies
rand = { version = "0.9.2", default-features = false, features = ["small_rng"] }
serde = { version = "1.0", default-features = false, features = ["derive", "alloc"] }

# Local dependencies
p3-challenger-air = { path = "challenger-air", version = "0.1.0" }
p3-circuit = { path = "circuit", version = "0.1.0" }
p3-circuit-prover = { path = "circuit-prover", version = "0.1.0" }
p3-field-air = { path = "field-air", version = "0.1.0" }
p3-fri-air = { path = "fri-air", version = "0.1.0" }
p3-interpolation-air = { path = "interpolation-air", version = "0.1.0" }
p3-merkle-tree-air = { path = "merkle-tree-air", version = "0.1.0" }
p3-recursion = { path = "recursion", version = "0.1.0" }
p3-symmetric-air = { path = "symmetric-air", version = "0.1.0" }

itertools = { version = "0.14.0", default-features = false, features = [
    "use_alloc",
] }

[profile.profiling]
inherits = "release"
debug = true<|MERGE_RESOLUTION|>--- conflicted
+++ resolved
@@ -34,11 +34,8 @@
 p3-dft = { git = "https://github.com/Plonky3/Plonky3", version = "0.3.0" }
 p3-field = { git = "https://github.com/Plonky3/Plonky3", version = "0.3.0" }
 p3-fri = { git = "https://github.com/Plonky3/Plonky3", version = "0.3.0" }
-<<<<<<< HEAD
+p3-goldilocks = { git = "https://github.com/Plonky3/Plonky3", version = "0.3.0" }
 p3-keccak = { git = "https://github.com/Plonky3/Plonky3", version = "0.3.0" }
-=======
-p3-goldilocks = { git = "https://github.com/Plonky3/Plonky3", version = "0.3.0" }
->>>>>>> 113d5d4f
 p3-koala-bear = { git = "https://github.com/Plonky3/Plonky3", version = "0.3.0" }
 p3-matrix = { git = "https://github.com/Plonky3/Plonky3", version = "0.3.0" }
 p3-merkle-tree = { git = "https://github.com/Plonky3/Plonky3", version = "0.3.0" }
