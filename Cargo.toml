--- conflicted
+++ resolved
@@ -48,15 +48,11 @@
     "use_alloc",
 ] }
 rand = { version = "0.9.2", default-features = false, features = ["small_rng"] }
-<<<<<<< HEAD
 serde = { version = "1.0", default-features = false, features = [
     "derive",
     "alloc",
 ] }
-=======
-serde = { version = "1.0", default-features = false, features = ["derive", "alloc"] }
 thiserror = { version = "2.0", default-features = false }
->>>>>>> ac7c3270
 
 # Local dependencies
 p3-challenger-air = { path = "challenger-air", version = "0.1.0" }
