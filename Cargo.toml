
[workspace]
resolver = "2"
members = [
    "challenger-air",
    "circuit",
    "circuit-prover",
    "field-air",
    "fri-air",
    "interpolation-air",
    "merkle-tree-air",
    "recursion",
    "symmetric-air",
]

[workspace.package]
description = "Plonky3 native support for recursive proof composition"
version = "0.1.0"
edition = "2024"
license = "MIT OR Apache-2.0"
repository = "https://github.com/Plonky3/Plonky3-recursion"
homepage = "https://github.com/Plonky3/Plonky3-recursion"
keywords = ["cryptography", "SNARK", "PLONK", "FRI", "plonky3"]
categories = ["cryptography::cryptocurrencies"]

[workspace.dependencies]

# Plonky3 dependencies - shared across all crates
<<<<<<< HEAD
p3-air = { git = "https://github.com/Plonky3/Plonky3", version = "0.3.0" }
p3-baby-bear = { git = "https://github.com/Plonky3/Plonky3", version = "0.3.0" }
p3-challenger = { git = "https://github.com/Plonky3/Plonky3", version = "0.3.0" }
p3-circle = { git = "https://github.com/Plonky3/Plonky3", version = "0.3.0" }
p3-commit = { git = "https://github.com/Plonky3/Plonky3", version = "0.3.0" }
p3-dft = { git = "https://github.com/Plonky3/Plonky3", version = "0.3.0" }
p3-field = { git = "https://github.com/Plonky3/Plonky3", version = "0.3.0" }
p3-fri = { git = "https://github.com/Plonky3/Plonky3", version = "0.3.0" }
p3-matrix = { git = "https://github.com/Plonky3/Plonky3", version = "0.3.0" }
p3-merkle-tree = { git = "https://github.com/Plonky3/Plonky3", version = "0.3.0" }
p3-symmetric = { git = "https://github.com/Plonky3/Plonky3", version = "0.3.0" }
p3-uni-stark = { git = "https://github.com/Plonky3/Plonky3", version = "0.3.0" }
=======
p3-air = { git = "https://github.com/Plonky3/Plonky3" }
p3-baby-bear = { git = "https://github.com/Plonky3/Plonky3" }
p3-challenger = { git = "https://github.com/Plonky3/Plonky3" }
p3-circle = { git = "https://github.com/Plonky3/Plonky3" }
p3-commit = { git = "https://github.com/Plonky3/Plonky3" }
p3-dft = { git = "https://github.com/Plonky3/Plonky3" }
p3-field = { git = "https://github.com/Plonky3/Plonky3" }
p3-fri = { git = "https://github.com/Plonky3/Plonky3" }
p3-goldilocks = { git = "https://github.com/Plonky3/Plonky3" }
p3-keccak = { git = "https://github.com/Plonky3/Plonky3" }
p3-koala-bear = { git = "https://github.com/Plonky3/Plonky3" }
p3-matrix = { git = "https://github.com/Plonky3/Plonky3" }
p3-merkle-tree = { git = "https://github.com/Plonky3/Plonky3" }
p3-symmetric = { git = "https://github.com/Plonky3/Plonky3" }
p3-uni-stark = { git = "https://github.com/Plonky3/Plonky3" }

# Other common dependencies
itertools = { version = "0.14.0", default-features = false, features = [
    "use_alloc",
] }
rand = { version = "0.9.2", default-features = false, features = ["small_rng"] }
serde = { version = "1.0", default-features = false, features = ["derive", "alloc"] }
>>>>>>> 616aeb26

# Local dependencies
p3-challenger-air = { path = "challenger-air", version = "0.1.0" }
p3-circuit = { path = "circuit", version = "0.1.0" }
p3-circuit-prover = { path = "circuit-prover", version = "0.1.0" }
p3-field-air = { path = "field-air", version = "0.1.0" }
p3-fri-air = { path = "fri-air", version = "0.1.0" }
p3-interpolation-air = { path = "interpolation-air", version = "0.1.0" }
p3-merkle-tree-air = { path = "merkle-tree-air", version = "0.1.0" }
p3-recursion = { path = "recursion", version = "0.1.0" }
p3-symmetric-air = { path = "symmetric-air", version = "0.1.0" }

[profile.profiling]
inherits = "release"
debug = true<|MERGE_RESOLUTION|>--- conflicted
+++ resolved
@@ -26,20 +26,6 @@
 [workspace.dependencies]
 
 # Plonky3 dependencies - shared across all crates
-<<<<<<< HEAD
-p3-air = { git = "https://github.com/Plonky3/Plonky3", version = "0.3.0" }
-p3-baby-bear = { git = "https://github.com/Plonky3/Plonky3", version = "0.3.0" }
-p3-challenger = { git = "https://github.com/Plonky3/Plonky3", version = "0.3.0" }
-p3-circle = { git = "https://github.com/Plonky3/Plonky3", version = "0.3.0" }
-p3-commit = { git = "https://github.com/Plonky3/Plonky3", version = "0.3.0" }
-p3-dft = { git = "https://github.com/Plonky3/Plonky3", version = "0.3.0" }
-p3-field = { git = "https://github.com/Plonky3/Plonky3", version = "0.3.0" }
-p3-fri = { git = "https://github.com/Plonky3/Plonky3", version = "0.3.0" }
-p3-matrix = { git = "https://github.com/Plonky3/Plonky3", version = "0.3.0" }
-p3-merkle-tree = { git = "https://github.com/Plonky3/Plonky3", version = "0.3.0" }
-p3-symmetric = { git = "https://github.com/Plonky3/Plonky3", version = "0.3.0" }
-p3-uni-stark = { git = "https://github.com/Plonky3/Plonky3", version = "0.3.0" }
-=======
 p3-air = { git = "https://github.com/Plonky3/Plonky3" }
 p3-baby-bear = { git = "https://github.com/Plonky3/Plonky3" }
 p3-challenger = { git = "https://github.com/Plonky3/Plonky3" }
@@ -62,7 +48,6 @@
 ] }
 rand = { version = "0.9.2", default-features = false, features = ["small_rng"] }
 serde = { version = "1.0", default-features = false, features = ["derive", "alloc"] }
->>>>>>> 616aeb26
 
 # Local dependencies
 p3-challenger-air = { path = "challenger-air", version = "0.1.0" }
