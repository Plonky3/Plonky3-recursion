# Plonky3-recursion
Plonky3 native support for uni-stark recursion.

<<<<<<< HEAD
## Modular circuit builder & runtime policy

The `CircuitBuilder<F>` uses a runtime policy to control which non-primitive operations (Merkle, FRI, etc.) are allowed. Primitive ops like `Const`, `Public`, `Add` are always available.

By default, all non-primitive ops are disabled with `DefaultProfile`.
Define a custom policy to enable them, or use `AllowAllProfile` to activate them all.

Trying to access an op not supported by the selected policy in the circuit builder will result in a runtime error.
=======
## Production Use

This codebase is under active development and hasn't been audited yet. As such, we do not recommend its use in any
production software.

## Documentation

Documentation is still incomplete and will be improved over time.
You can go through the [Plonky3 recursion book](https://Plonky3.github.io/Plonky3-recursion/)
for a walkthrough of the recursion approach.

## License

Licensed under either of

* Apache License, Version 2.0, ([LICENSE-APACHE](LICENSE-APACHE) or http://www.apache.org/licenses/LICENSE-2.0)
* MIT license ([LICENSE-MIT](LICENSE-MIT) or http://opensource.org/licenses/MIT)

at your option.

### Contribution

Unless you explicitly state otherwise, any contribution intentionally submitted for inclusion in the work by you,
as defined in the Apache-2.0 license, shall be dual licensed as above, without any additional terms or conditions.
>>>>>>> a25031a5
<|MERGE_RESOLUTION|>--- conflicted
+++ resolved
@@ -1,16 +1,6 @@
 # Plonky3-recursion
 Plonky3 native support for uni-stark recursion.
 
-<<<<<<< HEAD
-## Modular circuit builder & runtime policy
-
-The `CircuitBuilder<F>` uses a runtime policy to control which non-primitive operations (Merkle, FRI, etc.) are allowed. Primitive ops like `Const`, `Public`, `Add` are always available.
-
-By default, all non-primitive ops are disabled with `DefaultProfile`.
-Define a custom policy to enable them, or use `AllowAllProfile` to activate them all.
-
-Trying to access an op not supported by the selected policy in the circuit builder will result in a runtime error.
-=======
 ## Production Use
 
 This codebase is under active development and hasn't been audited yet. As such, we do not recommend its use in any
@@ -21,6 +11,15 @@
 Documentation is still incomplete and will be improved over time.
 You can go through the [Plonky3 recursion book](https://Plonky3.github.io/Plonky3-recursion/)
 for a walkthrough of the recursion approach.
+
+## Modular circuit builder & runtime policy
+
+The `CircuitBuilder<F>` uses a runtime policy to control which non-primitive operations (Merkle, FRI, etc.) are allowed. Primitive ops like `Const`, `Public`, `Add` are always available.
+
+By default, all non-primitive ops are disabled with `DefaultProfile`.
+Define a custom policy to enable them, or use `AllowAllProfile` to activate them all.
+
+Trying to access an op not supported by the selected policy in the circuit builder will result in a runtime error.
 
 ## License
 
@@ -34,5 +33,4 @@
 ### Contribution
 
 Unless you explicitly state otherwise, any contribution intentionally submitted for inclusion in the work by you,
-as defined in the Apache-2.0 license, shall be dual licensed as above, without any additional terms or conditions.
->>>>>>> a25031a5
+as defined in the Apache-2.0 license, shall be dual licensed as above, without any additional terms or conditions.